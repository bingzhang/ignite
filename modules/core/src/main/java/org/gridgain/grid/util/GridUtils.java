/* @java.file.header */

/*  _________        _____ __________________        _____
 *  __  ____/___________(_)______  /__  ____/______ ____(_)_______
 *  _  / __  __  ___/__  / _  __  / _  / __  _  __ `/__  / __  __ \
 *  / /_/ /  _  /    _  /  / /_/ /  / /_/ /  / /_/ / _  /  _  / / /
 *  \____/   /_/     /_/   \_,__/   \____/   \__,_/  /_/   /_/ /_/
 */

package org.gridgain.grid.util;

import org.gridgain.grid.*;
import org.gridgain.grid.cache.*;
import org.gridgain.grid.compute.*;
import org.gridgain.grid.events.*;
import org.gridgain.grid.kernal.*;
import org.gridgain.grid.kernal.managers.deployment.*;
import org.gridgain.grid.kernal.processors.cache.*;
import org.gridgain.grid.kernal.processors.streamer.*;
import org.gridgain.grid.lang.*;
import org.gridgain.grid.logger.*;
import org.gridgain.grid.portables.*;
import org.gridgain.grid.product.*;
import org.gridgain.grid.spi.*;
import org.gridgain.grid.spi.discovery.*;
import org.gridgain.grid.util.io.*;
import org.gridgain.grid.util.lang.*;
import org.gridgain.grid.util.mbean.*;
import org.gridgain.grid.util.typedef.*;
import org.gridgain.grid.util.typedef.internal.*;
import org.gridgain.grid.util.worker.*;
import org.jdk8.backport.*;
import org.jetbrains.annotations.*;
import sun.misc.*;

import javax.management.*;
import javax.naming.*;
import javax.net.ssl.*;
import java.io.*;
import java.lang.annotation.Annotation;
import java.lang.management.*;
import java.lang.reflect.Array;
import java.lang.reflect.*;
import java.math.*;
import java.net.*;
import java.nio.*;
import java.nio.channels.*;
import java.nio.channels.spi.*;
import java.nio.charset.*;
import java.security.*;
import java.security.cert.*;
import java.sql.*;
import java.sql.Timestamp;
import java.text.*;
import java.util.*;
import java.util.Date;
import java.util.concurrent.*;
import java.util.concurrent.atomic.*;
import java.util.concurrent.locks.*;
import java.util.jar.*;
import java.util.logging.*;
import java.util.regex.*;
import java.util.zip.*;

import static org.gridgain.grid.GridSystemProperties.*;
import static org.gridgain.grid.events.GridEventType.*;
import static org.gridgain.grid.kernal.GridNodeAttributes.*;

/**
 * Collection of utility methods used throughout the system.
 */
@SuppressWarnings({"UnusedReturnValue", "UnnecessaryFullyQualifiedName"})
public abstract class GridUtils {
    /** Unsafe. */
    private static final Unsafe UNSAFE = GridUnsafe.unsafe();

    /** {@code True} if {@code unsafe} should be used for array copy. */
    private static final boolean UNSAFE_BYTE_ARR_CP = unsafeByteArrayCopyAvailable();

    /** Offset. */
    private static final int BYTE_ARRAY_DATA_OFFSET = UNSAFE.arrayBaseOffset(byte[].class);

    /** Sun-specific JDK constructor factory for objects that don't have empty constructor. */
    private static final Method CTOR_FACTORY;

    /** Sun JDK reflection factory. */
    private static final Object SUN_REFLECT_FACTORY;

    /** Public {@code java.lang.Object} no-argument constructor. */
    private static final Constructor OBJECT_CTOR;

    /** All grid event names. */
    private static final Map<Integer, String> GRID_EVT_NAMES = new HashMap<>();

    /** All grid events. */
    private static final int[] GRID_EVTS;

    /** Empty integers array. */
    private static final int[] EMPTY_INTS = new int[0];

    /** Empty  longs. */
    private static final long[] EMPTY_LONGS = new long[0];

    /** System line separator. */
    private static final String NL = System.getProperty("line.separator");

    /** Default user version. */
    public static final String DFLT_USER_VERSION = "0";

    /** Cache for {@link GridPeerDeployAware} fields to speed up reflection. */
    private static final ConcurrentMap<String, GridBiTuple<Class<?>, Collection<Field>>> p2pFields =
        new ConcurrentHashMap8<>();

    /** Secure socket protocol to use. */
    private static final String HTTPS_PROTOCOL = "TLS";

    /** Project home directory. */
    private static volatile GridTuple<String> ggHome;

    /** Project work directory. */
    private static volatile String ggWork;

    /** OS JDK string. */
    private static String osJdkStr;

    /** OS string. */
    private static String osStr;

    /** JDK string. */
    private static String jdkStr;

    /** Indicates whether current OS is Windows 95. */
    private static boolean win95;

    /** Indicates whether current OS is Windows 98. */
    private static boolean win98;

    /** Indicates whether current OS is Windows NT. */
    private static boolean winNt;

    /** Indicates whether current OS is Windows Vista. */
    private static boolean winVista;

    /** Indicates whether current OS is Windows 7. */
    private static boolean win7;

    /** Indicates whether current OS is Windows 8. */
    private static boolean win8;

    /** Indicates whether current OS is Windows 8.1. */
    private static boolean win81;

    /** Indicates whether current OS is some version of Windows. */
    private static boolean unknownWin;

    /** Indicates whether current OS is Windows 2000. */
    private static boolean win2k;

    /** Indicates whether current OS is Windows XP. */
    private static boolean winXp;

    /** Indicates whether current OS is Windows Server 2003. */
    private static boolean win2003;

    /** Indicates whether current OS is Windows Server 2008. */
    private static boolean win2008;

    /** Indicates whether current OS is UNIX flavor. */
    private static boolean unix;

    /** Indicates whether current OS is Solaris. */
    private static boolean solaris;

    /** Indicates whether current OS is Linux flavor. */
    private static boolean linux;

    /** Indicates whether current OS is NetWare. */
    private static boolean netware;

    /** Indicates whether current OS is Mac OS. */
    private static boolean mac;

    /** Indicates whether current OS architecture is Sun Sparc. */
    private static boolean sparc;

    /** Indicates whether current OS architecture is Intel X86. */
    private static boolean x86;

    /** Name of the underlying OS. */
    private static String osName;

    /** Version of the underlying OS. */
    private static String osVer;

    /** CPU architecture of the underlying OS. */
    private static String osArch;

    /** Name of the Java Runtime. */
    private static String javaRtName;

    /** Name of the Java Runtime version. */
    private static String javaRtVer;

    /** Name of the JDK vendor. */
    private static String jdkVendor;

    /** Name of the JDK. */
    private static String jdkName;

    /** Version of the JDK. */
    private static String jdkVer;

    /** Name of JVM specification. */
    private static String jvmSpecName;

    /** Version of JVM implementation. */
    private static String jvmImplVer;

    /** Vendor's name of JVM implementation. */
    private static String jvmImplVendor;

    /** Name of the JVM implementation. */
    private static String jvmImplName;

    /** JMX domain as 'xxx.gridgain'. */
    public static final String JMX_DOMAIN = GridUtils.class.getName().substring(0, GridUtils.class.getName().
        indexOf('.', GridUtils.class.getName().indexOf('.') + 1));

    /** Network packet header. */
    public static final byte[] GG_HEADER = U.intToBytes(0x00004747);

    /** Default buffer size = 4K. */
    private static final int BUF_SIZE = 4096;

    /** Byte bit-mask. */
    private static final int MASK = 0xf;

    /** Long date format pattern for log messages. */
    private static final SimpleDateFormat LONG_DATE_FMT = new SimpleDateFormat("MM/dd/yyyy HH:mm:ss");

    /**
     * Short date format pattern for log messages in "quiet" mode.
     * Only time is included since we don't expect "quiet" mode to be used
     * for longer runs.
     */
    private static final SimpleDateFormat SHORT_DATE_FMT = new SimpleDateFormat("HH:mm:ss");

    /** Debug date format. */
    private static final SimpleDateFormat DEBUG_DATE_FMT = new SimpleDateFormat("HH:mm:ss,SSS");

    /** Cached local host address to make sure that every time the same local host is returned. */
    private static InetAddress locHost;

    /** */
    private static volatile long curTimeMillis = System.currentTimeMillis();

    /** Primitive class map. */
    private static final Map<String, Class<?>> primitiveMap = new HashMap<>(16, .5f);

    /** Boxed class map. */
    private static final Map<Class<?>, Class<?>> boxedClsMap = new HashMap<>(16, .5f);

    /** Class loader used to load GridGain. */
    private static final ClassLoader gridClassLoader = GridUtils.class.getClassLoader();

    /** MAC OS invalid argument socket error message. */
    public static final String MAC_INVALID_ARG_MSG = "On MAC OS you may have too many file descriptors open " +
        "(simple restart usually solves the issue)";

    /** Default help pages. */
    public static final List<String> DFLT_HELP_LINKS = Arrays.asList(
        "Troubleshooting:      http://bit.ly/GridGain-Troubleshooting",
        "Documentation Center: http://bit.ly/GridGain-Documentation");

    /** Portable classes. */
    private static final Collection<Class<?>> PORTABLE_CLS = new HashSet<>();

    /** GridGain Logging Directory. */
    public static final String GRIDGAIN_LOG_DIR = System.getenv(GG_LOG_DIR);

    /** GridGain Work Directory. */
    public static final String GRIDGAIN_WORK_DIR = System.getenv(GG_WORK_DIR);

    /**
     * Initializes enterprise check.
     */
    static {
        String osName = System.getProperty("os.name");

        String osLow = osName.toLowerCase();

        // OS type detection.
        if (osLow.contains("win")) {
            if (osLow.contains("95"))
                win95 = true;
            else if (osLow.contains("98"))
                win98 = true;
            else if (osLow.contains("nt"))
                winNt = true;
            else if (osLow.contains("2000"))
                win2k = true;
            else if (osLow.contains("vista"))
                winVista = true;
            else if (osLow.contains("xp"))
                winXp = true;
            else if (osLow.contains("2003"))
                win2003 = true;
            else if (osLow.contains("2008"))
                win2008 = true;
            else if (osLow.contains("7"))
                win7 = true;
            else if (osLow.contains("8.1"))
                win81 = true;
            else if (osLow.contains("8"))
                win8 = true;
            else
                unknownWin = true;
        }
        else if (osLow.contains("netware"))
            netware = true;
        else if (osLow.contains("mac os"))
            mac = true;
        else {
            // UNIXs flavors tokens.
            for (CharSequence os : new String[]{"ix", "inux", "olaris", "un", "ux", "sco", "bsd", "att"})
                if (osLow.contains(os)) {
                    unix = true;

                    break;
                }

            // UNIX name detection.
            if (osLow.contains("olaris"))
                solaris = true;
            else if (osLow.contains("inux"))
                linux = true;
        }

        String osArch = System.getProperty("os.arch");

        String archStr = osArch.toLowerCase();

        // OS architecture detection.
        if (archStr.contains("x86"))
            x86 = true;
        else if (archStr.contains("sparc"))
            sparc = true;

        String javaRtName = System.getProperty("java.runtime.name");
        String javaRtVer = System.getProperty("java.runtime.version");
        String jdkVendor = System.getProperty("java.specification.vendor");
        String jdkName = System.getProperty("java.specification.name");
        String jdkVer = System.getProperty("java.specification.version");
        String osVer = System.getProperty("os.version");
        String jvmSpecName = System.getProperty("java.vm.specification.name");
        String jvmImplVer = System.getProperty("java.vm.version");
        String jvmImplVendor = System.getProperty("java.vm.vendor");
        String jvmImplName = System.getProperty("java.vm.name");

        String jdkStr = javaRtName + ' ' + javaRtVer + ' ' + jvmImplVendor + ' ' + jvmImplName + ' ' +
            jvmImplVer;

        osStr = osName + ' ' + osVer + ' ' + osArch;
        osJdkStr = osLow + ", " + jdkStr;

        // Copy auto variables to static ones.
        GridUtils.osName = osName;
        GridUtils.jdkName = jdkName;
        GridUtils.jdkVendor = jdkVendor;
        GridUtils.jdkVer = jdkVer;
        GridUtils.jdkStr = jdkStr;
        GridUtils.osVer = osVer;
        GridUtils.osArch = osArch;
        GridUtils.jvmSpecName = jvmSpecName;
        GridUtils.jvmImplVer = jvmImplVer;
        GridUtils.jvmImplVendor = jvmImplVendor;
        GridUtils.jvmImplName = jvmImplName;
        GridUtils.javaRtName = javaRtName;
        GridUtils.javaRtVer = javaRtVer;

        primitiveMap.put("byte", byte.class);
        primitiveMap.put("short", short.class);
        primitiveMap.put("int", int.class);
        primitiveMap.put("long", long.class);
        primitiveMap.put("float", float.class);
        primitiveMap.put("double", double.class);
        primitiveMap.put("char", char.class);
        primitiveMap.put("boolean", boolean.class);

        boxedClsMap.put(byte.class, Byte.class);
        boxedClsMap.put(short.class, Short.class);
        boxedClsMap.put(int.class, Integer.class);
        boxedClsMap.put(long.class, Long.class);
        boxedClsMap.put(float.class, Float.class);
        boxedClsMap.put(double.class, Double.class);
        boxedClsMap.put(char.class, Character.class);
        boxedClsMap.put(boolean.class, Boolean.class);

        try {
            OBJECT_CTOR = Object.class.getConstructor();
        }
        catch (NoSuchMethodException e) {
            throw withCause(new AssertionError("Object class does not have empty constructor (is JDK corrupted?)."), e);
        }

        // Constructor factory.
        Method ctorFac = null;
        Object refFac = null;

        try {
            Class<?> refFactoryCls = Class.forName("sun.reflect.ReflectionFactory");

            refFac = refFactoryCls.getMethod("getReflectionFactory").invoke(null);

            ctorFac = refFac.getClass().getMethod("newConstructorForSerialization", Class.class,
                Constructor.class);
        }
        catch (NoSuchMethodException | ClassNotFoundException | IllegalAccessException | InvocationTargetException ignored) {
            // No-op.
        }

        CTOR_FACTORY = ctorFac;
        SUN_REFLECT_FACTORY = refFac;

        // Disable hostname SSL verification for development and testing with self-signed certificates.
        if (Boolean.parseBoolean(System.getProperty(GG_DISABLE_HOSTNAME_VERIFIER))) {
            HttpsURLConnection.setDefaultHostnameVerifier(new HostnameVerifier() {
                @Override public boolean verify(String hostname, SSLSession sslSes) {
                    return true;
                }
            });
        }

        // Event names initialization.
        for (Field field : GridEventType.class.getFields()) {
            if (field.getType().equals(int.class)) {
                try {
                    assert field.getName().startsWith("EVT_") : "Invalid event name (should start with 'EVT_': " +
                        field.getName();

                    int type = field.getInt(null);

                    String prev = GRID_EVT_NAMES.put(type, field.getName().substring(4));

                    // Check for duplicate event types.
                    assert prev == null : "Duplicate event [type=" + type + ", name1=" + prev +
                        ", name2=" + field.getName() + ']';
                }
                catch (IllegalAccessException e) {
                    throw new GridRuntimeException(e);
                }
            }
        }

        // Event array initialization.
        GRID_EVTS = toIntArray(GRID_EVT_NAMES.keySet());

        // Sort for fast event lookup.
        Arrays.sort(GRID_EVTS);

        // We need to re-initialize EVTS_ALL and EVTS_ALL_MINUS_METRIC_UPDATE
        // because they may have been initialized to null before GRID_EVTS were initialized.
        if (EVTS_ALL == null || EVTS_ALL_MINUS_METRIC_UPDATE == null) {
            try {
                Field f1 = GridEventType.class.getDeclaredField("EVTS_ALL");
                Field f2 = GridEventType.class.getDeclaredField("EVTS_ALL_MINUS_METRIC_UPDATE");

                assert f1 != null;
                assert f2 != null;

                // We use unsafe operations to update static fields on interface because
                // they are treated as static final and cannot be updated via standard reflection.
                UNSAFE.putObjectVolatile(UNSAFE.staticFieldBase(f1), UNSAFE.staticFieldOffset(f1), gridEvents());
                UNSAFE.putObjectVolatile(UNSAFE.staticFieldBase(f2), UNSAFE.staticFieldOffset(f2),
                    gridEvents(EVT_NODE_METRICS_UPDATED));

                assert EVTS_ALL != null;
                assert EVTS_ALL.length == GRID_EVTS.length;

                assert EVTS_ALL_MINUS_METRIC_UPDATE != null;
                assert EVTS_ALL_MINUS_METRIC_UPDATE.length == GRID_EVTS.length - 1;

                // Validate correctness.
                for (int type : GRID_EVTS) {
                    assert containsIntArray(EVTS_ALL, type);

                    if (type != EVT_NODE_METRICS_UPDATED)
                        assert containsIntArray(EVTS_ALL_MINUS_METRIC_UPDATE, type);
                }

                assert !containsIntArray(EVTS_ALL_MINUS_METRIC_UPDATE, EVT_NODE_METRICS_UPDATED);
            }
            catch (NoSuchFieldException e) {
                throw new GridRuntimeException(e);
            }
        }

        Thread timer = new Thread(new Runnable() {
            @SuppressWarnings({"BusyWait", "InfiniteLoopStatement"})
            @Override public void run() {
                while (true) {
                    curTimeMillis = System.currentTimeMillis();

                    try {
                        Thread.sleep(10);
                    }
                    catch (InterruptedException ignored) {
                        U.log(null, "Timer thread has been interrupted.");

                        break;
                    }
                }
            }
        }, "gridgain-clock");

        timer.setDaemon(true);

        timer.setPriority(10);

        timer.start();

        PORTABLE_CLS.add(Byte.class);
        PORTABLE_CLS.add(Short.class);
        PORTABLE_CLS.add(Integer.class);
        PORTABLE_CLS.add(Long.class);
        PORTABLE_CLS.add(Float.class);
        PORTABLE_CLS.add(Double.class);
        PORTABLE_CLS.add(Character.class);
        PORTABLE_CLS.add(Boolean.class);
        PORTABLE_CLS.add(String.class);
        PORTABLE_CLS.add(UUID.class);
        PORTABLE_CLS.add(Date.class);
        PORTABLE_CLS.add(Timestamp.class);
        PORTABLE_CLS.add(byte[].class);
        PORTABLE_CLS.add(short[].class);
        PORTABLE_CLS.add(int[].class);
        PORTABLE_CLS.add(long[].class);
        PORTABLE_CLS.add(float[].class);
        PORTABLE_CLS.add(double[].class);
        PORTABLE_CLS.add(char[].class);
        PORTABLE_CLS.add(boolean[].class);
        PORTABLE_CLS.add(String[].class);
        PORTABLE_CLS.add(UUID[].class);
        PORTABLE_CLS.add(Date[].class);
        PORTABLE_CLS.add(Timestamp[].class);
    }

    /**
     * @return System time approximated by 10 ms.
     */
    public static long currentTimeMillis() {
        return curTimeMillis;
    }

    /**
     * @return Value of {@link System#nanoTime()} in microseconds.
     */
    public static long microTime() {
        return System.nanoTime() / 1000;
    }

    /**
     * Gets nearest power of 2 larger or equal than v.
     *
     * @param v Value.
     * @return Nearest power of 2.
     */
    public static int ceilPow2(int v) {
        v--;

        v |= v >> 1;
        v |= v >> 2;
        v |= v >> 4;
        v |= v >> 8;
        v |= v >> 16;

        return ++v;
    }

    /**
     * @param i Value.
     * @return {@code true} If the given value is power of 2 (0 is not power of 2).
     */
    public static boolean isPow2(int i) {
        return i > 0 && (i & (i - 1)) == 0;
    }

    /**
     * Return SUN specific constructor factory.
     *
     * @return SUN specific constructor factory.
     */
    @Nullable public static Method ctorFactory() {
        return CTOR_FACTORY;
    }

    /**
     * @return Empty constructor for object class.
     */
    public static Constructor objectConstructor() {
        return OBJECT_CTOR;
    }

    /**
     * SUN JDK specific reflection factory for objects without public constructor.
     *
     * @return Reflection factory for objects without public constructor.
     */
    @Nullable public static Object sunReflectionFactory() {
        return SUN_REFLECT_FACTORY;
    }

    /**
     * Gets name for given grid event type.
     *
     * @param type Event type.
     * @return Event name.
     */
    public static String gridEventName(int type) {
        String name = GRID_EVT_NAMES.get(type);

        return name != null ? name : Integer.toString(type);
    }

    /**
     * Gets all event types.
     *
     * @param excl Optional exclude events.
     * @return All events minus excluded ones.
     */
    public static int[] gridEvents(final int... excl) {
        if (F.isEmpty(excl))
            return GRID_EVTS;

        List<Integer> evts = toIntList(GRID_EVTS, new P1<Integer>() {
            @Override public boolean apply(Integer i) {
                return !containsIntArray(excl, i);
            }
        });

        return toIntArray(evts);
    }

    /**
     * @param discoSpi Discovery SPI.
     * @return {@code True} if ordering is supported.
     */
    public static boolean discoOrdered(GridDiscoverySpi discoSpi) {
        GridDiscoverySpiOrderSupport ann = U.getAnnotation(discoSpi.getClass(), GridDiscoverySpiOrderSupport.class);

        return ann != null && ann.value();
    }

    /**
     * @return Checks if disco ordering should be enforced.
     */
    public static boolean relaxDiscoveryOrdered() {
        return "true".equalsIgnoreCase(System.getProperty(GG_NO_DISCO_ORDER));
    }

    /**
     * This method should be used for adding quick debug statements in code
     * while debugging. Calls to this method should never be committed to master.
     *
     * @param msg Message to debug.
     * @deprecated Calls to this method should never be committed to master.
     */
    @Deprecated
    public static void debug(Object msg) {
        X.println(debugPrefix() + msg);
    }

    /**
     * This method should be used for adding quick debug statements in code
     * while debugging. Calls to this method should never be committed to master.
     *
     * @param msg Message to debug.
     * @deprecated Calls to this method should never be committed to master.
     */
    @Deprecated
    public static void debugx(String msg) {
        X.printerrln(debugPrefix() + msg);
    }

    /**
     * This method should be used for adding quick debug statements in code
     * while debugging. Calls to this method should never be committed to master.
     *
     * @param log Logger.
     * @param msg Message to debug.
     *
     * @deprecated Calls to this method should never be committed to master.
     */
    @Deprecated
    public static void debug(GridLogger log, String msg) {
        log.info(msg);
    }

    /**
     * Prints stack trace of the current thread to {@code System.out}.
     *
     * @deprecated Calls to this method should never be committed to master.
     */
    @SuppressWarnings("deprecation")
    @Deprecated
    public static void dumpStack() {
        dumpStack("Dumping stack.");
    }

    /**
     * Prints stack trace of the current thread to {@code System.out}.
     *
     * @param msg Message to print with the stack.
     *
     * @deprecated Calls to this method should never be committed to master.
     */
    @Deprecated
    public static void dumpStack(String msg) {
        new Exception(debugPrefix() + msg).printStackTrace(System.out);
    }

    /**
     * @param log Logger.
     * @param msg Message.
     */
    public static void dumpStack(@Nullable GridLogger log, String msg) {
        U.error(log, "Dumping stack.", new Exception(msg));
    }

    /**
     * Prints stack trace of the current thread to provided output stream.
     *
     * @param msg Message to print with the stack.
     * @param out Output to dump stack to.
     *
     * @deprecated Calls to this method should never be committed to master.
     */
    @Deprecated
    public static void dumpStack(String msg, PrintStream out) {
        new Exception(msg).printStackTrace(out);
    }

    /**
     * Prints stack trace of the current thread to provided logger.
     *
     * @param log Logger.
     * @param msg Message to print with the stack.
     *
     * @deprecated Calls to this method should never be committed to master.
     */
    @Deprecated
    public static void debugStack(GridLogger log, String msg) {
        log.error(msg, new Exception(debugPrefix() + msg));
    }

    /**
     * @return Common prefix for debug messages.
     */
    private static String debugPrefix() {
        return '<' + DEBUG_DATE_FMT.format(new Date(System.currentTimeMillis())) + "><DEBUG><" +
            Thread.currentThread().getName() + '>' + ' ';
    }

    /**
     * Prints heap usage.
     */
    public static void debugHeapUsage() {
        System.gc();

        Runtime runtime = Runtime.getRuntime();

        X.println('<' + DEBUG_DATE_FMT.format(new Date(System.currentTimeMillis())) + "><DEBUG><" +
            Thread.currentThread().getName() + "> Heap stats [free=" + runtime.freeMemory() / (1024 * 1024) +
            "M, total=" + runtime.totalMemory() / (1024 * 1024) + "M]");
    }

    /**
     * Gets heap size in GB rounded to specified precision.
     *
     * @param node Node.
     * @param precision Precision.
     * @return Heap size in GB.
     */
    public static double heapSize(GridNode node, int precision) {
        return heapSize(Collections.singleton(node), precision);
    }

    /**
     * Gets total heap size in GB rounded to specified precision.
     *
     * @param nodes Nodes.
     * @param precision Precision.
     * @return Total heap size in GB.
     */
    public static double heapSize(Iterable<GridNode> nodes, int precision) {
        // In bytes.
        double heap = 0.0;

        for (GridNode n : nodesPerJvm(nodes)) {
            GridNodeMetrics m = n.metrics();

            heap += Math.max(m.getHeapMemoryInitialized(), m.getHeapMemoryMaximum());
        }

        return roundedHeapSize(heap, precision);
    }

    /**
     * Returns one representative node for each JVM.
     *
     * @param nodes Nodes.
     * @return Collection which contains only one representative node for each JVM.
     */
    private static Iterable<GridNode> nodesPerJvm(Iterable<GridNode> nodes) {
        Map<String, GridNode> grpMap = new HashMap<>();

        // Group by mac addresses and pid.
        for (GridNode node : nodes) {
            String grpId = node.attribute(ATTR_MACS) + "|" + node.attribute(ATTR_JVM_PID);

            if (!grpMap.containsKey(grpId))
                grpMap.put(grpId, node);
        }

        return grpMap.values();
    }

    /**
     * Returns current JVM maxMemory in the same format as {@link #heapSize(GridNode, int)}.
     *
     * @param precision Precision.
     * @return Maximum memory size in GB.
     */
    public static double heapSize(int precision) {
        return roundedHeapSize(Runtime.getRuntime().maxMemory(), precision);
    }

    /**
     * Rounded heap size in gigabytes.
     *
     * @param heap Heap.
     * @param precision Precision.
     * @return Rounded heap size.
     */
    private static double roundedHeapSize(double heap, int precision) {
        double rounded = new BigDecimal(heap / (1024 * 1024 * 1024d)).round(new MathContext(precision)).doubleValue();

        return rounded < 0.1 ? 0.1 : rounded;
    }

    /**
     * Performs thread dump and prints all available info to the given log.
     *
     * @param log Logger.
     */
    public static void dumpThreads(@Nullable GridLogger log) {
        ThreadMXBean mxBean = ManagementFactory.getThreadMXBean();

        ThreadInfo[] threadInfos =
            mxBean.dumpAllThreads(mxBean.isObjectMonitorUsageSupported(), mxBean.isSynchronizerUsageSupported());

        GridStringBuilder sb = new GridStringBuilder("Thread dump at ")
            .a(new SimpleDateFormat("yyyy/MM/dd HH:mm:ss z").format(new Date(U.currentTimeMillis()))).a(NL);

        for (ThreadInfo info : threadInfos) {
            printThreadInfo(info, sb);

            sb.a(NL);

            if (info.getLockedSynchronizers() != null && info.getLockedSynchronizers().length > 0) {
                printSynchronizersInfo(info.getLockedSynchronizers(), sb);

                sb.a(NL);
            }
        }

        sb.a(NL);

        warn(log, sb.toString());
    }

    /**
     * Prints single thread info to a buffer.
     *
     * @param threadInfo Thread info.
     * @param sb Buffer.
     */
    private static void printThreadInfo(ThreadInfo threadInfo, GridStringBuilder sb) {
        sb.a("Thread [name=\"").a(threadInfo.getThreadName())
            .a("\", id=").a(threadInfo.getThreadId())
            .a(", state=").a(threadInfo.getThreadState())
            .a(", blockCnt=").a(threadInfo.getBlockedCount())
            .a(", waitCnt=").a(threadInfo.getWaitedCount()).a("]").a(NL);

        LockInfo lockInfo = threadInfo.getLockInfo();

        if (lockInfo != null) {
            sb.a("    Lock [object=").a(lockInfo)
                .a(", ownerName=").a(threadInfo.getLockOwnerName())
                .a(", ownerId=").a(threadInfo.getLockOwnerId()).a("]").a(NL);
        }

        MonitorInfo[] monitors = threadInfo.getLockedMonitors();
        StackTraceElement[] elements = threadInfo.getStackTrace();

        for (int i = 0; i < elements.length; i++) {
            StackTraceElement e = elements[i];

            sb.a("        at ").a(e.toString());

            for (MonitorInfo monitor : monitors) {
                if (monitor.getLockedStackDepth() == i)
                    sb.a(NL).a("        - locked ").a(monitor);
            }

            sb.a(NL);
        }
    }

    /**
     * Prints Synchronizers info to a buffer.
     *
     * @param syncs Synchronizers info.
     * @param sb Buffer.
     */
    private static void printSynchronizersInfo(LockInfo[] syncs, GridStringBuilder sb) {
        sb.a("    Locked synchronizers:");

        for (LockInfo info : syncs)
            sb.a(NL).a("        ").a(info);
    }

    /**
     * Gets empty constructor for class even if the class does not have empty constructor
     * declared. This method is guaranteed to work with SUN JDK and other JDKs still need
     * to be tested.
     *
     * @param cls Class to get empty constructor for.
     * @return Empty constructor if one could be found or {@code null} otherwise.
     * @throws GridException If failed.
     */
    @Nullable public static Constructor<?> forceEmptyConstructor(Class<?> cls) throws GridException {
        Constructor<?> ctor = null;

        try {
            return cls.getDeclaredConstructor();
        }
        catch (Exception ignore) {
            Method ctorFac = U.ctorFactory();
            Object sunRefFac = U.sunReflectionFactory();

            if (ctorFac != null && sunRefFac != null)
                try {
                    ctor = (Constructor)ctorFac.invoke(sunRefFac, cls, U.objectConstructor());
                }
                catch (IllegalAccessException | InvocationTargetException e) {
                    throw new GridException("Failed to get object constructor for class: " + cls, e);
                }
        }

        return ctor;
    }

    /**
     * Creates new instance of a class only if it has an empty constructor (can be non-public).
     *
     * @param cls Class to instantiate.
     * @return New instance of the class or {@code null} if empty constructor could not be assigned.
     * @throws GridException If failed.
     */
    @Nullable public static <T> T newInstance(Class<T> cls) throws GridException {
        boolean set = false;

        Constructor<T> ctor = null;

        try {
            ctor = cls.getDeclaredConstructor();

            if (ctor == null)
                return null;

            if (!ctor.isAccessible()) {
                ctor.setAccessible(true);

                set = true;
            }

            return ctor.newInstance();
        }
        catch (NoSuchMethodException e) {
            throw new GridException("Failed to find empty constructor for class: " + cls, e);
        }
        catch (InstantiationException | InvocationTargetException | IllegalAccessException e) {
            throw new GridException("Failed to create new instance for class: " + cls, e);
        } finally {
            if (ctor != null && set)
                ctor.setAccessible(false);
        }
    }

    /**
     * Creates new instance of a class even if it does not have public constructor.
     *
     * @param cls Class to instantiate.
     * @return New instance of the class or {@code null} if empty constructor could not be assigned.
     * @throws GridException If failed.
     */
    @SuppressWarnings({"unchecked"})
    @Nullable public static <T> T forceNewInstance(Class<?> cls) throws GridException {
        Constructor ctor = forceEmptyConstructor(cls);

        if (ctor == null)
            return null;

        boolean set = false;

        try {

            if (!ctor.isAccessible()) {
                ctor.setAccessible(true);

                set = true;
            }

            return (T)ctor.newInstance();
        }
        catch (InstantiationException | InvocationTargetException | IllegalAccessException e) {
            throw new GridException("Failed to create new instance for class: " + cls, e);
        } finally {
            if (set)
                ctor.setAccessible(false);
        }
    }

    /**
     * Pretty-formatting for minutes.
     *
     * @param mins Minutes to format.
     * @return Formatted presentation of minutes.
     */
    public static String formatMins(long mins) {
        assert mins >= 0;

        if (mins == 0)
            return "< 1 min";

        SB sb = new SB();

        long dd = mins / 1440; // 1440 mins = 60 mins * 24 hours

        if (dd > 0)
            sb.a(dd).a(dd == 1 ? " day " : " days ");

        mins %= 1440;

        long hh = mins / 60;

        if (hh > 0)
            sb.a(hh).a(hh == 1 ? " hour " : " hours ");

        mins %= 60;

        if (mins > 0)
            sb.a(mins).a(mins == 1 ? " min " : " mins ");

        return sb.toString().trim();
    }

    /**
     * Gets 8-character substring of UUID (for terse logging).
     *
     * @param id Input ID.
     * @return 8-character ID substring.
     */
    public static String id8(UUID id) {
        return id.toString().substring(0, 8);
    }

    /**
     * Gets 8-character substring of {@link GridUuid} (for terse logging).
     * The ID8 will be constructed as follows:
     * <ul>
     * <li>Take first 4 digits for global ID, i.e. {@code GridUuid.globalId()}.</li>
     * <li>Take last 4 digits for local ID, i.e. {@code GridUuid.localId()}.</li>
     * </ul>
     *
     * @param id Input ID.
     * @return 8-character representation of {@code GridUuid}.
     */
    public static String id8(GridUuid id) {
        String s = id.toString();

        return s.substring(0, 4) + s.substring(s.length() - 4);
    }

    /**
     *
     * @param len Number of characters to fill in.
     * @param ch Character to fill with.
     * @return String.
     */
    public static String filler(int len, char ch) {
        char[] a = new char[len];

        Arrays.fill(a, ch);

        return new String(a);
    }

    /**
     * Writes array to output stream.
     *
     * @param out Output stream.
     * @param arr Array to write.
     * @param <T> Array type.
     * @throws IOException If failed.
     */
    public static <T> void writeArray(ObjectOutput out, T[] arr) throws IOException {
        int len = arr == null ? 0 : arr.length;

        out.writeInt(len);

        if (arr != null && arr.length > 0)
            for (T t : arr)
                out.writeObject(t);
    }

    /**
     * Reads array from input stream.
     *
     * @param in Input stream.
     * @return Deserialized array.
     * @throws IOException If failed.
     * @throws ClassNotFoundException If class not found.
     */
    @Nullable public static Object[] readArray(ObjectInput in) throws IOException, ClassNotFoundException {
        int len = in.readInt();

        Object[] arr = null;

        if (len > 0) {
            arr = new Object[len];

            for (int i = 0; i < len; i++)
                arr[i] = in.readObject();
        }

        return arr;
    }

    /**
     * Reads array from input stream.
     *
     * @param in Input stream.
     * @return Deserialized array.
     * @throws IOException If failed.
     * @throws ClassNotFoundException If class not found.
     */
    @Nullable public static Class<?>[] readClassArray(ObjectInput in) throws IOException, ClassNotFoundException {
        int len = in.readInt();

        Class<?>[] arr = null;

        if (len > 0) {
            arr = new Class<?>[len];

            for (int i = 0; i < len; i++)
                arr[i] = (Class<?>)in.readObject();
        }

        return arr;
    }

    /**
     * Reads array from input stream.
     *
     * @param in Input stream.
     * @return Deserialized array.
     * @throws IOException If failed.
     * @throws ClassNotFoundException If class not found.
     */
    @SuppressWarnings("unchecked")
    @Nullable public static <K, V> GridPredicate<GridCacheEntry<K, V>>[] readEntryFilterArray(ObjectInput in)
        throws IOException, ClassNotFoundException {
        int len = in.readInt();

        GridPredicate<GridCacheEntry<K, V>>[] arr = null;

        if (len > 0) {
            arr = new GridPredicate[len];

            for (int i = 0; i < len; i++)
                arr[i] = (GridPredicate<GridCacheEntry<K, V>>)in.readObject();
        }

        return arr;
    }

    /**
     *
     * @param out Output.
     * @param col Set to write.
     * @throws IOException If write failed.
     */
    public static void writeCollection(ObjectOutput out, Collection<?> col) throws IOException {
        if (col != null) {
            out.writeInt(col.size());

            for (Object o : col)
                out.writeObject(o);
        }
        else
            out.writeInt(-1);
    }

    /**
     * Writes collection of byte arrays to data output.
     *
     * @param out Output to write to.
     * @param bytes Collection with byte arrays.
     * @throws IOException If write failed.
     */
    public static void writeBytesCollection(DataOutput out, Collection<byte[]> bytes) throws IOException {
        if (bytes != null) {
            out.writeInt(bytes.size());

            for (byte[] b : bytes)
                writeByteArray(out, b);
        }
        else
            out.writeInt(-1);
    }

    /**
     * Reads collection of byte arrays from data input.
     *
     * @param in Data input to read from.
     * @return List of byte arrays.
     * @throws IOException If read failed.
     */
    public static List<byte[]> readBytesList(DataInput in) throws IOException {
        int size = in.readInt();

        if (size < 0)
            return null;

        List<byte[]> res = new ArrayList<>(size);

        for (int i = 0; i < size; i++)
            res.add(readByteArray(in));

        return res;
    }

    /**
     *
     * @param out Output.
     * @param col Set to write.
     * @throws IOException If write failed.
     */
    public static void writeIntCollection(DataOutput out, Collection<Integer> col) throws IOException {
        if (col != null) {
            out.writeInt(col.size());

            for (Integer i : col)
                out.writeInt(i);
        }
        else
            out.writeInt(-1);
    }

    /**
     * @param in Input.
     * @return Deserialized set.
     * @throws IOException If deserialization failed.
     * @throws ClassNotFoundException If deserialized class could not be found.
     */
    @Nullable public static <E> Collection<E> readCollection(ObjectInput in)
        throws IOException, ClassNotFoundException {
        return readList(in);
    }

    /**
     * @param in Input.
     * @return Deserialized set.
     * @throws IOException If deserialization failed.
     */
    @Nullable public static Collection<Integer> readIntCollection(DataInput in) throws IOException {
        int size = in.readInt();

        // Check null flag.
        if (size == -1)
            return null;

        Collection<Integer> col = new ArrayList<>(size);

        for (int i = 0; i < size; i++)
            col.add(in.readInt());

        return col;
    }

    /**
     *
     * @param m Map to copy.
     * @param <K> Key type.
     * @param <V> Value type
     * @return Copied map.
     */
    public static <K, V> Map<K, V> copyMap(Map<K, V> m) {
        return new HashMap<>(m);
    }

    /**
     *
     * @param m Map to seal.
     * @param <K> Key type.
     * @param <V> Value type
     * @return Sealed map.
     */
    public static <K, V> Map<K, V> sealMap(Map<K, V> m) {
        assert m != null;

        return Collections.unmodifiableMap(new HashMap<>(m));
    }

    /**
     * Seal collection.
     *
     * @param c Collection to seal.
     * @param <E> Entry type
     * @return Sealed collection.
     */
    public static <E> List<E> sealList(Collection<E> c) {
        return Collections.unmodifiableList(new ArrayList<>(c));
    }

    /**
     * Convert array to seal list.
     *
     * @param a Array for convert to seal list.
     * @param <E> Entry type
     * @return Sealed collection.
     */
    public static <E> List<E> sealList(E... a) {
        return Collections.unmodifiableList(Arrays.asList(a));
    }

    /**
     * Gets display name of the network interface this IP address belongs to.
     *
     * @param addr IP address for which to find network interface name.
     * @return Network interface name or {@code null} if can't be found.
     */
    @Nullable public static String getNetworkInterfaceName(String addr) {
        assert addr != null;

        try {
            InetAddress inetAddr = InetAddress.getByName(addr);

            for (NetworkInterface itf : asIterable(NetworkInterface.getNetworkInterfaces()))
                for (InetAddress itfAddr : asIterable(itf.getInetAddresses()))
                    if (itfAddr.equals(inetAddr))
                        return itf.getDisplayName();
        }
        catch (UnknownHostException ignore) {
            return null;
        }
        catch (SocketException ignore) {
            return null;
        }

        return null;
    }

    /**
     * Tries to resolve host by name, returning local host if input is empty.
     * This method reflects how {@link GridConfiguration#getLocalHost()} should
     * be handled in most places.
     *
     * @param hostName Hostname or {@code null} if local host should be returned.
     * @return Address of given host or of localhost.
     * @throws IOException If attempt to get local host failed.
     */
    public static InetAddress resolveLocalHost(@Nullable String hostName) throws IOException {
        return F.isEmpty(hostName) ?
            // Should default to InetAddress#anyLocalAddress which is package-private.
            new InetSocketAddress(0).getAddress() :
            InetAddress.getByName(hostName);
    }

    /**
     * Determines whether current local host is different from previously cached.
     *
     * @return {@code true} or {@code false} depending on whether or not local host
     *      has changed from the cached value.
     * @throws IOException If attempt to get local host failed.
     */
    public static synchronized boolean isLocalHostChanged() throws IOException {
        InetAddress locHost0 = locHost;

        return locHost0 != null && !resetLocalHost().equals(locHost0);
    }

    /**
     * Returns host names consistent with {@link #resolveLocalHost(String)}. So when it returns
     * a common address this method returns single host name, and when a wildcard address passed
     * this method tries to collect addresses of all available interfaces.
     *
     * @param locAddr Local address to resolve.
     * @return Resolved available addresses of given local address.
     * @throws IOException If failed.
     * @throws GridException If no network interfaces found.
     */
    public static GridBiTuple<Collection<String>, Collection<String>> resolveLocalAddresses(InetAddress locAddr)
        throws IOException, GridException {
        assert locAddr != null;

        Collection<String> addrs = new ArrayList<>();
        Collection<String> hostNames = new ArrayList<>();

        if (locAddr.isAnyLocalAddress()) {
            // It should not take longer than 2 seconds to reach
            // local address on any network.
            int reachTimeout = 2000;

            for (NetworkInterface itf : asIterable(NetworkInterface.getNetworkInterfaces())) {
                for (InetAddress addr : asIterable(itf.getInetAddresses())) {
                    if (!addr.isLinkLocalAddress() && reachable(itf, addr, reachTimeout))
                        addresses(addr, addrs, hostNames);
                }
            }

            if (F.isEmpty(addrs))
                throw new GridException("No network addresses found (is networking enabled?).");
        }
        else
            addresses(locAddr, addrs, hostNames);

        return F.t(addrs, hostNames);
    }

    /**
     * @param addr Address.
     * @param addrs Addresses.
     * @param hostNames Host names.
     */
    private static void addresses(InetAddress addr, Collection<String> addrs, Collection<String> hostNames) {
        String hostName = addr.getHostName();

        String ipAddr = addr.getHostAddress();

        hostName = F.isEmpty(hostName) || hostName.equals(ipAddr) || addr.isLoopbackAddress() ? "" : hostName;

        addrs.add(ipAddr);
        hostNames.add(hostName);
    }

    /**
     * Gets local host. Implementation will first attempt to get a non-loopback
     * address. If that fails, then loopback address will be returned.
     * <p>
     * Note that this method is synchronized to make sure that local host
     * initialization happens only once.
     *
     * @return Address representing local host.
     * @throws IOException If attempt to get local host failed.
     */
    public static synchronized InetAddress getLocalHost() throws IOException {
        if (locHost == null)
            // Cache it.
            resetLocalHost();

        return locHost;
    }

    /**
     * @return Local host.
     * @throws IOException If attempt to get local host failed.
     */
    private static synchronized InetAddress resetLocalHost() throws IOException {
        locHost = null;

        String sysLocHost = GridSystemProperties.getString(GG_LOCAL_HOST);

        if (sysLocHost != null)
            sysLocHost = sysLocHost.trim();

        if (!F.isEmpty(sysLocHost))
            locHost = InetAddress.getByName(sysLocHost);
        else {
            List<NetworkInterface> itfs = new ArrayList<>();

            for (NetworkInterface itf : asIterable(NetworkInterface.getNetworkInterfaces()))
                itfs.add(itf);

            Collections.sort(itfs, new Comparator<NetworkInterface>() {
                @Override public int compare(NetworkInterface itf1, NetworkInterface itf2) {
                    // Interfaces whose name starts with 'e' should go first.
                    return itf1.getName().compareTo(itf2.getName());
                }
            });

            // It should not take longer than 2 seconds to reach
            // local address on any network.
            int reachTimeout = 2000;

            for (NetworkInterface itf : itfs) {
                boolean found = false;

                for (InetAddress addr : asIterable(itf.getInetAddresses())) {
                    if (!addr.isLoopbackAddress() && !addr.isLinkLocalAddress() && reachable(itf, addr, reachTimeout)) {
                        locHost = addr;

                        found = true;

                        break;
                    }
                }

                if (found)
                    break;
            }
        }

        if (locHost == null)
            locHost = InetAddress.getLocalHost();

        return locHost;
    }

    /**
     * Checks if address can be reached using three argument InetAddress.isReachable() version.
     *
     * @param itf Network interface to use for test.
     * @param addr Address to check.
     * @param reachTimeout Timeout for the check.
     * @return {@code True} if address is reachable.
     */
    public static boolean reachable(NetworkInterface itf, InetAddress addr, int reachTimeout) {
        try {
            return addr.isReachable(itf, 0, reachTimeout);
        }
        catch (IOException ignore) {
            return false;
        }
    }

    /**
     * Checks if address can be reached using one argument InetAddress.isReachable() version.
     *
     * @param addr Address to check.
     * @param reachTimeout Timeout for the check.
     * @return {@code True} if address is reachable.
     */
    public static boolean reachable(InetAddress addr, int reachTimeout) {
        try {
            return addr.isReachable(reachTimeout);
        }
        catch (IOException ignore) {
            return false;
        }
    }

    /**
     * @param loc Local node.
     * @param rmt Remote node.
     * @return Whether given nodes have the same macs.
     */
    public static boolean sameMacs(GridNode loc, GridNode rmt) {
        assert loc != null;
        assert rmt != null;

        String locMacs = loc.attribute(GridNodeAttributes.ATTR_MACS);
        String rmtMacs = rmt.attribute(GridNodeAttributes.ATTR_MACS);

        return locMacs != null && locMacs.equals(rmtMacs);
    }

    /**
     * Gets a list of all local non-loopback IPs known to this JVM.
     * Note that this will include both IPv4 and IPv6 addresses (even if one "resolves"
     * into another). Loopbacks will be skipped.
     *
     * @return List of all known local IPs (empty list if no addresses available).
     */
    public static synchronized Collection<String> allLocalIps() {
        List<String> ips = new ArrayList<>(4);

        try {
            Enumeration<NetworkInterface> itfs = NetworkInterface.getNetworkInterfaces();

            if (itfs != null) {
                for (NetworkInterface itf : asIterable(itfs)) {
                    if (!itf.isLoopback()) {
                        Enumeration<InetAddress> addrs = itf.getInetAddresses();

                        if (addrs != null) {
                            for (InetAddress addr : asIterable(addrs)) {
                                String hostAddr = addr.getHostAddress();

                                if (!addr.isLoopbackAddress() && !ips.contains(hostAddr))
                                    ips.add(hostAddr);
                            }
                        }
                    }
                }
            }
        }
        catch (SocketException ignore) {
            return Collections.emptyList();
        }

        Collections.sort(ips);

        return ips;
    }

    /**
     * Gets a list of all local enabled MACs known to this JVM. It
     * is using hardware address of the network interface that is not guaranteed to be
     * MAC addresses (but in most cases it is).
     * <p>
     * Note that if network interface is disabled - its MAC won't be included. All
     * local network interfaces are probed including loopbacks. Virtual interfaces
     * (sub-interfaces) are skipped.
     * <p>
     * Note that on linux getHardwareAddress() can return null from time to time
     * if NetworkInterface.getHardwareAddress() method is called from many threads.
     *
     * @return List of all known enabled local MACs or empty list
     *      if no MACs could be found.
     */
    public static synchronized Collection<String> allLocalMACs() {
        List<String> macs = new ArrayList<>(3);

        try {
            Enumeration<NetworkInterface> itfs = NetworkInterface.getNetworkInterfaces();

            if (itfs != null) {
                for (NetworkInterface itf : asIterable(itfs)) {
                    byte[] hwAddr = itf.getHardwareAddress();

                    // Loopback produces empty MAC.
                    if (hwAddr != null && hwAddr.length > 0) {
                        String mac = byteArray2HexString(hwAddr);

                        if (!macs.contains(mac))
                            macs.add(mac);
                    }
                }
            }
        }
        catch (SocketException ignore) {
            return Collections.emptyList();
        }

        Collections.sort(macs);

        return macs;
    }

    /**
     * Downloads resource by URL.
     *
     * @param url URL to download.
     * @param file File where downloaded resource should be stored.
     * @return File where downloaded resource should be stored.
     * @throws IOException If error occurred.
     */
    public static File downloadUrl(URL url, File file) throws IOException {
        assert url != null;
        assert file != null;

        InputStream in = null;
        OutputStream out = null;

        try {
            URLConnection conn = url.openConnection();

            if (conn instanceof HttpsURLConnection) {
                HttpsURLConnection https = (HttpsURLConnection)conn;

                https.setHostnameVerifier(new DeploymentHostnameVerifier());

                SSLContext ctx = SSLContext.getInstance(HTTPS_PROTOCOL);

                ctx.init(null, getTrustManagers(), null);

                // Initialize socket factory.
                https.setSSLSocketFactory(ctx.getSocketFactory());
            }

            in = conn.getInputStream();

            if (in == null)
                throw new IOException("Failed to open connection: " + url.toString());

            out = new BufferedOutputStream(new FileOutputStream(file));

            copy(in, out);
        }
        catch (NoSuchAlgorithmException | KeyManagementException e) {
            throw new IOException("Failed to open HTTPs connection [url=" + url.toString() + ", msg=" + e + ']', e);
        } finally {
            close(in, null);
            close(out, null);
        }

        return file;
    }

    /**
     * Construct array with one trust manager which don't reject input certificates.
     *
     * @return Array with one X509TrustManager implementation of trust manager.
     */
    private static TrustManager[] getTrustManagers() {
        return new TrustManager[]{
            new X509TrustManager() {
                @Nullable @Override public X509Certificate[] getAcceptedIssuers() {
                    return null;
                }

                @Override public void checkClientTrusted(X509Certificate[] certs, String authType) {
                    /* No-op. */
                }

                @Override public void checkServerTrusted(X509Certificate[] certs, String authType) {
                    /* No-op. */
                }
            }
        };
    }

    /**
     * Copies metadata from given object into the passed in metadata aware
     * instance - if object is not {@code null} and implements {@link GridMetadataAware}.
     * Otherwise - returns passed metadata aware instance unchanged.
     *
     * @param t Passed in metadata aware instance.
     * @param obj Object to copy metadata from.
     * @param <T> Type of the metadata aware instance.
     * @return Metadata aware instance with metadata potentially copied.
     */
    public static <T extends GridMetadataAware> T withMeta(T t, @Nullable Object obj) {
        assert t != null;

        if (obj instanceof GridMetadataAware)
            t.copyMeta((GridMetadataAware)obj);

        return t;
    }

    /**
     * Replace password in URI string with a single '*' character.
     * <p>
     * Parses given URI by applying &quot;.*://(.*:.*)@.*&quot;
     * regular expression pattern and than if URI matches it
     * replaces password strings between '/' and '@' with '*'.
     *
     * @param uri URI which password should be replaced.
     * @return Converted URI string
     */
    @Nullable public static String hidePassword(@Nullable String uri) {
        if (uri == null)
            return null;

        if (Pattern.matches(".*://(.*:.*)@.*", uri)) {
            int userInfoLastIdx = uri.indexOf('@');

            assert userInfoLastIdx != -1;

            String str = uri.substring(0, userInfoLastIdx);

            int userInfoStartIdx = str.lastIndexOf('/');

            str = str.substring(userInfoStartIdx + 1);

            String[] params = str.split(";");

            StringBuilder builder = new StringBuilder();

            for (int i = 0; i < params.length; i++) {
                int idx;

                if ((idx = params[i].indexOf(':')) != -1)
                    params[i] = params[i].substring(0, idx + 1) + '*';

                builder.append(params[i]);

                if (i != params.length - 1)
                    builder.append(';');
            }

            return new StringBuilder(uri).replace(userInfoStartIdx + 1, userInfoLastIdx,
                builder.toString()).toString();
        }

        return uri;
    }

    /**
     * @return Class loader used to load GridGain itself.
     */
    public static ClassLoader gridClassLoader() {
        return gridClassLoader;
    }

    /**
     * @param parent Parent to find.
     * @param ldr Loader to check.
     * @return {@code True} if parent found.
     */
    public static boolean hasParent(@Nullable ClassLoader parent, ClassLoader ldr) {
        if (parent != null) {
            for (; ldr != null; ldr = ldr.getParent()) {
                if (ldr.equals(parent))
                    return true;
            }

            return false;
        }

        return true;
    }

    /**
     * Verifier always returns successful result for any host.
     */
    private static class DeploymentHostnameVerifier implements HostnameVerifier {
        /** {@inheritDoc} */
        @Override public boolean verify(String hostname, SSLSession ses) {
            // Remote host trusted by default.
            return true;
        }
    }

    /**
     * Makes a {@code '+---+'} dash line.
     *
     * @param len Length of the dash line to make.
     * @return Dash line.
     */
    public static String dash(int len) {
        char[] dash = new char[len];

        Arrays.fill(dash, '-');

        dash[0] = dash[len - 1] = '+';

        return new String(dash);
    }

    /**
     * Creates space filled string of given length.
     *
     * @param len Number of spaces.
     * @return Space filled string of given length.
     */
    public static String pad(int len) {
        char[] dash = new char[len];

        Arrays.fill(dash, ' ');

        return new String(dash);
    }

    /**
     * Formats system time in milliseconds for printing in logs.
     *
     * @param sysTime System time.
     * @return Formatted time string.
     */
    public static String format(long sysTime) {
        return LONG_DATE_FMT.format(new java.util.Date(sysTime));
    }

    /**
     * Takes given collection, shuffles it and returns iterable instance.
     *
     * @param <T> Type of elements to create iterator for.
     * @param col Collection to shuffle.
     * @return Iterable instance over randomly shuffled collection.
     */
    public static <T> Iterable<T> randomIterable(Collection<T> col) {
        List<T> list = new ArrayList<>(col);

        Collections.shuffle(list);

        return list;
    }

    /**
     * Converts enumeration to iterable so it can be used in {@code foreach} construct.
     *
     * @param <T> Types of instances for iteration.
     * @param e Enumeration to convert.
     * @return Iterable over the given enumeration.
     */
    public static <T> Iterable<T> asIterable(final Enumeration<T> e) {
        return new Iterable<T>() {
            @Override public Iterator<T> iterator() {
                return new Iterator<T>() {
                    @Override public boolean hasNext() {
                        return e.hasMoreElements();
                    }

                    @SuppressWarnings({"IteratorNextCanNotThrowNoSuchElementException"})
                    @Override public T next() {
                        return e.nextElement();
                    }

                    @Override public void remove() {
                        throw new UnsupportedOperationException();
                    }
                };
            }
        };
    }

    /**
     * Copy source file (or folder) to destination file (or folder). Supported source & destination:
     * <ul>
     * <li>File to File</li>
     * <li>File to Folder</li>
     * <li>Folder to Folder (Copy the content of the directory and not the directory itself)</li>
     * </ul>
     *
     * @param src Source file or folder.
     * @param dest Destination file or folder.
     * @param overwrite Whether or not overwrite existing files and folders.
     * @throws IOException Thrown if an I/O error occurs.
     */
    public static void copy(File src, File dest, boolean overwrite) throws IOException {
        assert src != null;
        assert dest != null;

        /*
         * Supported source & destination:
         * ===============================
         * 1. File -> File
         * 2. File -> Directory
         * 3. Directory -> Directory
         */

        // Source must exist.
        if (!src.exists())
            throw new FileNotFoundException("Source can't be found: " + src);

        // Check that source and destination are not the same.
        if (src.getAbsoluteFile().equals(dest.getAbsoluteFile()))
            throw new IOException("Source and destination are the same [src=" + src + ", dest=" + dest + ']');

        if (dest.exists()) {
            if (!dest.isDirectory() && !overwrite)
                throw new IOException("Destination already exists: " + dest);

            if (!dest.canWrite())
                throw new IOException("Destination is not writable:" + dest);
        }
        else {
            File parent = dest.getParentFile();

            if (parent != null && !parent.exists())
                // Ignore any errors here.
                // We will get errors when we'll try to open the file stream.
                //noinspection ResultOfMethodCallIgnored
                parent.mkdirs();

            // If source is a directory, we should create destination directory.
            if (src.isDirectory())
                //noinspection ResultOfMethodCallIgnored
                dest.mkdir();
        }

        if (src.isDirectory()) {
            // In this case we have Directory -> Directory.
            // Note that we copy the content of the directory and not the directory itself.

            File[] files = src.listFiles();

            for (File file : files) {
                if (file.isDirectory()) {
                    File dir = new File(dest, file.getName());

                    if (!dir.exists() && !dir.mkdirs())
                        throw new IOException("Can't create directory: " + dir);

                    copy(file, dir, overwrite);
                }
                else
                    copy(file, dest, overwrite);
            }
        }
        else {
            // In this case we have File -> File or File -> Directory.
            File file = dest.exists() && dest.isDirectory() ? new File(dest, src.getName()) : dest;

            if (!overwrite && file.exists())
                throw new IOException("Destination already exists: " + file);

            FileInputStream in = null;
            FileOutputStream out = null;

            try {
                in = new FileInputStream(src);
                out = new FileOutputStream(file);

                copy(in, out);
            }
            finally {
                if (in != null)
                    in.close();

                if (out != null) {
                    out.getFD().sync();

                    out.close();
                }
            }
        }
    }

    /**
     * Copies input byte stream to output byte stream.
     *
     * @param in Input byte stream.
     * @param out Output byte stream.
     * @return Number of the copied bytes.
     * @throws IOException Thrown if an I/O error occurs.
     */
    public static int copy(InputStream in, OutputStream out) throws IOException {
        assert in != null;
        assert out != null;

        byte[] buf = new byte[BUF_SIZE];

        int cnt = 0;

        for (int n; (n = in.read(buf)) > 0;) {
            out.write(buf, 0, n);

            cnt += n;
        }

        return cnt;
    }

    /**
     * Copies input character stream to output character stream.
     *
     * @param in Input character stream.
     * @param out Output character stream.
     * @return Number of the copied characters.
     * @throws IOException Thrown if an I/O error occurs.
     */
    public static int copy(Reader in, Writer out) throws IOException {
        assert in != null;
        assert out != null;

        char[] buf = new char[BUF_SIZE];

        int cnt = 0;

        for (int n; (n = in.read(buf)) > 0;) {
            out.write(buf, 0, n);

            cnt += n;
        }

        return cnt;
    }

    /**
     * Writes string to file.
     *
     * @param file File.
     * @param s String to write.
     * @throws IOException Thrown if an I/O error occurs.
     */
    public static void writeStringToFile(File file, String s) throws IOException {
        writeStringToFile(file, s, Charset.defaultCharset().toString(), false);
    }

    /**
     * Writes string to file.
     *
     * @param file File.
     * @param s String to write.
     * @param charset Encoding.
     * @throws IOException Thrown if an I/O error occurs.
     */
    public static void writeStringToFile(File file, String s, String charset) throws IOException {
        writeStringToFile(file, s, charset, false);
    }

    /**
     * Reads file to string using specified charset.
     *
     * @param fileName File name.
     * @param charset File charset.
     * @return File content.
     * @throws IOException If error occurred.
     */
    public static String readFileToString(String fileName, String charset) throws IOException {
        Reader input = new InputStreamReader(new FileInputStream(fileName), charset);

        StringWriter output = new StringWriter();

        char[] buf = new char[4096];

        int n;

        while ((n = input.read(buf)) != -1)
            output.write(buf, 0, n);

        return output.toString();
    }

    /**
     * Writes string to file.
     *
     * @param file File.
     * @param s String to write.
     * @param charset Encoding.
     * @param append If {@code true}, then specified string will be added to the end of the file.
     * @throws IOException Thrown if an I/O error occurs.
     */
    public static void writeStringToFile(File file, String s, String charset, boolean append) throws IOException {
        if (s == null)
            return;

        OutputStream out = null;

        try {
            out = new FileOutputStream(file, append);

            if (s != null)
                out.write(s.getBytes(charset));
        } finally {
            closeQuiet(out);
        }
    }

    /**
     * Utility method that sets cause into exception and returns it.
     *
     * @param e Exception to set cause to and return.
     * @param cause Optional cause to set (if not {@code null}).
     * @param <E> Type of the exception.
     * @return Passed in exception with optionally set cause.
     */
    public static <E extends Throwable> E withCause(E e, @Nullable Throwable cause) {
        assert e != null;

        if (cause != null)
            e.initCause(cause);

        return e;
    }

    /**
     * Deletes file or directory with all sub-directories and files.
     *
     * @param file File or directory to delete.
     * @return {@code true} if and only if the file or directory is successfully deleted,
     *      {@code false} otherwise
     */
    public static boolean delete(File file) {
        assert file != null;

        boolean res = true;

        if (file.isDirectory()) {
            File[] files = file.listFiles();

            if (files != null && files.length > 0)
                for (File file1 : files)
                    if (file1.isDirectory())
                        res &= delete(file1);
                    else if (file1.getName().endsWith("jar"))
                        try {
                            // Why do we do this?
                            new JarFile(file1, false).close();

                            res &= file1.delete();
                        }
                        catch (IOException ignore) {
                            // Ignore it here...
                        }
                    else
                        res &= file1.delete();

            res &= file.delete();
        }
        else
            res = file.delete();

        return res;
    }

    /**
     * @param dir Directory to create along with all non-existent parent directories.
     * @return {@code True} if directory exists (has been created or already existed),
     *      {@code false} if has not been created and does not exist.
     */
    public static boolean mkdirs(File dir) {
        assert dir != null;

        return dir.mkdirs() || dir.exists();
    }

    /**
     * Resolve project home directory based on source code base.
     *
     * @return Project home directory (or {@code null} if it cannot be resolved).
     */
    @Nullable private static String resolveProjectHome() {
        assert Thread.holdsLock(GridUtils.class);

        // Resolve GridGain home via environment variables.
        String ggHome0 = GridSystemProperties.getString(GG_HOME);

        if (!F.isEmpty(ggHome0))
            return ggHome0;

        String appWorkDir = System.getProperty("user.dir");

        if (appWorkDir != null) {
            ggHome0 = findProjectHome(new File(appWorkDir));

            if (ggHome0 != null)
                return ggHome0;
        }

        URI uri;

        Class<GridUtils> cls = GridUtils.class;

        try {
            ProtectionDomain domain = cls.getProtectionDomain();

            // Should not happen, but to make sure our code is not broken.
            if (domain == null || domain.getCodeSource() == null || domain.getCodeSource().getLocation() == null) {
                logResolveFailed(cls, null);

                return null;
            }

            // Resolve path to class-file.
            uri = domain.getCodeSource().getLocation().toURI();

            // Overcome UNC path problem on Windows (http://www.tomergabel.com/JavaMishandlesUNCPathsOnWindows.aspx)
            if (isWindows() && uri.getAuthority() != null)
                uri = new URI(uri.toString().replace("file://", "file:/"));
        }
        catch (URISyntaxException | SecurityException e) {
            logResolveFailed(cls, e);

            return null;
        }

        return findProjectHome(new File(uri));
    }

    /**
     * Tries to find project home starting from specified directory and moving to root.
     *
     * @param startDir First directory in search hierarchy.
     * @return Project home path or {@code null} if it wasn't found.
     */
    private static String findProjectHome(File startDir) {
        for (File cur = startDir.getAbsoluteFile(); cur != null; cur = cur.getParentFile()) {
            // Check 'cur' is project home directory.
            if (!new File(cur, "bin").isDirectory() ||
                !new File(cur, "libs").isDirectory() ||
                !new File(cur, "config").isDirectory())
                continue;

            return cur.getPath();
        }

        return null;
    }

    /**
     * @param cls Class.
     * @param e Exception.
     */
    private static void logResolveFailed(Class cls, Exception e) {
        warn(null, "Failed to resolve GRIDGAIN_HOME automatically for class codebase " +
            "[class=" + cls + (e == null ? "" : ", e=" + e.getMessage()) + ']');
    }

    /**
     * Retrieves {@code GRIDGAIN_HOME} property. The property is retrieved from system
     * properties or from environment in that order.
     *
     * @return {@code GRIDGAIN_HOME} property.
     */
    @Nullable public static String getGridGainHome() {
        GridTuple<String> ggHomeTup = ggHome;

        String ggHome0;

        if (ggHomeTup == null) {
            synchronized (GridUtils.class) {
                // Double check.
                ggHomeTup = ggHome;

                if (ggHomeTup == null) {
                    // Resolve GridGain installation home directory.
                    ggHome = F.t(ggHome0 = resolveProjectHome());

                    if (ggHome0 != null)
                        System.setProperty(GG_HOME, ggHome0);
                }
                else
                    ggHome0 = ggHomeTup.get();
            }
        }
        else
            ggHome0 = ggHomeTup.get();

        return ggHome0;
    }

    /**
     * @param path GridGain home. May be {@code null}.
     */
    public static void setGridGainHome(@Nullable String path) {
        GridTuple<String> ggHomeTup = ggHome;

        String ggHome0;

        if (ggHomeTup == null) {
            synchronized (GridUtils.class) {
                // Double check.
                ggHomeTup = ggHome;

                if (ggHomeTup == null) {
                    if (F.isEmpty(path))
                        System.clearProperty(GG_HOME);
                    else
                        System.setProperty(GG_HOME, path);

                    ggHome = F.t(path);

                    return;
                }
                else
                    ggHome0 = ggHomeTup.get();
            }
        }
        else
            ggHome0 = ggHomeTup.get();

        if (ggHome0 != null && !ggHome0.equals(path))
            throw new GridRuntimeException("Failed to set GRIDGAIN_HOME after it has been already resolved " +
                "[ggHome=" + ggHome0 + ", newGgHome=" + path + ']');
    }

    /**
     * Gets file associated with path.
     * <p>
     * First check if path is relative to {@code GRIDGAIN_HOME}.
     * If not, check if path is absolute.
     * If all checks fail, then {@code null} is returned.
     * <p>
     * See {@link #getGridGainHome()} for information on how {@code GRIDGAIN_HOME} is retrieved.
     *
     * @param path Path to resolve.
     * @return Resolved path as file, or {@code null} if path cannot be resolved.
     */
    @Nullable public static File resolveGridGainPath(String path) {
        assert path != null;

        /*
         * 1. Check relative to GRIDGAIN_HOME specified in configuration, if any.
         */

        String home = getGridGainHome();

        if (home != null) {
            File file = new File(home, path);

            if (file.exists())
                return file;
        }

        /*
         * 2. Check given path as absolute.
         */

        File file = new File(path);

        if (file.exists())
            return file;

        /*
         * 3. Check development path.
         */

        if (home != null)
            file = new File(home, "os/" + path);

        return file.exists() ? file : null;
    }

    /**
     * Gets URL representing the path passed in. First the check is made if path is absolute.
     * If not, then the check is made if path is relative to {@code META-INF} folder in classpath.
     * If not, then the check is made if path is relative to ${GRIDGAIN_HOME}.
     * If all checks fail,
     * then {@code null} is returned, otherwise URL representing path is returned.
     * <p>
     * See {@link #getGridGainHome()} for information on how {@code GRIDGAIN_HOME} is retrieved.
     *
     * @param path Path to resolve.
     * @return Resolved path as URL, or {@code null} if path cannot be resolved.
     * @see #getGridGainHome()
     */
    @Nullable public static URL resolveGridGainUrl(String path) {
        return resolveGridGainUrl(path, true);
    }

    /**
     * Gets URL representing the path passed in. First the check is made if path is absolute.
     * If not, then the check is made if path is relative to {@code META-INF} folder in classpath.
     * If not, then the check is made if path is relative to ${GRIDGAIN_HOME}.
     * If all checks fail,
     * then {@code null} is returned, otherwise URL representing path is returned.
     * <p>
     * See {@link #getGridGainHome()} for information on how {@code GRIDGAIN_HOME} is retrieved.
     *
     * @param path Path to resolve.
     * @param metaInf Flag to indicate whether META-INF folder should be checked or class path root.
     * @return Resolved path as URL, or {@code null} if path cannot be resolved.
     * @see #getGridGainHome()
     */
    @SuppressWarnings({"UnusedCatchParameter"})
    @Nullable public static URL resolveGridGainUrl(String path, boolean metaInf) {
        File f = resolveGridGainPath(path);

        if (f == null)
            f = resolveGridGainPath("os/" + path);

        if (f != null) {
            try {
                // Note: we use that method's chain instead of File.getURL() with due
                // Sun bug http://bugs.sun.com/bugdatabase/view_bug.do?bug_id=6179468
                return f.toURI().toURL();
            }
            catch (MalformedURLException e) {
                // No-op.
            }
        }

        String locPath = (metaInf ? "META-INF/" : "") + path.replaceAll("\\\\", "/");

        return Thread.currentThread().getContextClassLoader().getResource(locPath);
    }

    /**
     * Join byte arrays into single one.
     *
     * @param bufs list of byte arrays to concatenate.
     * @return Concatenated byte's array.
     */
    public static byte[] join(byte[]... bufs) {
        int size = 0;
        for (byte[] buf : bufs) {
            size += buf.length;
        }

        byte[] res = new byte[size];
        int position = 0;
        for (byte[] buf : bufs) {
            arrayCopy(buf, 0, res, position, buf.length);
            position += buf.length;
        }

        return res;
    }

    /**
     * Converts byte array to formatted string. If calling:
     * <pre name="code" class="java">
     * ...
     * byte[] data = {10, 20, 30, 40, 50, 60, 70, 80, 90};
     *
     * U.byteArray2String(data, "0x%02X", ",0x%02X")
     * ...
     * </pre>
     * the result will be:
     * <pre name="code" class="java">
     * ...
     * 0x0A, 0x14, 0x1E, 0x28, 0x32, 0x3C, 0x46, 0x50, 0x5A
     * ...
     * </pre>
     *
     * @param arr Array of byte.
     * @param hdrFmt C-style string format for the first element.
     * @param bodyFmt C-style string format for second and following elements, if any.
     * @return String with converted bytes.
     */
    public static String byteArray2String(byte[] arr, String hdrFmt, String bodyFmt) {
        assert arr != null;
        assert hdrFmt != null;
        assert bodyFmt != null;

        SB sb = new SB();

        sb.a('{');

        boolean first = true;

        for (byte b : arr)
            if (first) {
                sb.a(String.format(hdrFmt, b));

                first = false;
            }
            else
                sb.a(String.format(bodyFmt, b));

        sb.a('}');

        return sb.toString();
    }

    /**
     * Converts byte array to hex string.
     *
     * @param arr Array of bytes.
     * @return Hex string.
     */
    public static String byteArray2HexString(byte[] arr) {
        SB sb = new SB(arr.length << 1);

        for (byte b : arr)
            sb.a(Integer.toHexString(MASK & b >>> 4)).a(Integer.toHexString(MASK & b));

        return sb.toString().toUpperCase();
    }

    /**
     * Convert string with hex values to byte array.
     *
     * @param hex Hexadecimal string to convert.
     * @return array of bytes defined as hex in string.
     * @throws IllegalArgumentException If input character differs from certain hex characters.
     */
    public static byte[] hexString2ByteArray(String hex) throws IllegalArgumentException {
        // If Hex string has odd character length.
        if (hex.length() % 2 != 0)
            hex = '0' + hex;

        char[] chars = hex.toCharArray();

        byte[] bytes = new byte[chars.length / 2];

        int byteCnt = 0;

        for (int i = 0; i < chars.length; i += 2) {
            int newByte = 0;

            newByte |= hexCharToByte(chars[i]);

            newByte <<= 4;

            newByte |= hexCharToByte(chars[i + 1]);

            bytes[byteCnt] = (byte)newByte;

            byteCnt++;
        }

        return bytes;
    }

    /**
     * Return byte value for certain character.
     *
     * @param ch Character
     * @return Byte value.
     * @throws IllegalArgumentException If input character differ from certain hex characters.
     */
    @SuppressWarnings({"UnnecessaryFullyQualifiedName", "fallthrough"})
    private static byte hexCharToByte(char ch) throws IllegalArgumentException {
        switch (ch) {
            case '0':
            case '1':
            case '2':
            case '3':
            case '4':
            case '5':
            case '6':
            case '7':
            case '8':
            case '9':
                return (byte)(ch - '0');

            case 'a':
            case 'A':
                return 0xa;

            case 'b':
            case 'B':
                return 0xb;

            case 'c':
            case 'C':
                return 0xc;

            case 'd':
            case 'D':
                return 0xd;

            case 'e':
            case 'E':
                return 0xe;

            case 'f':
            case 'F':
                return 0xf;

            default:
                throw new IllegalArgumentException("Hex decoding wrong input character [character=" + ch + ']');
        }
    }

    /**
     * Converts primitive double to byte array.
     *
     * @param d Double to convert.
     * @return Byte array.
     */
    public static byte[] doubleToBytes(double d) {
        return longToBytes(Double.doubleToLongBits(d));
    }

    /**
     * Converts primitive {@code double} type to byte array and stores
     * it in the specified byte array.
     *
     * @param d Double to convert.
     * @param bytes Array of bytes.
     * @param off Offset.
     * @return New offset.
     */
    public static int doubleToBytes(double d, byte[] bytes, int off) {
        return longToBytes(Double.doubleToLongBits(d), bytes, off);
    }

    /**
     * Converts primitive float to byte array.
     *
     * @param f Float to convert.
     * @return Array of bytes.
     */
    public static byte[] floatToBytes(float f) {
        return intToBytes(Float.floatToIntBits(f));
    }

    /**
     * Converts primitive float to byte array.
     *
     * @param f Float to convert.
     * @param bytes Array of bytes.
     * @param off Offset.
     * @return New offset.
     */
    public static int floatToBytes(float f, byte[] bytes, int off) {
        return intToBytes(Float.floatToIntBits(f), bytes, off);
    }

    /**
     * Converts primitive {@code long} type to byte array.
     *
     * @param l Long value.
     * @return Array of bytes.
     */
    public static byte[] longToBytes(long l) {
        return GridClientByteUtils.longToBytes(l);
    }

    /**
     * Converts primitive {@code long} type to byte array and stores it in specified
     * byte array.
     *
     * @param l Long value.
     * @param bytes Array of bytes.
     * @param off Offset in {@code bytes} array.
     * @return Number of bytes overwritten in {@code bytes} array.
     */
    public static int longToBytes(long l, byte[] bytes, int off) {
        return off + GridClientByteUtils.longToBytes(l, bytes, off);
    }

    /**
     * Converts primitive {@code int} type to byte array.
     *
     * @param i Integer value.
     * @return Array of bytes.
     */
    public static byte[] intToBytes(int i) {
        return GridClientByteUtils.intToBytes(i);
    }

    /**
     * Converts primitive {@code int} type to byte array and stores it in specified
     * byte array.
     *
     * @param i Integer value.
     * @param bytes Array of bytes.
     * @param off Offset in {@code bytes} array.
     * @return Number of bytes overwritten in {@code bytes} array.
     */
    public static int intToBytes(int i, byte[] bytes, int off) {
        return off + GridClientByteUtils.intToBytes(i, bytes, off);
    }

    /**
     * Converts primitive {@code short} type to byte array.
     *
     * @param s Short value.
     * @return Array of bytes.
     */
    public static byte[] shortToBytes(short s) {
        return GridClientByteUtils.shortToBytes(s);
    }

    /**
     * Converts primitive {@code short} type to byte array and stores it in specified
     * byte array.
     *
     * @param s Short value.
     * @param bytes Array of bytes.
     * @param off Offset in {@code bytes} array.
     * @return Number of bytes overwritten in {@code bytes} array.
     */
    public static int shortToBytes(short s, byte[] bytes, int off) {
        return off + GridClientByteUtils.shortToBytes(s, bytes, off);
    }

    /**
     * Encodes {@link java.util.UUID} into a sequence of bytes using the {@link java.nio.ByteBuffer},
     * storing the result into a new byte array.
     *
     * @param uuid Unique identifier.
     * @param arr Byte array to fill with result.
     * @param off Offset in {@code arr}.
     * @return Number of bytes overwritten in {@code bytes} array.
     */
    public static int uuidToBytes(@Nullable UUID uuid, byte[] arr, int off) {
        return off + GridClientByteUtils.uuidToBytes(uuid, arr, off);
    }

    /**
     * Converts an UUID to byte array.
     *
     * @param uuid UUID value.
     * @return Encoded into byte array {@link java.util.UUID}.
     */
    public static byte[] uuidToBytes(@Nullable UUID uuid) {
        return GridClientByteUtils.uuidToBytes(uuid);
    }

    /**
     * Constructs {@code short} from byte array.
     *
     * @param bytes Array of bytes.
     * @param off Offset in {@code bytes} array.
     * @return Short value.
     */
    public static short bytesToShort(byte[] bytes, int off) {
        assert bytes != null;

        int bytesCnt = Short.SIZE >> 3;

        if (off + bytesCnt > bytes.length)
            // Just use the remainder.
            bytesCnt = bytes.length - off;

        short res = 0;

        for (int i = 0; i < bytesCnt; i++) {
            int shift = bytesCnt - i - 1 << 3;

            res |= (0xffL & bytes[off++]) << shift;
        }

        return res;
    }

    /**
     * Constructs {@code int} from byte array.
     *
     * @param bytes Array of bytes.
     * @param off Offset in {@code bytes} array.
     * @return Integer value.
     */
    public static int bytesToInt(byte[] bytes, int off) {
        assert bytes != null;

        int bytesCnt = Integer.SIZE >> 3;

        if (off + bytesCnt > bytes.length)
            // Just use the remainder.
            bytesCnt = bytes.length - off;

        int res = 0;

        for (int i = 0; i < bytesCnt; i++) {
            int shift = bytesCnt - i - 1 << 3;

            res |= (0xffL & bytes[off++]) << shift;
        }

        return res;
    }

    /**
     * Constructs {@code long} from byte array.
     *
     * @param bytes Array of bytes.
     * @param off Offset in {@code bytes} array.
     * @return Long value.
     */
    public static long bytesToLong(byte[] bytes, int off) {
        assert bytes != null;

        int bytesCnt = Long.SIZE >> 3;

        if (off + bytesCnt > bytes.length)
            bytesCnt = bytes.length - off;

        long res = 0;

        for (int i = 0; i < bytesCnt; i++) {
            int shift = bytesCnt - i - 1 << 3;

            res |= (0xffL & bytes[off++]) << shift;
        }

        return res;
    }

    /**
     * Reads an {@link UUID} form byte array.
     * If given array contains all 0s then {@code null} will be returned.
     *
     * @param bytes array of bytes.
     * @param off Offset in {@code bytes} array.
     * @return UUID value or {@code null}.
     */
    public static UUID bytesToUuid(byte[] bytes, int off) {
        return GridClientByteUtils.bytesToUuid(bytes, off);
    }

    /**
     * Constructs double from byte array.
     *
     * @param bytes Byte array.
     * @param off Offset in {@code bytes} array.
     * @return Double value.
     */
    public static double bytesToDouble(byte[] bytes, int off) {
        return Double.longBitsToDouble(bytesToLong(bytes, off));
    }

    /**
     * Constructs float from byte array.
     *
     * @param bytes Byte array.
     * @param off Offset in {@code bytes} array.
     * @return Float value.
     */
    public static float bytesToFloat(byte[] bytes, int off) {
        return Float.intBitsToFloat(bytesToInt(bytes, off));
    }

    /**
     * Compares fragments of byte arrays.
     *
     * @param a First array.
     * @param aOff First array offset.
     * @param b Second array.
     * @param bOff Second array offset.
     * @param len Length of fragments.
     * @return {@code true} if fragments are equal, {@code false} otherwise.
     */
    public static boolean bytesEqual(byte[] a, int aOff, byte[] b, int bOff, int len) {
        if (aOff + len > a.length || bOff + len > b.length)
            return false;
        else {
            for (int i = 0; i < len; i++)
                if (a[aOff + i] != b[bOff + i])
                    return false;

            return true;
        }
    }

    /**
     * Checks for containment of the value in the array.
     * Both array cells and value may be {@code null}. Two {@code null}s are considered equal.
     *
     * @param arr Array of objects.
     * @param val Value to check for containment inside of array.
     * @param vals Additional values.
     * @return {@code true} if contains object, {@code false} otherwise.
     */
    public static boolean containsObjectArray(@Nullable Object[] arr, Object val, @Nullable Object... vals) {
        if (arr == null || arr.length == 0)
            return false;

        for (Object o : arr) {
            if (F.eq(o, val))
                return true;

            if (vals != null && vals.length > 0)
                for (Object v : vals)
                    if (F.eq(o, v))
                        return true;
        }

        return false;
    }

    /**
     * Checks for containment of the value in the array.
     * Both array cells and value may be {@code null}. Two {@code null}s are considered equal.
     *
     * @param arr Array of objects.
     * @param c Collection to check.
     * @return {@code true} if contains object, {@code false} otherwise.
     */
    public static boolean containsObjectArray(@Nullable Object[] arr, @Nullable Collection<Object> c) {
        if (arr == null || arr.length == 0 || c == null || c.isEmpty())
            return false;

        for (Object o : arr) {
            if (c.contains(o))
                return true;
        }

        return false;
    }

    /**
     * Checks for containment of the value in the array.
     *
     * @param arr Array of objects.
     * @param val Value to check for containment inside of array.
     * @return {@code true} if contains object, {@code false} otherwise.
     */
    public static boolean containsIntArray(int[] arr, int val) {
        assert arr != null;

        if (arr.length == 0)
            return false;

        for (int i : arr)
            if (i == val)
                return true;

        return false;
    }

    /**
     * Checks for containment of given string value in the specified array.
     * Array's cells and string value can be {@code null}. Tow {@code null}s are considered equal.
     *
     * @param arr Array of strings.
     * @param val Value to check for containment inside of array.
     * @param ignoreCase Ignoring case if {@code true}.
     * @return {@code true} if contains string, {@code false} otherwise.
     */
    public static boolean containsStringArray(String[] arr, @Nullable String val, boolean ignoreCase) {
        assert arr != null;

        for (String s : arr) {
            // If both are nulls, then they are equal.
            if (s == null && val == null)
                return true;

            // Only one is null and the other one isn't.
            if (s == null || val == null)
                continue;

            // Both are not nulls.
            if (ignoreCase) {
                if (s.equalsIgnoreCase(val))
                    return true;
            }
            else if (s.equals(val))
                return true;
        }

        return false;
    }

    /**
     * Checks for containment of given string value in the specified collection.
     * Collection elements and string value can be {@code null}. Tow {@code null}s are considered equal.
     *
     * @param c Array of strings.
     * @param val Value to check for containment inside of array.
     * @param ignoreCase Ignoring case if {@code true}.
     * @return {@code true} if contains string, {@code false} otherwise.
     */
    public static boolean containsStringCollection(Iterable<String> c, @Nullable String val, boolean ignoreCase) {
        assert c != null;

        for (String s : c) {
            // If both are nulls, then they are equal.
            if (s == null && val == null)
                return true;

            // Only one is null and the other one isn't.
            if (s == null || val == null)
                continue;

            // Both are not nulls.
            if (ignoreCase) {
                if (s.equalsIgnoreCase(val))
                    return true;
            }
            else if (s.equals(val))
                return true;
        }

        return false;
    }

    /**
     * Checks for containment of value matching given regular expression in the provided array.
     *
     * @param arr Array of strings.
     * @param regex Regular expression.
     * @return {@code true} if string matching given regular expression found, {@code false} otherwise.
     */
    public static boolean containsRegexArray(String[] arr, String regex) {
        assert arr != null;
        assert regex != null;

        for (String s : arr)
            if (s != null && s.matches(regex))
                return true;

        return false;
    }

    /**
     * Closes given resource logging possible checked exception.
     *
     * @param rsrc Resource to close. If it's {@code null} - it's no-op.
     * @param log Logger to log possible checked exception with (optional).
     */
    public static void close(@Nullable Closeable rsrc, @Nullable GridLogger log) {
        if (rsrc != null)
            try {
                rsrc.close();
            }
            catch (IOException e) {
                warn(log, "Failed to close resource: " + e.getMessage());
            }
    }

    /**
     * Quietly closes given resource ignoring possible checked exception.
     *
     * @param rsrc Resource to close. If it's {@code null} - it's no-op.
     */
    public static void closeQuiet(@Nullable AutoCloseable rsrc) {
        if (rsrc != null)
            try {
                rsrc.close();
            }
            catch (Exception ignored) {
                // No-op.
            }
    }

    /**
     * Quietly closes given resource ignoring possible checked exception.
     *
     * @param rsrc Resource to close. If it's {@code null} - it's no-op.
     */
    public static void closeQuiet(@Nullable Closeable rsrc) {
        if (rsrc != null)
            try {
                rsrc.close();
            }
            catch (IOException ignored) {
                // No-op.
            }
    }

    /**
     * Closes given resource logging possible checked exception.
     *
     * @param rsrc Resource to close. If it's {@code null} - it's no-op.
     * @param log Logger to log possible checked exception with (optional).
     */
    public static void close(@Nullable Socket rsrc, @Nullable GridLogger log) {
        if (rsrc != null)
            try {
                rsrc.close();
            }
            catch (IOException e) {
                warn(log, "Failed to close resource: " + e.getMessage());
            }
    }

    /**
     * Quietly closes given resource ignoring possible checked exception.
     *
     * @param rsrc Resource to close. If it's {@code null} - it's no-op.
     */
    public static void closeQuiet(@Nullable Socket rsrc) {
        if (rsrc != null)
            try {
                rsrc.close();
            }
            catch (IOException ignored) {
                // No-op.
            }
    }

    /**
     * Closes given resource logging possible checked exception.
     *
     * @param rsrc Resource to close. If it's {@code null} - it's no-op.
     * @param log Logger to log possible checked exception with (optional).
     */
    public static void close(@Nullable ServerSocket rsrc, @Nullable GridLogger log) {
        if (rsrc != null)
            try {
                rsrc.close();
            }
            catch (IOException e) {
                warn(log, "Failed to close resource: " + e.getMessage());
            }
    }

    /**
     * Quietly closes given resource ignoring possible checked exception.
     *
     * @param rsrc Resource to close. If it's {@code null} - it's no-op.
     */
    public static void closeQuiet(@Nullable ServerSocket rsrc) {
        if (rsrc != null)
            try {
                rsrc.close();
            }
            catch (IOException ignored) {
                // No-op.
            }
    }

    /**
     * Closes given resource logging possible checked exception.
     *
     * @param rsrc Resource to close. If it's {@code null} - it's no-op.
     * @param log Logger to log possible checked exception with (optional).
     */
    public static void close(@Nullable AbstractInterruptibleChannel rsrc, @Nullable GridLogger log) {
        if (rsrc != null)
            try {
                rsrc.close();
            }
            catch (IOException e) {
                warn(log, "Failed to close resource: " + e.getMessage());
            }
    }

    /**
     * Quietly closes given resource ignoring possible checked exception.
     *
     * @param rsrc Resource to close. If it's {@code null} - it's no-op.
     */
    public static void closeQuiet(@Nullable AbstractInterruptibleChannel rsrc) {
        if (rsrc != null)
            try {
                rsrc.close();
            }
            catch (IOException ignored) {
                // No-op.
            }
    }

    /**
     * Closes given resource logging possible checked exceptions.
     *
     * @param rsrc Resource to close. If it's {@code null} - it's no-op.
     * @param log Logger to log possible checked exception with (optional).
     */
    public static void close(@Nullable SelectionKey rsrc, @Nullable GridLogger log) {
        if (rsrc != null)
            // This apply will automatically deregister the selection key as well.
            close(rsrc.channel(), log);
    }

    /**
     * Quietly closes given resource ignoring possible checked exceptions.
     *
     * @param rsrc Resource to close. If it's {@code null} - it's no-op.
     */
    public static void closeQuiet(@Nullable SelectionKey rsrc) {
        if (rsrc != null)
            // This apply will automatically deregister the selection key as well.
            closeQuiet(rsrc.channel());
    }

    /**
     * Closes given resource logging possible checked exception.
     *
     * @param rsrc Resource to close. If it's {@code null} - it's no-op.
     * @param log Logger to log possible checked exception with (optional).
     */
    public static void close(@Nullable Reader rsrc, @Nullable GridLogger log) {
        if (rsrc != null)
            try {
                rsrc.close();
            }
            catch (IOException e) {
                warn(log, "Failed to close resource: " + e.getMessage());
            }
    }

    /**
     * Quietly closes given resource ignoring possible checked exception.
     *
     * @param rsrc Resource to close. If it's {@code null} - it's no-op.
     */
    public static void closeQuiet(@Nullable Reader rsrc) {
        if (rsrc != null)
            try {
                rsrc.close();
            }
            catch (IOException ignored) {
                // No-op.
            }
    }

    /**
     * Quietly closes given resource ignoring possible checked exception.
     *
     * @param rsrc Resource to close. If it's {@code null} - it's no-op.
     */
    public static void closeQuiet(@Nullable Writer rsrc) {
        if (rsrc != null)
            try {
                rsrc.close();
            }
            catch (IOException ignored) {
                // No-op.
            }
    }

    /**
     * Closes given resource logging possible checked exception.
     *
     * @param rsrc Resource to close. If it's {@code null} - it's no-op.
     * @param log Logger to log possible checked exception with (optional).
     */
    public static void close(@Nullable ZipFile rsrc, @Nullable GridLogger log) {
        if (rsrc != null)
            try {
                rsrc.close();
            }
            catch (IOException e) {
                warn(log, "Failed to close resource: " + e.getMessage());
            }
    }

    /**
     * Quietly closes given resource ignoring possible checked exception.
     *
     * @param rsrc Resource to close. If it's {@code null} - it's no-op.
     */
    public static void closeQuiet(@Nullable ZipFile rsrc) {
        if (rsrc != null)
            try {
                rsrc.close();
            }
            catch (IOException ignored) {
                // No-op.
            }
    }

    /**
     * Closes given resource.
     *
     * @param rsrc Resource to close. If it's {@code null} - it's no-op.
     */
    public static void close(@Nullable DatagramSocket rsrc) {
        if (rsrc != null)
            rsrc.close();
    }

    /**
     * Closes given resource logging possible checked exception.
     *
     * @param rsrc Resource to close. If it's {@code null} - it's no-op.
     * @param log Logger to log possible checked exception with (optional).
     */
    public static void close(@Nullable Selector rsrc, @Nullable GridLogger log) {
        if (rsrc != null)
            try {
                if (rsrc.isOpen())
                    rsrc.close();
            }
            catch (IOException e) {
                warn(log, "Failed to close resource: " + e.getMessage());
            }
    }

    /**
     * Quietly closes given resource ignoring possible checked exception.
     *
     * @param rsrc Resource to close. If it's {@code null} - it's no-op.
     */
    public static void closeQuiet(@Nullable Selector rsrc) {
        if (rsrc != null)
            try {
                if (rsrc.isOpen())
                    rsrc.close();
            }
            catch (IOException ignored) {
                // No-op.
            }
    }

    /**
     * Closes given resource logging possible checked exception.
     *
     * @param rsrc Resource to close. If it's {@code null} - it's no-op.
     * @param log Logger to log possible checked exception with (optional).
     */
    public static void close(@Nullable Context rsrc, @Nullable GridLogger log) {
        if (rsrc != null)
            try {
                rsrc.close();
            }
            catch (NamingException e) {
                warn(log, "Failed to close resource: " + e.getMessage());
            }
    }

    /**
     * Quietly closes given resource ignoring possible checked exception.
     *
     * @param rsrc Resource to close. If it's {@code null} - it's no-op.
     */
    public static void closeQuiet(@Nullable Context rsrc) {
        if (rsrc != null)
            try {
                rsrc.close();
            }
            catch (NamingException ignored) {
                // No-op.
            }
    }

    /**
     * Closes JDBC connection logging possible checked exception.
     *
     * @param rsrc JDBC connection to close. If connection is {@code null}, it's no-op.
     * @param log Logger to log possible checked exception with (optional).
     */
    public static void close(@Nullable Connection rsrc, @Nullable GridLogger log) {
        if (rsrc != null)
            try {
                rsrc.close();
            }
            catch (SQLException e) {
                warn(log, "Failed to close resource: " + e.getMessage());
            }
    }

    /**
     * Quietly closes JDBC connection ignoring possible checked exception.
     *
     * @param rsrc JDBC connection to close. If connection is {@code null}, it's no-op.
     */
    public static void closeQuiet(@Nullable Connection rsrc) {
        if (rsrc != null)
            try {
                rsrc.close();
            }
            catch (SQLException ignored) {
                // No-op.
            }
    }

    /**
     * Closes JDBC statement logging possible checked exception.
     *
     * @param rsrc JDBC statement to close. If statement is {@code null}, it's no-op.
     * @param log Logger to log possible checked exception with (optional).
     */
    public static void close(@Nullable Statement rsrc, @Nullable GridLogger log) {
        if (rsrc != null)
            try {
                rsrc.close();
            }
            catch (SQLException e) {
                warn(log, "Failed to close resource: " + e.getMessage());
            }
    }

    /**
     * Quietly closes JDBC statement ignoring possible checked exception.
     *
     * @param rsrc JDBC statement to close. If statement is {@code null}, it's no-op.
     */
    public static void closeQuiet(@Nullable Statement rsrc) {
        if (rsrc != null)
            try {
                rsrc.close();
            }
            catch (SQLException ignored) {
                // No-op.
            }
    }

    /**
     * Closes JDBC result set logging possible checked exception.
     *
     * @param rsrc JDBC result set to close. If result set is {@code null}, it's no-op.
     * @param log Logger to log possible checked exception with (optional).
     */
    public static void close(@Nullable ResultSet rsrc, @Nullable GridLogger log) {
        if (rsrc != null)
            try {
                rsrc.close();
            }
            catch (SQLException e) {
                warn(log, "Failed to close resource: " + e.getMessage());
            }
    }

    /**
     * Quietly closes JDBC result set ignoring possible checked exception.
     *
     * @param rsrc JDBC result set to close. If result set is {@code null}, it's no-op.
     */
    public static void closeQuiet(@Nullable ResultSet rsrc) {
        if (rsrc != null)
            try {
                rsrc.close();
            }
            catch (SQLException ignored) {
                // No-op.
            }
    }

    /**
     * Closes class loader logging possible checked exception.
     * Note: this issue for problem <a href="http://bugs.sun.com/bugdatabase/view_bug.do?bug_id=5041014">
     * http://bugs.sun.com/bugdatabase/view_bug.do?bug_id=5041014</a>.
     *
     * @param clsLdr Class loader. If it's {@code null} - it's no-op.
     * @param log Logger to log possible checked exception with (optional).
     */
    public static void close(@Nullable URLClassLoader clsLdr, @Nullable GridLogger log) {
        if (clsLdr != null)
            try {
                URLClassPath path = SharedSecrets.getJavaNetAccess().getURLClassPath(clsLdr);

                Field ldrFld = path.getClass().getDeclaredField("loaders");

                ldrFld.setAccessible(true);

                Iterable ldrs = (Iterable)ldrFld.get(path);

                for (Object ldr : ldrs)
                    if (ldr.getClass().getName().endsWith("JarLoader"))
                        try {
                            Field jarFld = ldr.getClass().getDeclaredField("jar");

                            jarFld.setAccessible(true);

                            ZipFile jar = (ZipFile)jarFld.get(ldr);

                            jar.close();
                        }
                        catch (Exception e) {
                            warn(log, "Failed to close resource: " + e.getMessage());
                        }
            }
            catch (Exception e) {
                warn(log, "Failed to close resource: " + e.getMessage());
            }
    }

    /**
     * Quietly releases file lock ignoring all possible exceptions.
     *
     * @param lock File lock. If it's {@code null} - it's no-op.
     */
    public static void releaseQuiet(@Nullable FileLock lock) {
        if (lock != null)
            try {
                lock.release();
            }
            catch (Exception ignored) {
                // No-op.
            }
    }

    /**
     * Rollbacks JDBC connection logging possible checked exception.
     *
     * @param rsrc JDBC connection to rollback. If connection is {@code null}, it's no-op.
     * @param log Logger to log possible checked exception with (optional).
     */
    public static void rollbackConnection(@Nullable Connection rsrc, @Nullable GridLogger log) {
        if (rsrc != null)
            try {
                rsrc.rollback();
            }
            catch (SQLException e) {
                warn(log, "Failed to rollback JDBC connection: " + e.getMessage());
            }
    }

    /**
     * Depending on whether or not log is provided and quiet mode is enabled logs given messages as
     * quiet message or normal log WARN message in {@code org.gridgain.grid.CourtesyConfigNotice}
     * category. If {@code log} is {@code null} or in QUIET mode it will add {@code (courtesy)}
     * prefix to the message.
     *
     * @param log Optional logger to use when QUIET mode is not enabled.
     * @param msg Message to log.
     */
    public static void courtesy(@Nullable GridLogger log, Object msg) {
        assert msg != null;

        String s = msg.toString();

        courtesy(log, s, s);
    }

    /**
     * Depending on whether or not log is provided and quiet mode is enabled logs given messages as
     * quiet message or normal log WARN message in {@code org.gridgain.grid.CourtesyConfigNotice}
     * category. If {@code log} is {@code null} or in QUIET mode it will add {@code (courtesy)}
     * prefix to the message.
     *
     * @param log Optional logger to use when QUIET mode is not enabled.
     * @param longMsg Message to log using normal logger.
     * @param shortMsg Message to log using quiet logger.
     */
    public static void courtesy(@Nullable GridLogger log, Object longMsg, Object shortMsg) {
        assert longMsg != null;
        assert shortMsg != null;

        if (log != null)
            log.getLogger(GridConfiguration.COURTESY_LOGGER_NAME).warning(compact(longMsg.toString()));
        else
            X.println("[" + SHORT_DATE_FMT.format(new java.util.Date()) + "] (courtesy) " +
                compact(shortMsg.toString()));
    }

    /**
     * Depending on whether or not log is provided and quiet mode is enabled logs given
     * messages as quiet message or normal log WARN message. If {@code log} is {@code null}
     * or in QUIET mode it will add {@code (wrn)} prefix to the message.
     *
     * @param log Optional logger to use when QUIET mode is not enabled.
     * @param msg Message to log.
     */
    public static void warn(@Nullable GridLogger log, Object msg) {
        assert msg != null;

        String s = msg.toString();

        warn(log, s, s);
    }

    /**
     * Logs warning message in both verbose and quite modes.
     *
     * @param log Logger to use.
     * @param msg Message to log.
     */
    public static void quietAndWarn(GridLogger log, Object msg) {
        quietAndWarn(log, msg, msg);
    }

    /**
     * Logs warning message in both verbose and quite modes.
     *
     * @param log Logger to use.
     * @param shortMsg Short message.
     * @param msg Message to log.
     */
    public static void quietAndWarn(GridLogger log, Object msg, Object shortMsg) {
        warn(log, msg);

        if (log.isQuiet())
            quiet(false, shortMsg);
    }

    /**
     * Depending on whether or not log is provided and quiet mode is enabled logs given
     * messages as quiet message or normal log ERROR message. If {@code log} is {@code null}
     * or in QUIET mode it will add {@code (err)} prefix to the message.
     *
     * @param log Optional logger to use when QUIET mode is not enabled.
     * @param msg Message to log.
     */
    public static void error(@Nullable GridLogger log, Object msg) {
        assert msg != null;

        if (msg instanceof Throwable) {
            Throwable t = (Throwable)msg;

            error(log, t.getMessage(), t);
        }
        else {
            String s = msg.toString();

            error(log, s, s, null);
        }
    }

    /**
     * Depending on whether or not log is provided and quiet mode is enabled logs given
     * messages as quiet message or normal log WARN message. If {@code log} is {@code null}
     * or in QUIET mode it will add {@code (wrn)} prefix to the message.
     *
     * @param log Optional logger to use when QUIET mode is not enabled.
     * @param longMsg Message to log using normal logger.
     * @param shortMsg Message to log using quiet logger.
     */
    public static void warn(@Nullable GridLogger log, Object longMsg, Object shortMsg) {
        assert longMsg != null;
        assert shortMsg != null;

        if (log != null)
            log.warning(compact(longMsg.toString()));
        else
            X.println("[" + SHORT_DATE_FMT.format(new java.util.Date()) + "] (wrn) " +
                compact(shortMsg.toString()));
    }

    /**
     * Depending on whether or not log is provided and quiet mode is enabled logs given
     * messages as quiet message or normal log INFO message.
     * <p>
     * <b>NOTE:</b> unlike the normal logging when INFO level may not be enabled and
     * therefore no logging will happen - using this method the log will be written
     * always either via INFO log or quiet mode.
     * <p>
     * <b>USE IT APPROPRIATELY.</b>
     *
     * @param log Optional logger to use when QUIET mode is not enabled.
     * @param longMsg Message to log using normal logger.
     * @param shortMsg Message to log using quiet logger.
     */
    public static void log(@Nullable GridLogger log, Object longMsg, Object shortMsg) {
        assert longMsg != null;
        assert shortMsg != null;

        if (log != null) {
            if (log.isInfoEnabled())
                log.info(compact(longMsg.toString()));
        }
        else
            quiet(false, shortMsg);
    }

    /**
     * Depending on whether or not log is provided and quiet mode is enabled logs given
     * messages as quiet message or normal log INF0 message.
     * <p>
     * <b>NOTE:</b> unlike the normal logging when INFO level may not be enabled and
     * therefore no logging will happen - using this method the log will be written
     * always either via INFO log or quiet mode.
     * <p>
     * <b>USE IT APPROPRIATELY.</b>
     *
     * @param log Optional logger to use when QUIET mode is not enabled.
     * @param msg Message to log.
     */
    public static void log(@Nullable GridLogger log, Object msg) {
        assert msg != null;

        String s = msg.toString();

        log(log, s, s);
    }

    /**
     * Depending on whether or not log is provided and quiet mode is enabled logs given
     * messages as quiet message or normal log ERROR message. If {@code log} is {@code null}
     * or in QUIET mode it will add {@code (err)} prefix to the message.
     *
     * @param log Optional logger to use when QUIET mode is not enabled.
     * @param longMsg Message to log using normal logger.
     * @param shortMsg Message to log using quiet logger.
     * @param e Optional exception.
     */
    public static void error(@Nullable GridLogger log, Object longMsg, Object shortMsg, @Nullable Throwable e) {
        assert longMsg != null;
        assert shortMsg != null;

        if (log != null) {
            if (e == null)
                log.error(compact(longMsg.toString()));
            else
                log.error(compact(longMsg.toString()), e);
        }
        else {
            X.printerr("[" + SHORT_DATE_FMT.format(new java.util.Date()) + "] (err) " +
                compact(shortMsg.toString()));

            if (e != null)
                e.printStackTrace(System.err);
            else
                X.printerrln();
        }
    }

    /**
     * Shortcut for {@link #error(GridLogger, Object, Object, Throwable)}.
     *
     * @param log Optional logger.
     * @param shortMsg Message to log using quiet logger.
     * @param e Optional exception.
     */
    public static void error(@Nullable GridLogger log, Object shortMsg, @Nullable Throwable e) {
        assert shortMsg != null;

        String s = shortMsg.toString();

        error(log, s, s, e);
    }

    /**
     *
     * @param err Whether to print to {@code System.err}.
     * @param objs Objects to log in quiet mode.
     */
    public static void quiet(boolean err, Object... objs) {
        assert objs != null;

        String time = SHORT_DATE_FMT.format(new java.util.Date());

        SB sb = new SB();

        for (Object obj : objs)
            sb.a('[').a(time).a("] ").a(obj.toString()).a(NL);

        PrintStream ps = err ? System.err : System.out;

        ps.print(compact(sb.toString()));
    }

    /**
     * Prints out the message in quite and info modes.
     *
     * @param log Logger.
     * @param msg Message to print.
     */
    public static void quietAndInfo(GridLogger log, String msg) {
        if (log.isQuiet())
            U.quiet(false, msg);

        if (log.isInfoEnabled())
            log.info(msg);
    }

    /**
     * Quietly rollbacks JDBC connection ignoring possible checked exception.
     *
     * @param rsrc JDBC connection to rollback. If connection is {@code null}, it's no-op.
     */
    public static void rollbackConnectionQuiet(@Nullable Connection rsrc) {
        if (rsrc != null)
            try {
                rsrc.rollback();
            }
            catch (SQLException ignored) {
                // No-op.
            }
    }

    /**
     * Constructs JMX object name with given properties.
     * Map with ordered {@code groups} used for proper object name construction.
     *
     * @param gridName Grid name.
     * @param grp Name of the group.
     * @param name Name of mbean.
     * @return JMX object name.
     * @throws MalformedObjectNameException Thrown in case of any errors.
     */
    public static ObjectName makeMBeanName(@Nullable String gridName, @Nullable String grp, String name)
        throws MalformedObjectNameException {
        SB sb = new SB(JMX_DOMAIN + ':');

        if (gridName != null && !gridName.isEmpty())
            sb.a("grid=").a(gridName).a(',');

        if (grp != null)
            sb.a("group=").a(grp).a(',');

        sb.a("name=").a(name);

        return new ObjectName(sb.toString());
    }

    /**
     * Mask component name to make sure that it is not {@code null}.
     *
     * @param cacheName Component name to mask, possibly {@code null}.
     * @return Component name.
     */
    public static String maskName(@Nullable String cacheName) {
        return cacheName == null ? "default" : cacheName;
    }

    /**
     * Constructs JMX object name with given properties.
     * Map with ordered {@code groups} used for proper object name construction.
     *
     * @param gridName Grid name.
     * @param cacheName Name of the cache.
     * @param name Name of mbean.
     * @return JMX object name.
     * @throws MalformedObjectNameException Thrown in case of any errors.
     */
    public static ObjectName makeCacheMBeanName(@Nullable String gridName, @Nullable String cacheName, String name)
        throws MalformedObjectNameException {
        SB sb = new SB(JMX_DOMAIN + ':');

        if (gridName != null && !gridName.isEmpty())
            sb.a("grid=").a(gridName).a(',');

        cacheName = maskName(cacheName);

        sb.a("group=").a(cacheName).a(',');

        sb.a("name=").a(name);

        return new ObjectName(sb.toString());
    }

    /**
     * Registers MBean with the server.
     *
     * @param <T> Type of mbean.
     * @param mbeanSrv MBean server.
     * @param gridName Grid name.
     * @param grp Name of the group.
     * @param name Name of mbean.
     * @param impl MBean implementation.
     * @param itf MBean interface.
     * @return JMX object name.
     * @throws JMException If MBean creation failed.
     */
    public static <T> ObjectName registerMBean(MBeanServer mbeanSrv, @Nullable String gridName, @Nullable String grp,
        String name, T impl, @Nullable Class<T> itf) throws JMException {
        assert mbeanSrv != null;
        assert name != null;
        assert itf != null;

        DynamicMBean mbean = new GridStandardMBean(impl, itf);

        mbean.getMBeanInfo();

        return mbeanSrv.registerMBean(mbean, makeMBeanName(gridName, grp, name)).getObjectName();
    }

    /**
     * Registers MBean with the server.
     *
     * @param <T> Type of mbean.
     * @param mbeanSrv MBean server.
     * @param name MBean object name.
     * @param impl MBean implementation.
     * @param itf MBean interface.
     * @return JMX object name.
     * @throws JMException If MBean creation failed.
     */
    public static <T> ObjectName registerMBean(MBeanServer mbeanSrv, ObjectName name, T impl, Class<T> itf)
        throws JMException {
        assert mbeanSrv != null;
        assert name != null;
        assert itf != null;

        DynamicMBean mbean = new GridStandardMBean(impl, itf);

        mbean.getMBeanInfo();

        return mbeanSrv.registerMBean(mbean, name).getObjectName();
    }

    /**
     * Registers MBean with the server.
     *
     * @param <T> Type of mbean.
     * @param mbeanSrv MBean server.
     * @param gridName Grid name.
     * @param cacheName Name of the cache.
     * @param name Name of mbean.
     * @param impl MBean implementation.
     * @param itf MBean interface.
     * @return JMX object name.
     * @throws JMException If MBean creation failed.
     */
    public static <T> ObjectName registerCacheMBean(MBeanServer mbeanSrv, @Nullable String gridName,
        @Nullable String cacheName, String name, T impl, Class<T> itf) throws JMException {
        assert mbeanSrv != null;
        assert name != null;
        assert itf != null;

        DynamicMBean mbean = new GridStandardMBean(impl, itf);

        mbean.getMBeanInfo();

        return mbeanSrv.registerMBean(mbean, makeCacheMBeanName(gridName, cacheName, name)).getObjectName();
    }

    /**
     * Convenience method that interrupts a given thread if it's not {@code null}.
     *
     * @param t Thread to interrupt.
     */
    public static void interrupt(@Nullable Thread t) {
        if (t != null)
            t.interrupt();
    }

    /**
     * Convenience method that interrupts a given thread if it's not {@code null}.
     *
     * @param workers Threads to interrupt.
     */
    public static void interrupt(Iterable<? extends Thread> workers) {
        if (workers != null)
            for (Thread worker : workers)
                worker.interrupt();
    }

    /**
     * Waits for completion of a given thread. If thread is {@code null} then
     * this method returns immediately returning {@code true}
     *
     * @param t Thread to join.
     * @param log Logger for logging errors.
     * @return {@code true} if thread has finished, {@code false} otherwise.
     */
    public static boolean join(@Nullable Thread t, @Nullable GridLogger log) {
        if (t != null)
            try {
                t.join();

                return true;
            }
            catch (InterruptedException ignore) {
                warn(log, "Got interrupted while waiting for completion of a thread: " + t);

                Thread.currentThread().interrupt();

                return false;
            }

        return true;
    }

    /**
     * Waits for completion of a given threads. If thread is {@code null} then
     * this method returns immediately returning {@code true}
     *
     * @param workers Thread to join.
     * @param log Logger for logging errors.
     * @return {@code true} if thread has finished, {@code false} otherwise.
     */
    public static boolean joinThreads(Iterable<? extends Thread> workers, @Nullable GridLogger log) {
        boolean retval = true;

        if (workers != null)
            for (Thread worker : workers)
                if (!join(worker, log))
                    retval = false;

        return retval;
    }

    /**
     * Starts given threads.
     *
     * @param threads Threads to start.
     */
    public static void startThreads(Iterable<? extends Thread> threads) {
        if (threads != null) {
            for (Thread thread : threads) {
                if (thread != null)
                    thread.start();
            }
        }
    }

    /**
     * Cancels given runnable.
     *
     * @param w Worker to cancel - it's no-op if runnable is {@code null}.
     */
    public static void cancel(@Nullable GridWorker w) {
        if (w != null)
            w.cancel();
    }

    /**
     * Cancels collection of runnables.
     *
     * @param ws Collection of workers - it's no-op if collection is {@code null}.
     */
    public static void cancel(Iterable<? extends GridWorker> ws) {
        if (ws != null)
            for (GridWorker w : ws)
                w.cancel();
    }

    /**
     * Joins runnable.
     *
     * @param w Worker to join.
     * @param log The logger to possible exception.
     * @return {@code true} if worker has not been interrupted, {@code false} if it was interrupted.
     */
    public static boolean join(@Nullable GridWorker w, @Nullable GridLogger log) {
        if (w != null)
            try {
                w.join();
            }
            catch (InterruptedException ignore) {
                warn(log, "Got interrupted while waiting for completion of runnable: " + w);

                Thread.currentThread().interrupt();

                return false;
            }

        return true;
    }

    /**
     * Joins given collection of runnables.
     *
     * @param ws Collection of workers to join.
     * @param log The logger to possible exceptions.
     * @return {@code true} if none of the worker have been interrupted,
     *      {@code false} if at least one was interrupted.
     */
    public static boolean join(Iterable<? extends GridWorker> ws, GridLogger log) {
        boolean retval = true;

        if (ws != null)
            for (GridWorker w : ws)
                if (!join(w, log))
                    retval = false;

        return retval;
    }

    /**
     * Shutdowns given {@code ExecutorService} and wait for executor service to stop.
     *
     * @param owner The ExecutorService owner.
     * @param exec ExecutorService to shutdown.
     * @param log The logger to possible exceptions and warnings.
     */
    public static void shutdownNow(Class<?> owner, @Nullable ExecutorService exec, @Nullable GridLogger log) {
        if (exec != null) {
            List<Runnable> tasks = exec.shutdownNow();

            if (!F.isEmpty(tasks))
                U.warn(log, "Runnable tasks outlived thread pool executor service [owner=" + getSimpleName(owner) +
                    ", tasks=" + tasks + ']');

            try {
                exec.awaitTermination(Long.MAX_VALUE, TimeUnit.MILLISECONDS);
            }
            catch (InterruptedException ignored) {
                warn(log, "Got interrupted while waiting for executor service to stop.");

                exec.shutdownNow();

                // Preserve interrupt status.
                Thread.currentThread().interrupt();
            }
        }
    }

    /**
     * Creates appropriate empty projection exception.
     *
     * @return Empty projection exception.
     */
    public static GridEmptyProjectionException emptyTopologyException() {
        return new GridEmptyProjectionException("Topology projection is empty. Note that predicate based " +
            "projection can be empty from call to call.");
    }

    /**
     * Writes UUIDs to output stream. This method is meant to be used by
     * implementations of {@link Externalizable} interface.
     *
     * @param out Output stream.
     * @param col UUIDs to write.
     * @throws IOException If write failed.
     */
    public static void writeUuids(DataOutput out, @Nullable Collection<UUID> col) throws IOException {
        if (col != null) {
            out.writeInt(col.size());

            for (UUID id : col)
                writeUuid(out, id);
        }
        else
            out.writeInt(-1);
    }

    /**
     * Reads UUIDs from input stream. This method is meant to be used by
     * implementations of {@link Externalizable} interface.
     *
     * @param in Input stream.
     * @return Read UUIDs.
     * @throws IOException If read failed.
     */
    @Nullable public static List<UUID> readUuids(DataInput in) throws IOException {
        int size = in.readInt();

        // Check null flag.
        if (size == -1)
            return null;

        List<UUID> col = new ArrayList<>(size);

        for (int i = 0; i < size; i++)
            col.add(readUuid(in));

        return col;
    }

    /**
     * Writes Grid UUIDs to output stream. This method is meant to be used by
     * implementations of {@link Externalizable} interface.
     *
     * @param out Output stream.
     * @param col Grid UUIDs to write.
     * @throws IOException If write failed.
     */
    public static void writeGridUuids(DataOutput out, @Nullable Collection<GridUuid> col) throws IOException {
        if (col != null) {
            out.writeBoolean(true);

            out.writeInt(col.size());

            for (GridUuid id : col)
                writeGridUuid(out, id);
        }
        else
            out.writeBoolean(false);
    }

    /**
     * Reads Grid UUIDs from input stream. This method is meant to be used by
     * implementations of {@link Externalizable} interface.
     *
     * @param in Input stream.
     * @return Read Grid UUIDs.
     * @throws IOException If read failed.
     */
    @Nullable public static List<GridUuid> readGridUuids(DataInput in) throws IOException {
        List<GridUuid> col = null;

        // Check null flag.
        if (in.readBoolean()) {
            int size = in.readInt();

            col = new ArrayList<>(size);

            for (int i = 0; i < size; i++)
                col.add(readGridUuid(in));
        }

        return col;
    }

    /**
     * Writes UUID to output stream. This method is meant to be used by
     * implementations of {@link Externalizable} interface.
     *
     * @param out Output stream.
     * @param uid UUID to write.
     * @throws IOException If write failed.
     */
    public static void writeUuid(DataOutput out, UUID uid) throws IOException {
        // Write null flag.
        out.writeBoolean(uid == null);

        if (uid != null) {
            out.writeLong(uid.getMostSignificantBits());
            out.writeLong(uid.getLeastSignificantBits());
        }
    }

    /**
     * Reads UUID from input stream. This method is meant to be used by
     * implementations of {@link Externalizable} interface.
     *
     * @param in Input stream.
     * @return Read UUID.
     * @throws IOException If read failed.
     */
    @Nullable public static UUID readUuid(DataInput in) throws IOException {
        // If UUID is not null.
        if (!in.readBoolean()) {
            long most = in.readLong();
            long least = in.readLong();

            return GridUuidCache.onGridUuidRead(new UUID(most, least));
        }

        return null;
    }

    /**
     * Writes {@link GridUuid} to output stream. This method is meant to be used by
     * implementations of {@link Externalizable} interface.
     *
     * @param out Output stream.
     * @param uid UUID to write.
     * @throws IOException If write failed.
     */
    public static void writeGridUuid(DataOutput out, GridUuid uid) throws IOException {
        // Write null flag.
        out.writeBoolean(uid == null);

        if (uid != null) {
            out.writeLong(uid.globalId().getMostSignificantBits());
            out.writeLong(uid.globalId().getLeastSignificantBits());

            out.writeLong(uid.localId());
        }
    }

    /**
     * Reads {@link GridUuid} from input stream. This method is meant to be used by
     * implementations of {@link Externalizable} interface.
     *
     * @param in Input stream.
     * @return Read UUID.
     * @throws IOException If read failed.
     */
    @Nullable public static GridUuid readGridUuid(DataInput in) throws IOException {
        // If UUID is not null.
        if (!in.readBoolean()) {
            long most = in.readLong();
            long least = in.readLong();

            UUID globalId = GridUuidCache.onGridUuidRead(new UUID(most, least));

            long locId = in.readLong();

            return new GridUuid(globalId, locId);
        }

        return null;
    }

    /**
     * Converts GridUuid to bytes.
     *
     * @param uuid GridUuid to convert.
     * @param out Output array to write to.
     * @param off Offset from which to write.
     */
    public static void gridUuidToBytes(GridUuid uuid, byte[] out, int off) {
        assert uuid != null;

        U.longToBytes(uuid.globalId().getMostSignificantBits(), out, off);
        U.longToBytes(uuid.globalId().getLeastSignificantBits(), out, off + 8);
        U.longToBytes(uuid.localId(), out, off + 16);
    }

    /**
     * Converts bytes to GridUuid.
     *
     * @param in Input byte array.
     * @param off Offset from which start reading.
     * @return GridUuid instance.
     */
    public static GridUuid bytesToGridUuid(byte[] in, int off) {
        long most = U.bytesToLong(in, off);
        long least = U.bytesToLong(in, off + 8);
        long locId = U.bytesToLong(in, off + 16);

        return new GridUuid(GridUuidCache.onGridUuidRead(new UUID(most, least)), locId);
    }

    /**
     * Writes byte array to output stream accounting for <tt>null</tt> values.
     *
     * @param out Output stream to write to.
     * @param arr Array to write, possibly <tt>null</tt>.
     * @throws IOException If write failed.
     */
    public static void writeByteArray(DataOutput out, @Nullable byte[] arr) throws IOException {
        if (arr == null)
            out.writeInt(-1);
        else {
            out.writeInt(arr.length);

            out.write(arr);
        }
    }

    /**
     * Writes byte array to output stream accounting for <tt>null</tt> values.
     *
     * @param out Output stream to write to.
     * @param arr Array to write, possibly <tt>null</tt>.
     * @throws IOException If write failed.
     */
    public static void writeByteArray(DataOutput out, @Nullable byte[] arr, int maxLen) throws IOException {
        if (arr == null)
            out.writeInt(-1);
        else {
            int len = Math.min(arr.length, maxLen);

            out.writeInt(len);

            out.write(arr, 0, len);
        }
    }

    /**
     * Reads byte array from input stream accounting for <tt>null</tt> values.
     *
     * @param in Stream to read from.
     * @return Read byte array, possibly <tt>null</tt>.
     * @throws IOException If read failed.
     */
    @Nullable public static byte[] readByteArray(DataInput in) throws IOException {
        int len = in.readInt();

        if (len == -1)
            return null; // Value "-1" indicates null.

        byte[] res = new byte[len];

        in.readFully(res);

        return res;
    }

    /**
     * Writes boolean array to output stream accounting for <tt>null</tt> values.
     *
     * @param out Output stream to write to.
     * @param arr Array to write, possibly <tt>null</tt>.
     * @throws IOException If write failed.
     */
    public static void writeBooleanArray(DataOutput out, @Nullable boolean[] arr) throws IOException {
        if (arr == null)
            out.writeInt(-1);
        else {
            out.writeInt(arr.length);

            for (boolean b : arr)
                out.writeBoolean(b);
        }
    }

    /**
     * Writes int array to output stream accounting for <tt>null</tt> values.
     *
     * @param out Output stream to write to.
     * @param arr Array to write, possibly <tt>null</tt>.
     * @throws IOException If write failed.
     */
    public static void writeIntArray(DataOutput out, @Nullable int[] arr) throws IOException {
        if (arr == null)
            out.writeInt(-1);
        else {
            out.writeInt(arr.length);

            for (int b : arr)
                out.writeInt(b);
        }
    }

    /**
     * Reads boolean array from input stream accounting for <tt>null</tt> values.
     *
     * @param in Stream to read from.
     * @return Read byte array, possibly <tt>null</tt>.
     * @throws IOException If read failed.
     */
    @Nullable public static boolean[] readBooleanArray(DataInput in) throws IOException {
        int len = in.readInt();

        if (len == -1)
            return null; // Value "-1" indicates null.

        boolean[] res = new boolean[len];

        for (int i = 0; i < len; i++)
            res[i] = in.readBoolean();

        return res;
    }

    /**
     * Reads int array from input stream accounting for <tt>null</tt> values.
     *
     * @param in Stream to read from.
     * @return Read byte array, possibly <tt>null</tt>.
     * @throws IOException If read failed.
     */
    @Nullable public static int[] readIntArray(DataInput in) throws IOException {
        int len = in.readInt();

        if (len == -1)
            return null; // Value "-1" indicates null.

        int[] res = new int[len];

        for (int i = 0; i < len; i++)
            res[i] = in.readInt();

        return res;
    }

    /**
     * Reads byte array from given buffers (changing buffer positions).
     *
     * @param bufs Byte buffers.
     * @return Byte array.
     */
    public static byte[] readByteArray(ByteBuffer... bufs) {
        assert !F.isEmpty(bufs);

        int size = 0;

        for (ByteBuffer buf : bufs)
            size += buf.remaining();

        byte[] res = new byte[size];

        int off = 0;

        for (ByteBuffer buf : bufs) {
            int len = buf.remaining();

            if (len != 0) {
                buf.get(res, off, len);

                off += len;
            }
        }

        assert off == res.length;

        return res;
    }

    /**
     * Calculates hash code for the given byte buffers contents. Compatible with {@link Arrays#hashCode(byte[])}
     * with the same content. Does not change buffers positions.
     *
     * @param bufs Byte buffers.
     * @return Hash code.
     */
    public static int hashCode(ByteBuffer... bufs) {
        int res = 1;

        for (ByteBuffer buf : bufs) {
            int pos = buf.position();

            while (buf.hasRemaining())
                res = 31 * res + buf.get();

            buf.position(pos);
        }

        return res;
    }

    /**
     * @param out Output.
     * @param map Map to write.
     * @throws IOException If write failed.
     */
    public static void writeMap(ObjectOutput out, Map<?, ?> map) throws IOException {
        if (map != null) {
            out.writeInt(map.size());

            for (Map.Entry<?, ?> e : map.entrySet()) {
                out.writeObject(e.getKey());
                out.writeObject(e.getValue());
            }
        }
        else
            out.writeInt(-1);
    }

    /**
     *
     * @param in Input.
     * @return Read map.
     * @throws IOException If de-serialization failed.
     * @throws ClassNotFoundException If deserialized class could not be found.
     */
    @SuppressWarnings({"unchecked"})
    @Nullable public static <K, V> Map<K, V> readMap(ObjectInput in) throws IOException, ClassNotFoundException {
        int size = in.readInt();

        if (size == -1)
            return null;

        Map<K, V> map = new HashMap<>(size, 1.0f);

        for (int i = 0; i < size; i++)
            map.put((K)in.readObject(), (V)in.readObject());

        return map;
    }

    /**
     * @param in Input.
     * @return Read map.
     * @throws IOException If de-serialization failed.
     * @throws ClassNotFoundException If deserialized class could not be found.
     */
    @SuppressWarnings({"unchecked"})
    @Nullable public static <K, V> TreeMap<K, V> readTreeMap(ObjectInput in) throws IOException, ClassNotFoundException {
        int size = in.readInt();

        if (size == -1)
            return null;

        TreeMap<K, V> map = new TreeMap<>();

        for (int i = 0; i < size; i++)
            map.put((K)in.readObject(), (V)in.readObject());

        return map;
    }

    /**
     * Writes string-to-string map to given data output.
     *
     * @param out Data output.
     * @param map Map.
     * @throws IOException If write failed.
     */
    public static void writeStringMap(DataOutput out, @Nullable Map<String, String> map) throws IOException {
        if (map != null) {
            out.writeInt(map.size());

            for (Map.Entry<String, String> e : map.entrySet()) {
                out.writeUTF(e.getKey());
                out.writeUTF(e.getValue());
            }
        }
        else
            out.writeInt(-1);
    }

    /**
     * Reads string-to-string map written by {@link #writeStringMap(DataOutput, Map)}.
     *
     * @param in Data input.
     * @throws IOException If write failed.
     * @return Read result.
     */
    public static Map<String, String> readStringMap(DataInput in) throws IOException {
        int size = in.readInt();

        if (size == -1)
            return null;
        else {
            Map<String, String> map = U.newHashMap(size);

            for (int i = 0; i < size; i++)
                map.put(in.readUTF(), in.readUTF());

            return map;
        }
    }

    /**
     *
     * @param in Input.
     * @return Read map.
     * @throws IOException If de-serialization failed.
     * @throws ClassNotFoundException If deserialized class could not be found.
     */
    @SuppressWarnings({"unchecked"})
    @Nullable public static <K, V> LinkedHashMap<K, V> readLinkedMap(ObjectInput in)
        throws IOException, ClassNotFoundException {
        int size = in.readInt();

        // Check null flag.
        if (size == -1)
            return null;

        LinkedHashMap<K, V> map = new LinkedHashMap<>(size, 1.0f);

        for (int i = 0; i < size; i++)
            map.put((K)in.readObject(), (V)in.readObject());

        return map;
    }

    /**
     * @param out Output.
     * @param map Map to write.
     * @throws IOException If write failed.
     */
    public static void writeIntKeyMap(ObjectOutput out, Map<Integer, ?> map) throws IOException {
        if (map != null) {
            out.writeInt(map.size());

            for (Map.Entry<Integer, ?> e : map.entrySet()) {
                out.writeInt(e.getKey());
                out.writeObject(e.getValue());
            }
        }
        else
            out.writeInt(-1);
    }

    /**
     * @param in Input.
     * @return Read map.
     * @throws IOException If de-serialization failed.
     * @throws ClassNotFoundException If deserialized class could not be found.
     */
    @SuppressWarnings({"unchecked"})
    @Nullable public static <V> Map<Integer, V> readIntKeyMap(ObjectInput in) throws IOException,
        ClassNotFoundException {
        int size = in.readInt();

        // Check null flag.
        if (size == -1)
            return null;

        Map<Integer, V> map = new HashMap<>(size, 1.0f);

        for (int i = 0; i < size; i++)
            map.put(in.readInt(), (V)in.readObject());

        return map;
    }

    /**
     * @param out Output.
     * @param map Map to write.
     * @throws IOException If write failed.
     */
    public static void writeIntKeyIntValueMap(DataOutput out, Map<Integer, Integer> map) throws IOException {
        if (map != null) {
            out.writeBoolean(true);

            out.writeInt(map.size());

            for (Map.Entry<Integer, Integer> e : map.entrySet()) {
                out.writeInt(e.getKey());
                out.writeInt(e.getValue());
            }
        }
        else
            out.writeBoolean(false);
    }

    /**
     * @param in Input.
     * @return Read map.
     * @throws IOException If de-serialization failed.
     */
    @SuppressWarnings({"unchecked"})
    @Nullable public static Map<Integer, Integer> readIntKeyIntValueMap(DataInput in) throws IOException {
        Map<Integer, Integer> map = null;

        // Check null flag.
        if (in.readBoolean()) {
            int size = in.readInt();

            map = new HashMap<>(size, 1.0f);

            for (int i = 0; i < size; i++)
                map.put(in.readInt(), in.readInt());
        }

        return map;
    }

    /**
     * @param in Input.
     * @return Deserialized list.
     * @throws IOException If deserialization failed.
     * @throws ClassNotFoundException If deserialized class could not be found.
     */
    @SuppressWarnings({"unchecked"})
    @Nullable public static <E> List<E> readList(ObjectInput in) throws IOException, ClassNotFoundException {
        int size = in.readInt();

        // Check null flag.
        if (size == -1)
            return null;

        List<E> col = new ArrayList<>(size);

        for (int i = 0; i < size; i++)
            col.add((E)in.readObject());

        return col;
    }

    /**
     * @param in Input.
     * @return Deserialized list.
     * @throws IOException If deserialization failed.
     */
    @Nullable public static List<Integer> readIntList(DataInput in) throws IOException {
        int size = in.readInt();

        // Check null flag.
        if (size == -1)
            return null;

        List<Integer> col = new ArrayList<>(size);

        for (int i = 0; i < size; i++)
            col.add(in.readInt());

        return col;
    }

    /**
     * // FIXME: added for DR dataCenterIds, review if it is needed after GG-6879.
     *
     * @param out Output.
     * @param col Set to write.
     * @throws IOException If write failed.
     */
    public static void writeByteCollection(DataOutput out, Collection<Byte> col) throws IOException {
        if (col != null) {
            out.writeInt(col.size());

            for (Byte i : col)
                out.writeByte(i);
        }
        else
            out.writeInt(-1);
    }

    /**
     * // FIXME: added for DR dataCenterIds, review if it is needed after GG-6879.
     *
     * @param in Input.
     * @return Deserialized list.
     * @throws IOException If deserialization failed.
     */
    @Nullable public static List<Byte> readByteList(DataInput in) throws IOException {
        int size = in.readInt();

        // Check null flag.
        if (size == -1)
            return null;

        List<Byte> col = new ArrayList<>(size);

        for (int i = 0; i < size; i++)
            col.add(in.readByte());

        return col;
    }

    /**
     * @param in Input.
     * @return Deserialized set.
     * @throws IOException If deserialization failed.
     * @throws ClassNotFoundException If deserialized class could not be found.
     */
    @SuppressWarnings({"unchecked"})
    @Nullable public static <E> Set<E> readSet(ObjectInput in) throws IOException, ClassNotFoundException {
        int size = in.readInt();

        // Check null flag.
        if (size == -1)
            return null;

        Set<E> set = new HashSet(size, 1.0f);

        for (int i = 0; i < size; i++)
            set.add((E) in.readObject());

        return set;
    }

    /**
     * @param in Input.
     * @return Deserialized set.
     * @throws IOException If deserialization failed.
     */
    @Nullable public static Set<Integer> readIntSet(DataInput in) throws IOException {
        int size = in.readInt();

        // Check null flag.
        if (size == -1)
            return null;

        Set<Integer> set = new HashSet<>(size, 1.0f);

        for (int i = 0; i < size; i++)
            set.add(in.readInt());

        return set;
    }

    /**
     * Writes string to output stream accounting for {@code null} values.
     *
     * @param out Output stream to write to.
     * @param s String to write, possibly {@code null}.
     * @throws IOException If write failed.
     */
    public static void writeString(DataOutput out, String s) throws IOException {
        // Write null flag.
        out.writeBoolean(s == null);

        if (s != null)
            out.writeUTF(s);
    }

    /**
     * Reads string from input stream accounting for {@code null} values.
     *
     * @param in Stream to read from.
     * @return Read string, possibly {@code null}.
     * @throws IOException If read failed.
     */
    @Nullable public static String readString(DataInput in) throws IOException {
        // If value is not null, then read it. Otherwise return null.
        return !in.readBoolean() ? in.readUTF() : null;
    }

    /**
     * Writes enum to output stream accounting for {@code null} values.
     * Note: method writes only one byte for every enum. Therefore, this method
     * only for Enums with maximum count of values equals to 128.
     *
     * @param out Output stream to write to.
     * @param e Enum value to write, possibly {@code null}.
     * @throws IOException If write failed.
     */
    public static <E extends Enum> void writeEnum(DataOutput out, E e) throws IOException {
        out.writeByte(e == null ? -1 : e.ordinal());
    }

    /**
     * Writes enum to output stream accounting for {@code null} values.
     *
     * @param out Output stream to write to.
     * @param e Enum value to write, possibly {@code null}.
     * @throws IOException If write failed.
     *
     * @deprecated Need to remove when release will not be to support
     * backward compatible. Use {@code U.writeEnum(DataOutput, Enum)}.
     */
    @Deprecated
    public static <E extends Enum> void writeEnum0(DataOutput out, E e) throws IOException {
        out.writeBoolean(e == null);

        if (e != null)
            out.writeInt(e.ordinal());
    }

    /**
     * Reads enum ordinal from input stream accounting for {@code null} values.
     *
     * @param in Stream to read from.
     * @return Read enum ordinal, possibly {@code -1} means {@code null}.
     * @throws IOException If read failed.
     *
     * @deprecated Need to remove when release will not be to support
     * backward compatible. Use {@code Enum.fromOrdinal(int)}.
     */
    @Deprecated
    public static int readEnumOrdinal0(DataInput in) throws IOException {
        return !in.readBoolean() ? in.readInt() : -1;
    }

    /**
     * Gets collection value by index.
     *
     * @param vals Collection of values.
     * @param idx Index of value in the collection.
     * @param <T> Type of collection values.
     * @return Value at the given index.
     */
    public static <T> T getByIndex(Collection<T> vals, int idx) {
        assert idx < vals.size();

        int i = 0;

        for (T val : vals) {
            if (idx == i)
                return val;

            i++;
        }

        assert false : "Should never be reached.";

        return null;
    }

    /**
     * Gets annotation for a class.
     *
     * @param <T> Type of annotation to return.
     * @param cls Class to get annotation from.
     * @param annCls Annotation to get.
     * @return Instance of annotation, or {@code null} if not found.
     */
    @Nullable public static <T extends Annotation> T getAnnotation(Class<?> cls, Class<T> annCls) {
        if (cls == Object.class)
            return null;

        T ann = cls.getAnnotation(annCls);

        if (ann != null)
            return ann;

        for (Class<?> itf : cls.getInterfaces()) {
            ann = getAnnotation(itf, annCls); // Recursion.

            if (ann != null)
                return ann;
        }

        if (!cls.isInterface()) {
            ann = getAnnotation(cls.getSuperclass(), annCls);

            if (ann != null)
                return ann;
        }

        return null;
    }

    /**
     * Indicates if class has given annotation.
     *
     * @param <T> Annotation type.
     * @param cls Class to get annotation from.
     * @param annCls Annotation to get.
     * @return {@code true} if class has annotation or {@code false} otherwise.
     */
    public static <T extends Annotation> boolean hasAnnotation(Class<?> cls, Class<T> annCls) {
        return getAnnotation(cls, annCls) != null;
    }

    /**
     * Indicates if class has given annotation.
     *
     * @param o Object to get annotation from.
     * @param annCls Annotation to get.
     * @return {@code true} if class has annotation or {@code false} otherwise.
     */
    public static <T extends Annotation> boolean hasAnnotation(Object o, Class<T> annCls) {
        return o != null && hasAnnotation(o.getClass(), annCls);
    }

    /**
     * Gets simple class name taking care of empty names.
     *
     * @param cls Class to get the name for.
     * @return Simple class name.
     */
    public static String getSimpleName(Class<?> cls) {
        String name = cls.getSimpleName();

        if (F.isEmpty(name))
            name = cls.getName().substring(cls.getPackage().getName().length() + 1);

        return name;
    }

    /**
     * Checks if the map passed in is contained in base map.
     *
     * @param base Base map.
     * @param map Map to check.
     * @return {@code True} if all entries within map are contained in base map,
     *      {@code false} otherwise.
     */
    @SuppressWarnings({"SuspiciousMethodCalls"})
    public static boolean containsAll(Map<?, ?> base, Map<?, ?> map) {
        assert base != null;
        assert map != null;

        for (Map.Entry<?, ?> entry : map.entrySet())
            if (base.containsKey(entry.getKey())) {
                Object val = base.get(entry.getKey());

                if (val == null && entry.getValue() == null)
                    continue;

                if (val == null || entry.getValue() == null || !val.equals(entry.getValue()))
                    // Mismatch found.
                    return false;
            }
            else
                return false;

        // All entries in 'map' are contained in base map.
        return true;
    }

    /**
     * Gets task name for the given task class.
     *
     * @param taskCls Task class.
     * @return Either task name from class annotation (see {@link org.gridgain.grid.compute.GridComputeTaskName}})
     *      or task class name if there is no annotation.
     */
    public static String getTaskName(Class<? extends GridComputeTask<?, ?>> taskCls) {
        GridComputeTaskName nameAnn = getAnnotation(taskCls, GridComputeTaskName.class);

        return nameAnn == null ? taskCls.getName() : nameAnn.value();
    }

    /**
     * Creates SPI attribute name by adding prefix to the attribute name.
     * Prefix is an SPI name + '.'.
     *
     * @param spi SPI.
     * @param attrName attribute name.
     * @return SPI attribute name.
     */
    public static String spiAttribute(GridSpi spi, String attrName) {
        assert spi != null;
        assert spi.getName() != null;

        return spi.getName() + '.' + attrName;
    }

    /**
     * Gets resource path for the class.
     *
     * @param clsName Class name.
     * @return Resource name for the class.
     */
    public static String classNameToResourceName(String clsName) {
        return clsName.replaceAll("\\.", "/") + ".class";
    }

    /**
     * Gets runtime MBean.
     *
     * @return Runtime MBean.
     */
    public static RuntimeMXBean getRuntimeMx() {
        return ManagementFactory.getRuntimeMXBean();
    }

    /**
     * Gets threading MBean.
     *
     * @return Threading MBean.
     */
    public static ThreadMXBean getThreadMx() {
        return ManagementFactory.getThreadMXBean();
    }

    /**
     * Gets OS MBean.
     * @return OS MBean.
     */
    public static OperatingSystemMXBean getOsMx() {
        return ManagementFactory.getOperatingSystemMXBean();
    }

    /**
     * Gets memory MBean.
     *
     * @return Memory MBean.
     */
    public static MemoryMXBean getMemoryMx() {
        return ManagementFactory.getMemoryMXBean();
    }

    /**
     * Gets compilation MBean.
     *
     * @return Compilation MBean.
     */
    public static CompilationMXBean getCompilerMx() {
        return ManagementFactory.getCompilationMXBean();
    }

    /**
     * Tries to detect user class from passed in object inspecting
     * collections, arrays or maps.
     *
     * @param obj Object.
     * @return First non-JDK or deployment aware class or passed in object class.
     */
    public static Class<?> detectClass(Object obj) {
        assert obj != null;

        if (obj instanceof GridPeerDeployAware)
            return ((GridPeerDeployAware)obj).deployClass();

        if (U.isPrimitiveArray(obj))
            return obj.getClass();

        if (!U.isJdk(obj.getClass()))
            return obj.getClass();

        if (obj instanceof Iterable<?>) {
            Object o = F.first((Iterable<?>)obj);

            // No point to continue, if null.
            return o != null ? o.getClass() : obj.getClass();
        }

        if (obj instanceof Map) {
            Map.Entry<?, ?> e = F.firstEntry((Map<?, ?>)obj);

            if (e != null) {
                Object k = e.getKey();

                if (k != null && !U.isJdk(k.getClass()))
                    return k.getClass();

                Object v = e.getValue();

                return v != null ? v.getClass() : obj.getClass();
            }
        }

        if (obj.getClass().isArray()) {
            int len = Array.getLength(obj);

            if (len > 0) {
                Object o = Array.get(obj, 0);

                return o != null ? o.getClass() : obj.getClass();
            }
            else
                return obj.getClass().getComponentType();
        }

        return obj.getClass();
    }

    /**
     * Detects class loader for given class.
     * <p>
     * This method will first check if {@link Thread#getContextClassLoader()} is appropriate.
     * If yes, then context class loader will be returned, otherwise
     * the {@link Class#getClassLoader()} will be returned.
     *
     * @param cls Class to find class loader for.
     * @return Class loader for given class (never {@code null}).
     */
    public static ClassLoader detectClassLoader(Class<?> cls) {
        return GridClassLoaderCache.classLoader(cls);
    }

    /**
     * Detects class loader for given object's class.
     *
     * @param obj Object to find class loader for class of.
     * @return Class loader for given object (possibly {@code null}).
     */
    @Nullable public static ClassLoader detectObjectClassLoader(@Nullable Object obj) {
        if (obj == null)
            return null;

        if (obj instanceof GridPeerDeployAware)
            return ((GridPeerDeployAware)obj).classLoader();

        return detectClassLoader(obj.getClass());
    }

    /**
     * Tests whether or not given class is loadable provided class loader.
     *
     * @param clsName Class name to test.
     * @param ldr Class loader to test with. If {@code null} - we'll use system class loader instead.
     *      If System class loader is not set - this method will return {@code false}.
     * @return {@code True} if class is loadable, {@code false} otherwise.
     */
    public static boolean isLoadableBy(String clsName, @Nullable ClassLoader ldr) {
        assert clsName != null;

        if (ldr == null)
            ldr = gridClassLoader;

        String lambdaParent = U.lambdaEnclosingClassName(clsName);

        try {
            ldr.loadClass(lambdaParent == null ? clsName : lambdaParent);

            return true;
        }
        catch (ClassNotFoundException ignore) {
            return false;
        }
    }

    /**
     * Gets the peer deploy aware instance for the object with the widest class loader.
     * If collection is {@code null}, empty or contains only {@code null}s - the peer
     * deploy aware object based on system class loader will be returned.
     *
     * @param c Collection.
     * @return Peer deploy aware object from this collection with the widest class loader.
     * @throws IllegalArgumentException Thrown in case when common class loader for all
     *      elements in this collection cannot be found. In such case - peer deployment
     *      is not possible.
     */
    public static GridPeerDeployAware peerDeployAware0(@Nullable Iterable<?> c) {
        if (!F.isEmpty(c)) {
            assert c != null;

            // We need to find common classloader for all elements AND the collection itself
            Collection<Object> tmpC = new ArrayList<>();

            for (Object e: c)
                tmpC.add(e);

            tmpC.add(c);

            boolean notAllNulls = false;

            for (Object obj : tmpC) {
                if (obj != null) {
                    notAllNulls = true;

                    if (hasCommonClassLoader(obj, tmpC))
                        return obj == c ? peerDeployAware(obj) : peerDeployAware0(obj);
                }
            }

            // If all are nulls - don't throw an exception.
            if (notAllNulls)
                throw new IllegalArgumentException("Failed to find common class loader for all elements in " +
                    "given collection. Peer deployment cannot be performed for such collection.");
        }

        return peerDeployAware(c);
    }

    /**
     * Check if all elements from the collection could be loaded with the same classloader as the given object.
     *
     * @param obj base object.
     * @param c collection to check elements from.
     * @return {@code true} if all elements could be loaded with {@code obj}'s classloader, {@code false} otherwise
     */
    private static boolean hasCommonClassLoader(Object obj, Iterable<?> c) {
        assert obj != null;
        assert c != null;

        ClassLoader ldr = obj instanceof GridPeerDeployAware ?
            ((GridPeerDeployAware)obj).classLoader() : detectClassLoader(obj.getClass());

        boolean found = true;

        for (Object obj2 : c) {
            if (obj2 == null || obj2 == obj)
                continue;

            // Obj2 class name.
            String clsName = obj2 instanceof GridPeerDeployAware ?
                ((GridPeerDeployAware)obj2).deployClass().getName() : obj2.getClass().getName();

            if (!isLoadableBy(clsName, ldr)) {
                found = false;

                break;
            }
        }

        return found;
    }

    /**
     * Gets the peer deploy aware instance for the object with the widest class loader.
     * If array is {@code null}, empty or contains only {@code null}s - the peer
     * deploy aware object based on system class loader will be returned.
     *
     * @param c Objects.
     * @return Peer deploy aware object from this array with the widest class loader.
     * @throws IllegalArgumentException Thrown in case when common class loader for all
     *      elements in this array cannot be found. In such case - peer deployment
     *      is not possible.
     */
    @SuppressWarnings({"ZeroLengthArrayAllocation"})
    public static GridPeerDeployAware peerDeployAware0(@Nullable Object... c) {
        if (!F.isEmpty(c)) {
            assert c != null;

            boolean notAllNulls = false;

            for (Object obj : c) {
                if (obj != null) {
                    notAllNulls = true;

                    ClassLoader ldr = obj instanceof GridPeerDeployAware ?
                        ((GridPeerDeployAware)obj).classLoader() : obj.getClass().getClassLoader();

                    boolean found = true;

                    for (Object obj2 : c) {
                        if (obj2 == null || obj2 == obj)
                            continue;

                        // Obj2 class name.
                        String clsName = obj2 instanceof GridPeerDeployAware ?
                            ((GridPeerDeployAware)obj2).deployClass().getName() : obj2.getClass().getName();

                        if (!isLoadableBy(clsName, ldr)) {
                            found = false;

                            break;
                        }
                    }

                    if (found)
                        return peerDeployAware0(obj);
                }
            }

            // If all are nulls - don't throw an exception.
            if (notAllNulls)
                throw new IllegalArgumentException("Failed to find common class loader for all elements in " +
                    "given collection. Peer deployment cannot be performed for such collection.");
        }

        return peerDeployAware(new Object[0]);
    }

    /**
     * Creates an instance of {@link GridPeerDeployAware} for object.
     *
     * Checks, if the object is an instance of collection or object
     * array.
     *
     * @param obj Object to deploy.
     * @return {@link GridPeerDeployAware} instance for given object.
     */
    public static GridPeerDeployAware peerDeployAware0(Object obj) {
        if (obj instanceof Iterable)
            return peerDeployAware0((Iterable)obj);

        if (obj.getClass().isArray() && !U.isPrimitiveArray(obj))
            return peerDeployAware0((Object[])obj);

        return peerDeployAware(obj);
    }

    /**
     * Creates an instance of {@link GridPeerDeployAware} for object.
     *
     * @param obj Object to deploy.
     * @return {@link GridPeerDeployAware} instance for given object.
     */
    public static GridPeerDeployAware peerDeployAware(Object obj) {
        assert obj != null;

        if (obj instanceof GridPeerDeployAware)
            return (GridPeerDeployAware)obj;

        final Class<?> cls = obj instanceof Class ? (Class)obj : obj.getClass();

        return new GridPeerDeployAware() {
            /** */
            private ClassLoader ldr;

            @Override public Class<?> deployClass() {
                return cls;
            }

            @Override public ClassLoader classLoader() {
                if (ldr == null)
                    ldr = detectClassLoader(cls);

                return ldr;
            }
        };
    }

    /**
     * Unwraps top level user class for wrapped objects.
     *
     * @param obj Object to check.
     * @return Top level user class.
     */
    public static GridPeerDeployAware detectPeerDeployAware(GridPeerDeployAware obj) {
        GridPeerDeployAware p = nestedPeerDeployAware(obj, true, new GridIdentityHashSet<>(3));

        // Pass in obj.getClass() to avoid infinite recursion.
        return p != null ? p : peerDeployAware(obj.getClass());
    }

    /**
     * Gets peer deploy class if there is any {@link GridPeerDeployAware} within reach.
     *
     * @param obj Object to check.
     * @param top Indicates whether object is top level or a nested field.
     * @param processed Set of processed objects to avoid infinite recursion.
     * @return Peer deploy class, or {@code null} if one could not be found.
     */
    @Nullable private static GridPeerDeployAware nestedPeerDeployAware(Object obj, boolean top, Set<Object> processed) {
        // Avoid infinite recursion.
        if (!processed.add(obj))
            return null;

        if (obj instanceof GridPeerDeployAware) {
            GridPeerDeployAware p = (GridPeerDeployAware)obj;

            if (!top && p.deployClass() != null)
                return p;

            for (Class<?> cls = obj.getClass(); !cls.equals(Object.class); cls = cls.getSuperclass()) {
                // Cache by class name instead of class to avoid infinite growth of the
                // caching map in case of multiple redeployment of the same class.
                GridBiTuple<Class<?>, Collection<Field>> tup = p2pFields.get(cls.getName());

                boolean cached = tup != null && tup.get1().equals(cls);

                Iterable<Field> fields = cached ? tup.get2() : Arrays.asList(cls.getDeclaredFields());

                if (!cached) {
                    tup = F.t2();

                    tup.set1(cls);
                }

                for (Field f : fields)
                    // Special handling for anonymous classes.
                    if (cached || f.getName().startsWith("this$") || f.getName().startsWith("val$")) {
                        if (!cached) {
                            f.setAccessible(true);

                            if (tup.get2() == null)
                                tup.set2(new LinkedList<Field>());

                            tup.get2().add(f);
                        }

                        try {
                            Object o = f.get(obj);

                            if (o != null) {
                                // Recursion.
                                p = nestedPeerDeployAware(o, false, processed);

                                if (p != null) {
                                    if (!cached)
                                        // Potentially replace identical value
                                        // stored by another thread.
                                        p2pFields.put(cls.getName(), tup);

                                    return p;
                                }
                            }
                        }
                        catch (IllegalAccessException ignored) {
                            return null;
                        }
                    }
            }
        }
        // Don't go into internal GridGain structures.
        else if (isGridGain(obj.getClass()))
            return null;
        else if (obj instanceof Iterable)
            for (Object o : (Iterable<?>)obj) {
                // Recursion.
                GridPeerDeployAware p = nestedPeerDeployAware(o, false, processed);

                if (p != null)
                    return p;
            }
        else if (obj.getClass().isArray()) {
            Class<?> type = obj.getClass().getComponentType();

            // We don't care about primitives or internal JDK types.
            if (!type.isPrimitive() && !isJdk(type)) {
                Object[] arr = (Object[])obj;

                for (Object o : arr) {
                    // Recursion.
                    GridPeerDeployAware p = nestedPeerDeployAware(o, false, processed);

                    if (p != null)
                        return p;
                }
            }
        }

        return null;
    }

    /**
     * Checks if given class is of {@code GridGain} type.
     *
     * @param cls Class to check.
     * @return {@code True} if given class is of {@code GridGain} type.
     */
    public static boolean isGridGain(Class<?> cls) {
        return cls.getName().startsWith("org.gridgain");
    }

    /**
     * Checks if given class is of {@code Grid} type.
     *
     * @param cls Class to check.
     * @return {@code True} if given class is of {@code Grid} type.
     */
    public static boolean isGrid(Class<?> cls) {
        return cls.getName().startsWith("org.gridgain.grid");
    }

    /**
     * Replaces all occurrences of {@code org.gridgain.} with {@code o.g.},
     * {@code org.gridgain.grid.} with {@code o.g.g.}, {@code org.gridgain.visor.} with {@code o.g.v.} and
     * {@code org.gridgain.scalar.} with {@code o.g.s.}.
     *
     * @param s String to replace in.
     * @return Replaces string.
     */
    public static String compact(String s) {
        return s.replace("org.gridgain.grid.", "o.g.g.").
            replace("org.gridgain.visor.", "o.g.v.").
            replace("org.gridgain.scalar.", "o.g.s.").
            replace("org.gridgain.", "o.g.");
    }

    /**
     * Check if given class is of JDK type.
     *
     * @param cls Class to check.
     * @return {@code True} if object is JDK type.
     */
    public static boolean isJdk(Class<?> cls) {
        if (cls.isPrimitive())
            return true;

        String s = cls.getName();

        return s.startsWith("java.") || s.startsWith("javax.");
    }

    /**
     * Converts {@link InterruptedException} to {@link GridException}.
     *
     * @param mux Mux to wait on.
     * @throws GridInterruptedException If interrupted.
     */
    @SuppressWarnings({"WaitNotInLoop", "WaitWhileNotSynced"})
    public static void wait(Object mux) throws GridInterruptedException {
        try {
            mux.wait();
        }
        catch (InterruptedException e) {
            Thread.currentThread().interrupt();

            throw new GridInterruptedException(e);
        }
    }

    /**
     * Unzip file to folder.
     *
     * @param zipFile ZIP file.
     * @param toDir Directory to unzip file content.
     * @param log Grid logger.
     * @throws IOException In case of error.
     */
    @SuppressWarnings({"ResultOfMethodCallIgnored"})
    public static void unzip(File zipFile, File toDir, @Nullable GridLogger log) throws IOException {
        ZipFile zip = null;

        try {
            zip = new ZipFile(zipFile);

            for (ZipEntry entry : asIterable(zip.entries())) {
                if (entry.isDirectory()) {
                    // Assume directories are stored parents first then children.
                    new File(toDir, entry.getName()).mkdirs();

                    continue;
                }

                InputStream in = null;
                OutputStream out = null;

                try {
                    in = zip.getInputStream(entry);

                    File outFile = new File(toDir, entry.getName());

                    if (!outFile.getParentFile().exists())
                        outFile.getParentFile().mkdirs();

                    out = new BufferedOutputStream(new FileOutputStream(outFile));

                    copy(in, out);
                }
                finally {
                    close(in, log);
                    close(out, log);
                }
            }
        }
        finally {
            if (zip != null)
                zip.close();
        }
    }

    /**
     * Gets OS JDK string.
     *
     * @return OS JDK string.
     */
    public static String osJdkString() {
        return osJdkStr;
    }

    /**
     * Gets OS string.
     *
     * @return OS string.
     */
    public static String osString() {
        return osStr;
    }

    /**
     * Gets JDK string.
     *
     * @return JDK string.
     */
    public static String jdkString() {
        return jdkStr;
    }

    /**
     * Indicates whether current OS is Linux flavor.
     *
     * @return {@code true} if current OS is Linux - {@code false} otherwise.
     */
    public static boolean isLinux() {
        return linux;
    }

    /**
     * Gets JDK name.
     * @return JDK name.
     */
    public static String jdkName() {
        return jdkName;
    }

    /**
     * Gets JDK vendor.
     *
     * @return JDK vendor.
     */
    public static String jdkVendor() {
        return jdkVendor;
    }

    /**
     * Gets JDK version.
     *
     * @return JDK version.
     */
    public static String jdkVersion() {
        return jdkVer;
    }

    /**
     * Gets OS CPU-architecture.
     *
     * @return OS CPU-architecture.
     */
    public static String osArchitecture() {
        return osArch;
    }

    /**
     * Gets underlying OS name.
     *
     * @return Underlying OS name.
     */
    public static String osName() {
        return osName;
    }

    /**
     * Gets underlying OS version.
     *
     * @return Underlying OS version.
     */
    public static String osVersion() {
        return osVer;
    }

    /**
     * Indicates whether current OS is Mac OS.
     *
     * @return {@code true} if current OS is Mac OS - {@code false} otherwise.
     */
    public static boolean isMacOs() {
        return mac;
    }

    /**
     * Indicates whether current OS is Netware.
     *
     * @return {@code true} if current OS is Netware - {@code false} otherwise.
     */
    public static boolean isNetWare() {
        return netware;
    }

    /**
     * Indicates whether current OS is Solaris.
     *
     * @return {@code true} if current OS is Solaris (SPARC or x86) - {@code false} otherwise.
     */
    public static boolean isSolaris() {
        return solaris;
    }

    /**
     * Indicates whether current OS is Solaris on Spark box.
     *
     * @return {@code true} if current OS is Solaris SPARC - {@code false} otherwise.
     */
    public static boolean isSolarisSparc() {
        return solaris && sparc;
    }

    /**
     * Indicates whether current OS is Solaris on x86 box.
     *
     * @return {@code true} if current OS is Solaris x86 - {@code false} otherwise.
     */
    public static boolean isSolarisX86() {
        return solaris && x86;
    }

    /**
     * Indicates whether current OS is UNIX flavor.
     *
     * @return {@code true} if current OS is UNIX - {@code false} otherwise.
     */
    public static boolean isUnix() {
        return unix;
    }

    /**
     * Indicates whether current OS is Windows.
     *
     * @return {@code true} if current OS is Windows (any versions) - {@code false} otherwise.
     */
    public static boolean isWindows() {
        return win7 || win8 || win81 || winXp || win95 || win98 || winNt || win2k ||
            win2003 || win2008 || winVista || unknownWin;
    }

    /**
     * Indicates whether current OS is Windows Vista.
     *
     * @return {@code true} if current OS is Windows Vista - {@code false} otherwise.
     */
    public static boolean isWindowsVista() {
        return winVista;
    }

    /**
     * Indicates whether current OS is Windows 7.
     *
     * @return {@code true} if current OS is Windows 7 - {@code false} otherwise.
     */
    public static boolean isWindows7() {
        return win7;
    }

    /**
     * Indicates whether current OS is Windows 8.
     *
     * @return {@code true} if current OS is Windows 8 - {@code false} otherwise.
     */
    public static boolean isWindows8() {
        return win8;
    }

    /**
     * Indicates whether current OS is Windows 8.1.
     *
     * @return {@code true} if current OS is Windows 8.1 - {@code false} otherwise.
     */
    public static boolean isWindows81() {
        return win81;
    }

    /**
     * Indicates whether current OS is Windows 2000.
     *
     * @return {@code true} if current OS is Windows 2000 - {@code false} otherwise.
     */
    public static boolean isWindows2k() {
        return win2k;
    }

    /**
     * Indicates whether current OS is Windows Server 2003.
     *
     * @return {@code true} if current OS is Windows Server 2003 - {@code false} otherwise.
     */
    public static boolean isWindows2003() {
        return win2003;
    }

    /**
     * Indicates whether current OS is Windows Server 2008.
     *
     * @return {@code true} if current OS is Windows Server 2008 - {@code false} otherwise.
     */
    public static boolean isWindows2008() {
        return win2008;
    }

    /**
     * Indicates whether current OS is Windows 95.
     *
     * @return {@code true} if current OS is Windows 95 - {@code false} otherwise.
     */
    public static boolean isWindows95() {
        return win95;
    }

    /**
     * Indicates whether current OS is Windows 98.
     *
     * @return {@code true} if current OS is Windows 98 - {@code false} otherwise.
     */
    public static boolean isWindows98() {
        return win98;
    }

    /**
     * Indicates whether current OS is Windows NT.
     *
     * @return {@code true} if current OS is Windows NT - {@code false} otherwise.
     */
    public static boolean isWindowsNt() {
        return winNt;
    }

    /**
     * Indicates that GridGain has been sufficiently tested on the current OS.
     *
     * @return {@code true} if current OS was sufficiently tested - {@code false} otherwise.
     */
    public static boolean isSufficientlyTestedOs() {
        return
            win7 ||
                win8 ||
                win81 ||
                winXp ||
                winVista ||
                mac ||
                linux ||
                solaris;
    }

    /**
     * Indicates whether current OS is Windows XP.
     *
     * @return {@code true} if current OS is Windows XP- {@code false} otherwise.
     */
    public static boolean isWindowsXp() {
        return winXp;
    }

    /**
     * Gets JVM specification name.
     *
     * @return JVM specification name.
     */
    public static String jvmSpec() {
        return jvmSpecName;
    }

    /**
     * Gets JVM implementation version.
     *
     * @return JVM implementation version.
     */
    public static String jvmVersion() {
        return jvmImplVer;
    }

    /**
     * Gets JVM implementation vendor.
     *
     * @return JVM implementation vendor.
     */
    public static String jvmVendor() {
        return jvmImplVendor;
    }

    /**
     * Gets JVM implementation name.
     *
     * @return JVM implementation name.
     */
    public static String jvmName() {
        return jvmImplName;
    }

    /**
     * Compare java implementation version
     *
     * @param v1 - java implementation version
     * @param v2 - java implementation version
     * @return the value {@code 0} if {@code v1 == v2};
     *         a value less than {@code 0} if {@code v1 < v2}; and
     *         a value greater than {@code 0} if {@code v1 > v2}
     */
    public static int compareVersionNumbers(@Nullable String v1, @Nullable String v2) {
        if (v1 == null && v2 == null)
            return 0;

        if (v1 == null)
            return -1;

        if (v2 == null)
            return 1;

        String[] part1 = v1.split("[\\.\\_\\-]");
        String[] part2 = v2.split("[\\.\\_\\-]");
        int idx = 0;

        for (; idx < part1.length && idx < part2.length; idx++) {
            String p1 = part1[idx];
            String p2 = part2[idx];

            int cmp = (p1.matches("\\d+") && p2.matches("\\d+"))
                        ? Integer.valueOf(p1).compareTo(Integer.valueOf(p2)) : p1.compareTo(p2);

            if (cmp != 0)
                return cmp;
        }

        if (part1.length == part2.length)
            return 0;
        else
            return part1.length > idx ? 1 : -1;
    }

    /**
     * Gets node product version based on node attributes.
     *
     * @param node Node to get version from.
     * @return Version object.
     */
    public static GridProductVersion productVersion(GridNode node) {
        String verStr = node.attribute(ATTR_BUILD_VER);
        String buildDate = node.attribute(ATTR_BUILD_DATE);

        if (buildDate != null)
            verStr += '-' + buildDate;

        return GridProductVersion.fromString(verStr);
    }

    /**
     * Compare running Java Runtime version with {@code v}
     *
     * @param v - java implementation version
     * @return {@code true} if running on Java Runtime version greater than {@code v}
     */
    public static boolean isJavaVersionAtLeast(String v) {
        return compareVersionNumbers(javaRtVer, v) >= 0;
    }

    /**
     * Gets Java Runtime name.
     *
     * @return Java Runtime name.
     */
    public static String jreName() {
        return javaRtName;
    }

    /**
     * Gets Java Runtime version.
     *
     * @return Java Runtime version.
     */
    public static String jreVersion() {
        return javaRtVer;
    }

    /**
     * Indicates whether HotSpot VM is used.
     *
     * @return {@code true} if current JVM implementation is a Sun HotSpot VM, {@code false} otherwise.
     */
    public static boolean isHotSpot() {
        return jvmImplName.contains("Java HotSpot(TM)");
    }

    /**
     * Sets thread context class loader to the given loader, executes the closure, and then
     * resets thread context class loader to its initial value.
     *
     * @param ldr Class loader to run the closure under.
     * @param c Callable to run.
     * @param <R> Return type.
     * @return Return value.
     * @throws GridException If call failed.
     */
    @Nullable public static <R> R wrapThreadLoader(ClassLoader ldr, Callable<R> c) throws GridException {
        Thread curThread = Thread.currentThread();

        // Get original context class loader.
        ClassLoader ctxLdr = curThread.getContextClassLoader();

        //noinspection CatchGenericClass
        try {
            curThread.setContextClassLoader(ldr);

            return c.call();
        }
        catch (GridException | RuntimeException e) {
            throw e;
        }
        catch (Exception e) {
            throw new GridException(e);
        }
        finally {
            // Set the original class loader back.
            curThread.setContextClassLoader(ctxLdr);
        }
    }

    /**
     * Sets thread context class loader to the given loader, executes the closure, and then
     * resets thread context class loader to its initial value.
     *
     * @param ldr Class loader to run the closure under.
     * @param c Closure to run.
     * @param <R> Return type.
     * @return Return value.
     */
    @Nullable public static <R> R wrapThreadLoader(ClassLoader ldr, GridOutClosure<R> c) {
        Thread curThread = Thread.currentThread();

        // Get original context class loader.
        ClassLoader ctxLdr = curThread.getContextClassLoader();

        try {
            curThread.setContextClassLoader(ldr);

            return c.apply();
        }
        finally {
            // Set the original class loader back.
            curThread.setContextClassLoader(ctxLdr);
        }
    }

    /**
     * Sets thread context class loader to the given loader, executes the closure, and then
     * resets thread context class loader to its initial value.
     *
     * @param ldr Class loader to run the closure under.
     * @param c Closure to run.
     */
    public static void wrapThreadLoader(ClassLoader ldr, Runnable c) {
        Thread curThread = Thread.currentThread();

        // Get original context class loader.
        ClassLoader ctxLdr = curThread.getContextClassLoader();

        try {
            curThread.setContextClassLoader(ldr);

            c.run();
        }
        finally {
            // Set the original class loader back.
            curThread.setContextClassLoader(ctxLdr);
        }
    }

    /**
     * Short node representation.
     *
     * @param n Grid node.
     * @return Short string representing the node.
     */
    public static String toShortString(GridNode n) {
        return "GridNode [id=" + n.id() + ", order=" + n.order() + ", addr=" + n.addresses() +
            ", daemon=" + n.isDaemon() + ']';
    }

    /**
     * Short node representation.
     *
     * @param ns Grid nodes.
     * @return Short string representing the node.
     */
    public static String toShortString(Collection<? extends GridNode> ns) {
        SB sb = new SB("Grid nodes [cnt=" + ns.size());

        for (GridNode n : ns)
            sb.a(", ").a(toShortString(n));

        return sb.a(']').toString();
    }

    /**
     * Converts collection of integers into array.
     *
     * @param c Collection of integers.
     * @return Integer array.
     */
    public static int[] toIntArray(@Nullable Collection<Integer> c) {
        if (c == null || c.isEmpty())
            return EMPTY_INTS;

        int[] arr = new int[c.size()];

        int idx = 0;

        for (Integer i : c)
            arr[idx++] = i;

        return arr;
    }

    /**
     * Converts array of integers into list.
     *
     * @param arr Array of integers.
     * @param p Optional predicate array.
     * @return List of integers.
     */
    public static List<Integer> toIntList(@Nullable int[] arr, GridPredicate<Integer>... p) {
        if (arr == null || arr.length == 0)
            return Collections.emptyList();

        List<Integer> ret = new ArrayList<>(arr.length);

        if (F.isEmpty(p))
            for (int i : arr)
                ret.add(i);
        else {
            for (int i : arr)
                if (F.isAll(i, p))
                    ret.add(i);
        }

        return ret;
    }

    /**
     * Converts collection of integers into array.
     *
     * @param c Collection of integers.
     * @return Integer array.
     */
    public static long[] toLongArray(@Nullable Collection<Long> c) {
        if (c == null || c.isEmpty())
            return EMPTY_LONGS;

        long[] arr = new long[c.size()];

        int idx = 0;

        for (Long l : c)
            arr[idx++] = l;

        return arr;
    }

    /**
     * Converts array of longs into list.
     *
     * @param arr Array of longs.
     * @return List of longs.
     */
    public static List<Long> toLongList(@Nullable long[] arr) {
        if (arr == null || arr.length == 0)
            return Collections.emptyList();

        List<Long> ret = new ArrayList<>(arr.length);

        for (long l : arr)
            ret.add(l);

        return ret;
    }

    /**
     * Copies all elements from collection to array and asserts that
     * array is big enough to hold the collection. This method should
     * always be preferred to {@link Collection#toArray(Object[])}
     * method.
     *
     * @param c Collection to convert to array.
     * @param arr Array to populate.
     * @param <T> Element type.
     * @return Passed in array.
     */
    @SuppressWarnings({"MismatchedReadAndWriteOfArray"})
    public static <T> T[] toArray(Collection<? extends T> c, T[] arr) {
        T[] a = c.toArray(arr);

        assert a == arr;

        return arr;
    }

    /**
     * Returns array which is the union of two arrays
     * (array of elements contained in any of provided arrays).
     * <p/>
     * Note: arrays must be increasing.
     *
     * @param a First array.
     * @param aLen Length of prefix {@code a}.
     * @param b Second array.
     * @param bLen Length of prefix {@code b}.
     * @return Increasing array which is union of {@code a} and {@code b}.
     */
    @SuppressWarnings("IfMayBeConditional")
    public static int[] unique(int[] a, int aLen, int[] b, int bLen) {
        assert a != null;
        assert b != null;
        assert isIncreasingArray(a, aLen);
        assert isIncreasingArray(b, bLen);

        int[] res = new int[aLen + bLen];
        int resLen = 0;

        int i = 0;
        int j = 0;

        while (i < aLen && j < bLen) {
            if (a[i] == b[j])
                i++;
            else if (a[i] < b[j])
                res[resLen++] = a[i++];
            else
                res[resLen++] = b[j++];
        }

        while (i < aLen)
            res[resLen++] = a[i++];

        while (j < bLen)
            res[resLen++] = b[j++];

        return copyIfExceeded(res, resLen);
    }

    /**
     * Returns array which is the difference between two arrays
     * (array of elements contained in first array but not contained in second).
     * <p/>
     * Note: arrays must be increasing.
     *
     * @param a First array.
     * @param aLen Length of prefix {@code a}.
     * @param b Second array.
     * @param bLen Length of prefix {@code b}.
     * @return Increasing array which is difference between {@code a} and {@code b}.
     */
    @SuppressWarnings("IfMayBeConditional")
    public static int[] difference(int[] a, int aLen, int[] b, int bLen) {
        assert a != null;
        assert b != null;
        assert isIncreasingArray(a, aLen);
        assert isIncreasingArray(b, bLen);

        int[] res = new int[aLen];
        int resLen = 0;

        int i = 0;
        int j = 0;

        while (i < aLen && j < bLen) {
            if (a[i] == b[j])
                i++;
            else if (a[i] < b[j])
                res[resLen++] = a[i++];
            else
                j++;
        }

        while (i < aLen)
            res[resLen++] = a[i++];

        return copyIfExceeded(res, resLen);
    }

    /**
     * Checks if array prefix increases.
     *
     * @param arr Array.
     * @param len Prefix length.
     * @return {@code True} if {@code arr} from 0 to ({@code len} - 1) increases.
     */
    public static boolean isIncreasingArray(int[] arr, int len) {
        assert arr != null;
        assert 0 <= len && len <= arr.length;

        if (arr.length == 0)
            return true;

        for (int i = 1; i < len; i++) {
            if (arr[i - 1] >= arr[i])
                return false;
        }

        return true;
    }

    /**
     * Checks if array prefix do not decreases.
     *
     * @param arr Array.
     * @param len Prefix length.
     * @return {@code True} if {@code arr} from 0 to ({@code len} - 1) do not decreases.
     */
    public static boolean isNonDecreasingArray(int[] arr, int len) {
        assert arr != null;
        assert 0 <= len && len <= arr.length;

        if (arr.length == 0)
            return true;

        for (int i = 1; i < len; i++) {
            if (arr[i - 1] > arr[i])
                return false;
        }

        return true;
    }

    /**
     * Copies array only if array length greater than needed length.
     *
     * @param arr Array.
     * @param len Prefix length.
     * @return Old array if length of {@code arr} is equals to {@code len},
     *      otherwise copy of array.
     */
    public static int[] copyIfExceeded(int[] arr, int len) {
        assert arr != null;
        assert 0 <= len && len <= arr.length;

        return len == arr.length ? arr : Arrays.copyOf(arr, len);
    }

    /**
     *
     * @param t Tokenizer.
     * @param str Input string.
     * @param date Date.
     * @return Next token.
     * @throws GridException Thrown in case of any errors.
     */
    private static boolean checkNextToken(StringTokenizer t, String str, String date) throws GridException {
        try {
            if (t.nextToken().equals(str))
                return true;
            else
                throw new GridException("Invalid date format: " + date);
        }
        catch (NoSuchElementException ignored) {
            return false;
        }
    }

    /**
     *
     * @param str ISO date.
     * @return Calendar instance.
     * @throws GridException Thrown in case of any errors.
     */
    public static Calendar parseIsoDate(String str) throws GridException {
        StringTokenizer t = new StringTokenizer(str, "+-:.TZ", true);

        Calendar cal = Calendar.getInstance();
        cal.clear();

        try {
            if (t.hasMoreTokens())
                cal.set(Calendar.YEAR, Integer.parseInt(t.nextToken()));
            else
                return cal;

            if (checkNextToken(t, "-", str) && t.hasMoreTokens())
                cal.set(Calendar.MONTH, Integer.parseInt(t.nextToken()) - 1);
            else
                return cal;

            if (checkNextToken(t, "-", str) && t.hasMoreTokens())
                cal.set(Calendar.DAY_OF_MONTH, Integer.parseInt(t.nextToken()));
            else
                return cal;

            if (checkNextToken(t, "T", str) && t.hasMoreTokens())
                cal.set(Calendar.HOUR_OF_DAY, Integer.parseInt(t.nextToken()));
            else {
                cal.set(Calendar.HOUR_OF_DAY, 0);
                cal.set(Calendar.MINUTE, 0);
                cal.set(Calendar.SECOND, 0);
                cal.set(Calendar.MILLISECOND, 0);

                return cal;
            }

            if (checkNextToken(t, ":", str) && t.hasMoreTokens())
                cal.set(Calendar.MINUTE, Integer.parseInt(t.nextToken()));
            else {
                cal.set(Calendar.MINUTE, 0);
                cal.set(Calendar.SECOND, 0);
                cal.set(Calendar.MILLISECOND, 0);

                return cal;
            }

            if (!t.hasMoreTokens())
                return cal;

            String tok = t.nextToken();

            if (":".equals(tok)) { // Seconds.
                if (t.hasMoreTokens()) {
                    cal.set(Calendar.SECOND, Integer.parseInt(t.nextToken()));

                    if (!t.hasMoreTokens())
                        return cal;

                    tok = t.nextToken();

                    if (".".equals(tok)) {
                        String nt = t.nextToken();

                        while (nt.length() < 3)
                            nt += "0";

                        nt = nt.substring(0, 3); // Cut trailing chars.

                        cal.set(Calendar.MILLISECOND, Integer.parseInt(nt));

                        if (!t.hasMoreTokens())
                            return cal;

                        tok = t.nextToken();
                    }
                    else
                        cal.set(Calendar.MILLISECOND, 0);
                }
                else
                    throw new GridException("Invalid date format: " + str);
            }
            else {
                cal.set(Calendar.SECOND, 0);
                cal.set(Calendar.MILLISECOND, 0);
            }

            if (!"Z".equals(tok)) {
                if (!"+".equals(tok) && !"-".equals(tok))
                    throw new GridException("Invalid date format: " + str);

                boolean plus = "+".equals(tok);

                if (!t.hasMoreTokens())
                    throw new GridException("Invalid date format: " + str);

                tok = t.nextToken();

                int tzHour;
                int tzMin;

                if (tok.length() == 4) {
                    tzHour = Integer.parseInt(tok.substring(0, 2));
                    tzMin = Integer.parseInt(tok.substring(2, 4));
                }
                else {
                    tzHour = Integer.parseInt(tok);

                    if (checkNextToken(t, ":", str) && t.hasMoreTokens())
                        tzMin = Integer.parseInt(t.nextToken());
                    else
                        throw new GridException("Invalid date format: " + str);
                }

                if (plus)
                    cal.set(Calendar.ZONE_OFFSET, (tzHour * 60 + tzMin) * 60 * 1000);
                else
                    cal.set(Calendar.ZONE_OFFSET, -(tzHour * 60 + tzMin) * 60 * 1000);
            }
            else
                cal.setTimeZone(TimeZone.getTimeZone("GMT"));
        }
        catch (NumberFormatException ex) {
            throw new GridException("Invalid date format: " + str, ex);
        }

        return cal;
    }

    /**
     * Adds values to collection and returns the same collection to allow chaining.
     *
     * @param c Collection to add values to.
     * @param vals Values.
     * @param <V> Value type.
     * @return Passed in collection.
     */
    public static <V, C extends Collection<? super V>> C addAll(C c, V... vals) {
        Collections.addAll(c, vals);

        return c;
    }

    /**
     * Adds values to collection and returns the same collection to allow chaining.
     *
     * @param m Map to add entries to.
     * @param entries Entries.
     * @param <K> Key type.
     * @param <V> Value type.
     * @param <M> Map type.
     * @return Passed in collection.
     */
    public static <K, V, M extends Map<K, V>> M addAll(M m, Map.Entry<K, V>... entries) {
        for (Map.Entry<K, V> e : entries)
            m.put(e.getKey(), e.getValue());

        return m;
    }

    /**
     * Adds values to collection and returns the same collection to allow chaining.
     *
     * @param m Map to add entries to.
     * @param entries Entries.
     * @param <K> Key type.
     * @param <V> Value type.
     * @param <M> Map type.
     * @return Passed in collection.
     */
    public static <K, V, M extends Map<K, V>> M addAll(M m, GridBiTuple<K, V>... entries) {
        for (GridBiTuple<K, V> t : entries)
            m.put(t.get1(), t.get2());

        return m;
    }

    /**
     * Utility method creating {@link JMException} with given cause.
     *
     * @param e Cause exception.
     * @return Newly created {@link JMException}.
     */
    public static JMException jmException(Throwable e) {
        JMException x = new JMException();

        x.initCause(e);

        return x;
    }

    /**
     * Unwraps closure exceptions.
     *
     * @param t Exception.
     * @return Unwrapped exception.
     */
    public static Exception unwrap(Throwable t) {
        assert t != null;

        while (true) {
            if (t instanceof Error)
                throw (Error)t;

            if (t instanceof GridClosureException) {
                t = ((GridClosureException)t).unwrap();

                continue;
            }

            return (Exception)t;
        }
    }

    /**
     * Casts this throwable as {@link GridException}. Creates wrapping
     * {@link GridException}, if needed.
     *
     * @param t Throwable to cast.
     * @return Grid exception.
     */
    public static GridException cast(Throwable t) {
        assert t != null;

        while (true) {
            if (t instanceof Error)
                throw (Error)t;

            if (t instanceof GridClosureException) {
                t = ((GridClosureException)t).unwrap();

                continue;
            }

            if (t instanceof GridException)
                return (GridException)t;

            if (!(t instanceof GridRuntimeException) || t.getCause() == null)
                return new GridException(t);

            assert t.getCause() != null; // ...and it is GridRuntimeException.

            t = t.getCause();
        }
    }

    /**
     * Parses passed string with specified date.
     *
     * @param src String to parse.
     * @param ptrn Pattern.
     * @return Parsed date.
     * @throws java.text.ParseException If exception occurs while parsing.
     */
    public static Date parse(String src, String ptrn) throws java.text.ParseException {
        java.text.DateFormat format = new java.text.SimpleDateFormat(ptrn);

        return format.parse(src);
    }

    /**
     * Checks if class loader is an internal P2P class loader.
     *
     * @param o Object to check.
     * @return {@code True} if P2P class loader.
     */
    public static boolean p2pLoader(Object o) {
        return o != null && p2pLoader(o.getClass().getClassLoader());
    }

    /**
     * Checks if class loader is an internal P2P class loader.
     *
     * @param ldr Class loader to check.
     * @return {@code True} if P2P class loader.
     */
    public static boolean p2pLoader(ClassLoader ldr) {
        return ldr instanceof GridDeploymentInfo;
    }

    /**
     * Formats passed date with specified pattern.
     *
     * @param date Date to format.
     * @param ptrn Pattern.
     * @return Formatted date.
     */
    public static String format(Date date, String ptrn) {
        java.text.DateFormat format = new java.text.SimpleDateFormat(ptrn);

        return format.format(date);
    }

    /**
     * @param ctx Kernal context.
     * @return Closure that converts node ID to a node.
     */
    public static GridClosure<UUID, GridNode> id2Node(final GridKernalContext ctx) {
        assert ctx != null;

        return new C1<UUID, GridNode>() {
            @Nullable @Override public GridNode apply(UUID id) {
                return ctx.discovery().node(id);
            }
        };
    }

    /**
     * Dumps stack for given thread.
     *
     * @param t Thread to dump stack for.
     *
     * @deprecated Calls to this method should never be committed to master.
     */
    @SuppressWarnings("deprecation")
    @Deprecated
    public static void dumpStack(Thread t) {
        dumpStack(t, System.err);
    }

    /**
     * Dumps stack for given thread.
     *
     * @param t Thread to dump stack for.
     * @param s {@code PrintStream} to use for output.
     *
     * @deprecated Calls to this method should never be committed to master.
     */
    @SuppressWarnings({"SynchronizationOnLocalVariableOrMethodParameter"})
    @Deprecated
    public static void dumpStack(Thread t, PrintStream s) {
        synchronized (s) {
            s.println("Dumping stack trace for thread: " + t);

            for (StackTraceElement trace : t.getStackTrace())
                s.println("\tat " + trace);
        }
    }

    /**
     * Checks if object is a primitive array.
     *
     * @param obj Object to check.
     * @return {@code True} if Object is primitive array.
     */
    public static boolean isPrimitiveArray(Object obj) {
        Class<?> cls = obj.getClass();

        return cls.isArray() && (
            cls.equals(byte[].class) ||
                cls.equals(short[].class) ||
                cls.equals(char[].class) ||
                cls.equals(int[].class) ||
                cls.equals(long[].class) ||
                cls.equals(float[].class) ||
                cls.equals(double[].class) ||
                cls.equals(boolean[].class));
    }

    /**
     * @param cls Class.
     * @return {@code True} if given class represents a primitive or a primitive wrapper class.
     *
     */
    public static boolean isPrimitiveOrWrapper(Class<?> cls) {
        return cls.isPrimitive() ||
            Boolean.class.equals(cls) ||
            Byte.class.equals(cls) ||
            Character.class.equals(cls) ||
            Short.class.equals(cls) ||
            Integer.class.equals(cls) ||
            Long.class.equals(cls) ||
            Float.class.equals(cls) ||
            Double.class.equals(cls) ||
            Void.class.equals(cls);
    }

    /**
     * Awaits for condition.
     *
     * @param cond Condition to await for.
     * @throws GridInterruptedException Wrapped {@link InterruptedException}
     */
    public static void await(Condition cond) throws GridInterruptedException {
        try {
            cond.await();
        }
        catch (InterruptedException e) {
            Thread.currentThread().interrupt();

            throw new GridInterruptedException(e);
        }
    }

    /**
     * Awaits for condition.
     *
     * @param cond Condition to await for.
     * @param time The maximum time to wait,
     * @param unit The unit of the {@code time} argument.
     * @return {@code false} if the waiting time detectably elapsed before return from the method, else {@code true}
     * @throws GridInterruptedException Wrapped {@link InterruptedException}
     */
    public static boolean await(Condition cond, long time, TimeUnit unit) throws GridInterruptedException {
        try {
            return cond.await(time, unit);
        }
        catch (InterruptedException e) {
            Thread.currentThread().interrupt();

            throw new GridInterruptedException(e);
        }
    }

    /**
     * Awaits for the latch.
     *
     * @param latch Latch to wait for.
     * @throws GridInterruptedException Wrapped {@link InterruptedException}.
     */
    public static void await(CountDownLatch latch) throws GridInterruptedException {
        try {
            if (latch.getCount() > 0)
                latch.await();
        }
        catch (InterruptedException e) {
            Thread.currentThread().interrupt();

            throw new GridInterruptedException(e);
        }
    }

    /**
     * Awaits for the latch.
     *
     * @param latch Latch to wait for.
     * @param timeout Maximum time to wait.
     * @param unit Time unit for timeout.
     * @return {@code True} if the count reached zero and {@code false}
     *      if the waiting time elapsed before the count reached zero.
     * @throws GridInterruptedException Wrapped {@link InterruptedException}.
     */
    public static boolean await(CountDownLatch latch, long timeout, TimeUnit unit)
        throws GridInterruptedException {
        try {
            return latch.await(timeout, unit);
        }
        catch (InterruptedException e) {
            Thread.currentThread().interrupt();

            throw new GridInterruptedException(e);
        }
    }

    /**
     * Awaits for the latch until it is counted down,
     * ignoring interruptions.
     * <p>
     * If calling thread was interrupted, interrupted status will be
     * recovered prior to return.
     *
     * @param latch Latch to wait for.
     */
    public static void awaitQuiet(CountDownLatch latch) {
        boolean interrupted = false;

        while (true) {
            try {
                latch.await();

                break;
            }
            catch (InterruptedException ignored) {
                interrupted = true;
            }
        }

        if (interrupted)
            Thread.currentThread().interrupt();
    }

    /**
     * Awaits for the barrier ignoring interruptions.
     * <p>
     * If calling thread was interrupted, interrupted status will be recovered prior to return. If the barrier is
     * already broken, return immediately without throwing any exceptions.
     *
     * @param barrier Barrier to wait for.
     */
    public static void awaitQuiet(CyclicBarrier barrier) {
        boolean interrupted = false;

        while (true) {
            try {
                barrier.await();

                break;
            }
            catch (InterruptedException ignored) {
                interrupted = true;
            }
            catch (BrokenBarrierException ignored) {
                break;
            }
        }

        if (interrupted)
            Thread.currentThread().interrupt();
    }

    /**
     * Sleeps for given number of milliseconds.
     *
     * @param ms Time to sleep.
     * @throws GridInterruptedException Wrapped {@link InterruptedException}.
     */
    public static void sleep(long ms) throws GridInterruptedException {
        try {
            Thread.sleep(ms);
        }
        catch (InterruptedException e) {
            Thread.currentThread().interrupt();

            throw new GridInterruptedException(e);
        }
    }

    /**
     * Joins worker.
     *
     * @param w Worker.
     * @throws GridInterruptedException Wrapped {@link InterruptedException}.
     */
    public static void join(GridWorker w) throws GridInterruptedException {
        try {
            if (w != null)
                w.join();
        }
        catch (InterruptedException e) {
            Thread.currentThread().interrupt();

            throw new GridInterruptedException(e);
        }
    }

    /**
     * Gets result from the given future with right exception handling.
     *
     * @param fut Future.
     * @return Future result.
     * @throws GridException If failed.
     */
    public static <T> T get(Future<T> fut) throws GridException {
        try {
            return fut.get();
        }
        catch (ExecutionException e) {
            throw new GridException(e.getCause());
        }
        catch (InterruptedException e) {
            Thread.currentThread().interrupt();

            throw new GridInterruptedException(e);
        }
        catch (CancellationException e) {
            throw new GridException(e);
        }
    }

    /**
     * Joins thread.
     *
     * @param t Thread.
     * @throws GridInterruptedException Wrapped {@link InterruptedException}.
     */
    public static void join(Thread t) throws GridInterruptedException {
        try {
            t.join();
        }
        catch (InterruptedException e) {
            Thread.currentThread().interrupt();

            throw new GridInterruptedException(e);
        }
    }

    /**
     * Acquires a permit from provided semaphore.
     *
     * @param sem Semaphore.
     * @throws GridInterruptedException Wrapped {@link InterruptedException}.
     */
    public static void acquire(Semaphore sem) throws GridInterruptedException {
        try {
            sem.acquire();
        }
        catch (InterruptedException e) {
            Thread.currentThread().interrupt();

            throw new GridInterruptedException(e);
        }
    }

    /**
     * Gets cache attributes for the node.
     *
     * @param n Node to get cache attributes for.
     * @return Array of cache attributes for the node.
     */
    public static GridCacheAttributes[] cacheAttributes(GridNode n) {
        return n.attribute(ATTR_CACHE);
    }

    /**
     * Gets cache attributes from the given node for the given cache name.
     *
     * @param n Node.
     * @param cacheName Cache name.
     * @return Attributes.
     */
    @Nullable public static GridCacheAttributes cacheAttributes(GridNode n, @Nullable String cacheName) {
        for (GridCacheAttributes a : cacheAttributes(n)) {
            if (F.eq(a.cacheName(), cacheName))
                return a;
        }

        return null;
    }

    /**
     * Gets portable enabled flag from the given node for the given cache name.
     *
     * @param n Node.
     * @param cacheName Cache name.
     * @return Portable enabled flag.
     */
    @Nullable public static Boolean portableEnabled(GridNode n, @Nullable String cacheName) {
        Map<String, Boolean> map = n.attribute(ATTR_CACHE_PORTABLE);

        return map == null ? null : map.get(cacheName);
    }

    /**
     * Gets view on all cache names started on the node.
     *
     * @param n Node to get cache names for.
     * @return Cache names for the node.
     */
    public static Collection<String> cacheNames(GridNode n) {
        return F.viewReadOnly(
            F.asList(n.<GridCacheAttributes[]>attribute(ATTR_CACHE)),
            new C1<GridCacheAttributes, String>() {
                @Override public String apply(GridCacheAttributes attrs) {
                    return attrs.cacheName();
                }
            });
    }

    /**
     * Checks if given node has specified cache started.
     *
     * @param n Node to check.
     * @param cacheName Cache name to check.
     * @return {@code True} if given node has specified cache started.
     */
    public static boolean hasCache(GridNode n, @Nullable String cacheName) {
        assert n != null;

        GridCacheAttributes[] caches = n.attribute(ATTR_CACHE);

        if (caches != null)
            for (GridCacheAttributes attrs : caches)
                if (F.eq(cacheName, attrs.cacheName()))
                    return true;

        return false;
    }

    /**
     * Checks if given node has specified streamer started.
     *
     * @param n Node to check.
     * @param streamerName Streamer name to check.
     * @return {@code True} if given node has specified streamer started.
     */
    public static boolean hasStreamer(GridNode n, @Nullable String streamerName) {
        assert n != null;

        GridStreamerAttributes[] attrs = n.attribute(ATTR_STREAMER);

        if (attrs != null) {
            for (GridStreamerAttributes attr : attrs) {
                if (F.eq(streamerName, attr.name()))
                    return true;
            }
        }

        return false;
    }

    /**
     * Gets cache mode or a cache on given node or {@code null} if cache is not
     * present on given node.
     *
     * @param n Node to check.
     * @param cacheName Cache to check.
     * @return Cache mode or {@code null} if cache is not found.
     */
    @Nullable public static GridCacheMode cacheMode(GridNode n, String cacheName) {
        GridCacheAttributes[] caches = n.attribute(ATTR_CACHE);

        if (caches != null)
            for (GridCacheAttributes attrs : caches)
                if (F.eq(cacheName, attrs.cacheName()))
                    return attrs.cacheMode();

        return null;
    }

    /**
     * Gets cache mode or a cache on given node or {@code null} if cache is not
     * present on given node.
     *
     * @param n Node to check.
     * @param cacheName Cache to check.
     * @return Cache mode or {@code null} if cache is not found.
     */
    @Nullable public static GridCacheAtomicityMode atomicityMode(GridNode n, String cacheName) {
        GridCacheAttributes[] caches = n.attribute(ATTR_CACHE);

        if (caches != null)
            for (GridCacheAttributes attrs : caches)
                if (F.eq(cacheName, attrs.cacheName()))
                    return attrs.atomicityMode();

        return null;
    }

    /**
     * Checks if given node has near cache enabled for the specified
     * partitioned cache.
     *
     * @param n Node.
     * @param cacheName Cache name.
     * @return {@code true} if given node has near cache enabled for the
     *      specified partitioned cache.
     */
    public static boolean hasNearCache(GridNode n, String cacheName) {
        GridCacheAttributes[] caches = n.attribute(ATTR_CACHE);

        if (caches != null)
            for (GridCacheAttributes attrs : caches)
                if (F.eq(cacheName, attrs.cacheName()))
                    return attrs.nearCacheEnabled();

        return false;
    }

    /**
     * Adds listener to asynchronously log errors.
     *
     * @param f Future to listen to.
     * @param log Logger.
     */
    public static void asyncLogError(GridFuture<?> f, final GridLogger log) {
        if (f != null)
            f.listenAsync(new CI1<GridFuture<?>>() {
                @Override public void apply(GridFuture<?> f) {
                    try {
                        f.get();
                    }
                    catch (GridException e) {
                        U.error(log, "Failed to execute future: " + f, e);
                    }
                }
            });
    }

    /**
     * Converts collection of nodes to collection of node IDs.
     *
     * @param nodes Nodes.
     * @return Node IDs.
     */
    public static Collection<UUID> nodeIds(@Nullable Collection<? extends GridNode> nodes) {
        return F.viewReadOnly(nodes, F.node2id());
    }

    /**
     * Converts collection of Grid instances to collection of node IDs.
     *
     * @param grids Grids.
     * @return Node IDs.
     */
    public static Collection<UUID> gridIds(@Nullable Collection<? extends Grid> grids) {
        return F.viewReadOnly(grids, new C1<Grid, UUID>() {
            @Override public UUID apply(Grid g) {
                return g.localNode().id();
            }
        });
    }

    /**
     * Converts collection of Grid instances to collection of grid names.
     *
     * @param grids Grids.
     * @return Grid names.
     */
    public static Collection<String> grids2names(@Nullable Collection<? extends Grid> grids) {
        return F.viewReadOnly(grids, new C1<Grid, String>() {
            @Override public String apply(Grid g) {
                return g.name();
            }
        });
    }

    /**
     * Converts collection of grid nodes to collection of grid names.
     *
     * @param nodes Nodes.
     * @return Grid names.
     */
    public static Collection<String> nodes2names(@Nullable Collection<? extends GridNode> nodes) {
        return F.viewReadOnly(nodes, new C1<GridNode, String>() {
            @Override public String apply(GridNode n) {
                return G.grid(n.id()).name();
            }
        });
    }

    /**
     * Adds cause to the end of cause chain.
     *
     * @param e Error to add cause to.
     * @param cause Cause to add.
     * @param log Logger to log failure when cause can not be added.
     * @return {@code True} if cause was added.
     */
    public static boolean addLastCause(@Nullable Throwable e, @Nullable Throwable cause, GridLogger log) {
        if (e == null || cause == null)
            return false;

        for (Throwable t = e; t != null; t = t.getCause()) {
            if (t == cause)
                return false;

            if (t.getCause() == null || t.getCause() == t) {
                try {
                    t.initCause(cause);
                }
                catch (IllegalStateException ignored) {
                    error(log, "Failed to add cause to the end of cause chain (cause is printed here but will " +
                        "not be propagated to callee): " + e,
                        "Failed to add cause to the end of cause chain: " + e, cause);
                }

                return true;
            }
        }

        return false;
    }

    /**
     * @return {@code line.separator} system property.
     */
    public static String nl() {
        return NL;
    }

    /**
     * Initializes logger into/from log reference passed in.
     *
     * @param ctx Context.
     * @param logRef Log reference.
     * @param obj Object to get logger for.
     * @return Logger for the object.
     */
    public static GridLogger logger(GridKernalContext ctx, AtomicReference<GridLogger> logRef, Object obj) {
        GridLogger log = logRef.get();

        if (log == null) {
            logRef.compareAndSet(null, ctx.log(obj.getClass()));

            log = logRef.get();
        }

        return log;
    }

    /**
     * Initializes logger into/from log reference passed in.
     *
     * @param ctx Context.
     * @param logRef Log reference.
     * @param cls Class to get logger for.
     * @return Logger for the object.
     */
    public static GridLogger logger(GridKernalContext ctx, AtomicReference<GridLogger> logRef, Class<?> cls) {
        GridLogger log = logRef.get();

        if (log == null) {
            logRef.compareAndSet(null, ctx.log(cls));

            log = logRef.get();
        }

        return log;
    }

    /**
     * @param hash Hash code of the object to put.
     * @param concurLvl Concurrency level.
     * @return Segment index.
     */
    public static int concurrentMapSegment(int hash, int concurLvl) {
        hash += (hash <<  15) ^ 0xffffcd7d;
        hash ^= (hash >>> 10);
        hash += (hash <<   3);
        hash ^= (hash >>>  6);
        hash += (hash <<   2) + (hash << 14);

        int shift = 0;
        int size = 1;

        while (size < concurLvl) {
            ++shift;
            size <<= 1;
        }

        int segmentShift = 32 - shift;
        int segmentMask = size - 1;

        return (hash >>> segmentShift) & segmentMask;
    }

    /**
     * @param map Map.
     */
    public static <K, V> void printConcurrentHashMapInfo(ConcurrentHashMap<K, V> map) {
        assert map != null;

        Object[] segs = field(map, "segments");

        X.println("Concurrent map stats [identityHash= " + System.identityHashCode(map) +
            ", segsCnt=" + segs.length + ']');

        int emptySegsCnt = 0;

        int totalCollisions = 0;

        for (int i = 0; i < segs.length; i++) {
            int segCnt = GridUtils.<Integer>field(segs[i], "count");

            if (segCnt == 0) {
                emptySegsCnt++;

                continue;
            }

            Object[] tab = field(segs[i], "table");

            int tabLen = tab.length;

            X.println("    Segment-" + i + " [count=" + segCnt + ", len=" + tabLen + ']');

            // Group buckets by entries count.
            Map<Integer, Integer> bucketsStats = new TreeMap<>();

            for (Object entry : tab) {
                int cnt = 0;

                while (entry != null) {
                    cnt++;

                    entry = field(entry, "next");
                }

                Integer bucketCnt = bucketsStats.get(cnt);

                if (bucketCnt == null)
                    bucketCnt = 0;

                bucketCnt++;

                bucketsStats.put(cnt, bucketCnt);

                if (cnt > 1)
                    totalCollisions += (cnt - 1);
            }

            for (Map.Entry<Integer, Integer> e : bucketsStats.entrySet())
                X.println("        Buckets with count " + e.getKey() + ": " + e.getValue());
        }

        X.println("    Map summary [emptySegs=" + emptySegsCnt + ", collisions=" + totalCollisions + ']');
    }

    /**
     * Gets field value.
     *
     * @param obj Object.
     * @param fieldName Field name.
     * @return Field value.
     */
    public static <T> T field(Object obj, String fieldName) {
        assert obj != null;
        assert fieldName != null;

        try {
            for (Class cls = obj.getClass(); cls != Object.class; cls = cls.getSuperclass()) {
                for (Field field : cls.getDeclaredFields()) {
                    if (field.getName().equals(fieldName)) {
                        boolean accessible = field.isAccessible();

                        field.setAccessible(true);

                        T val = (T)field.get(obj);

                        if (!accessible)
                            field.setAccessible(false);

                        return val;
                    }
                }
            }
        }
        catch (Exception e) {
            throw new GridRuntimeException("Failed to get field value [fieldName=" + fieldName + ", obj=" + obj + ']',
                e);
        }

        throw new GridRuntimeException("Failed to get field value [fieldName=" + fieldName + ", obj=" + obj + ']');
    }

    /**
     * Gets field value.
     *
     * @param cls Class.
     * @param fieldName Field name.
     * @return Field value.
     * @throws GridException If static field with given name cannot be retreived.
     */
    public static <T> T field(Class<?> cls, String fieldName) throws GridException {
        assert cls != null;
        assert fieldName != null;

        try {
            for (Class c = cls; cls != Object.class; cls = cls.getSuperclass()) {
                for (Field field : c.getDeclaredFields()) {
                    if (field.getName().equals(fieldName)) {
                        if (!Modifier.isStatic(field.getModifiers()))
                            throw new GridException("Failed to get class field (field is not static) [cls=" +
                                cls + ", fieldName=" + fieldName + ']');

                        boolean accessible = field.isAccessible();

                        T val;

                        try {
                            field.setAccessible(true);

                            val = (T)field.get(null);
                        }
                        finally {
                            if (!accessible)
                                field.setAccessible(false);
                        }

                        return val;
                    }
                }
            }
        }
        catch (Exception e) {
            throw new GridException("Failed to get field value [fieldName=" + fieldName + ", cls=" + cls + ']',
                e);
        }

        throw new GridException("Failed to get field value (field was not found) [fieldName=" + fieldName +
            ", cls=" + cls + ']');
    }

    /**
     * Invokes method.
     *
     * @param cls Object.
     * @param obj Object.
     * @param mtdName Field name.
     * @param paramTypes Parameter types.
     * @param params Parameters.
     * @return Field value.
     * @throws GridException If static field with given name cannot be retreived.
     */
    public static <T> T invoke(@Nullable Class<?> cls, @Nullable Object obj, String mtdName,
        Class[] paramTypes, Object... params) throws GridException {
        assert cls != null || obj != null;
        assert mtdName != null;

        try {
            for (Class<?> c = cls != null ? cls : obj.getClass(); cls != Object.class; cls = cls.getSuperclass()) {
                Method mtd;

                try {
                    mtd = c.getDeclaredMethod(mtdName, paramTypes);
                }
                catch (NoSuchMethodException ignored) {
                    continue;
                }

                boolean accessible = mtd.isAccessible();

                T res;

                try {
                    mtd.setAccessible(true);

                    res = (T)mtd.invoke(obj, params);
                }
                finally {
                    if (!accessible)
                        mtd.setAccessible(false);
                }

                return res;
            }
        }
        catch (Exception e) {
            throw new GridException("Failed to invoke [mtdName=" + mtdName + ", cls=" + cls + ']',
                e);
        }

        throw new GridException("Failed to invoke (method was not found) [mtdName=" + mtdName +
            ", cls=" + cls + ']');
    }


    /**
     * Gets property value.
     *
     * @param obj Object.
     * @param propName Property name.
     * @return Field value.
     */
    public static <T> T property(Object obj, String propName) {
        assert obj != null;
        assert propName != null;

        try {
            Method m;

            try {
                m = obj.getClass().getMethod("get" + capitalFirst(propName));
            }
            catch (NoSuchMethodException ignored) {
                m = obj.getClass().getMethod("is" + capitalFirst(propName));
            }

            assert F.isEmpty(m.getParameterTypes());

            boolean accessible = m.isAccessible();

            try {
                m.setAccessible(true);

                return (T)m.invoke(obj);
            }
            finally {
                m.setAccessible(accessible);
            }
        }
        catch (Exception e) {
            throw new GridRuntimeException(
                "Failed to get property value [property=" + propName + ", obj=" + obj + ']', e);
        }
    }

    /**
     * Gets static field value.
     *
     * @param cls Class.
     * @param fieldName Field name.
     * @return Field value.
     * @throws GridException If failed.
     */
    public static <T> T staticField(Class<?> cls, String fieldName) throws GridException {
        assert cls != null;
        assert fieldName != null;

        try {
            for (Field field : cls.getDeclaredFields())
                if (field.getName().equals(fieldName)) {
                    boolean accessible = field.isAccessible();

                    if (!accessible)
                        field.setAccessible(true);

                    T val = (T)field.get(null);

                    if (!accessible)
                        field.setAccessible(false);

                    return val;
                }
        }
        catch (Exception e) {
            throw new GridException("Failed to get field value [fieldName=" + fieldName + ", cls=" + cls + ']', e);
        }

        throw new GridException("Failed to get field value [fieldName=" + fieldName + ", cls=" + cls + ']');
    }

    /**
     * Capitalizes the first character of the given string.
     *
     * @param str String.
     * @return String with capitalized first character.
     */
    private static String capitalFirst(@Nullable String str) {
        return str == null ? null :
            str.isEmpty() ? "" : Character.toUpperCase(str.charAt(0)) + str.substring(1);
    }

    /**
     * Checks whether property is one added by Visor when node is started via remote SSH session.
     *
     * @param name Property name to check.
     * @return {@code True} if property is Visor node startup property, {@code false} otherwise.
     */
    public static boolean isVisorNodeStartProperty(String name) {
        return GG_SSH_HOST.equals(name) || GG_SSH_USER_NAME.equals(name);
    }

    /**
     * Checks whether property is one required by Visor to work correctly.
     *
     * @param name Property name to check.
     * @return {@code True} if property is required by Visor, {@code false} otherwise.
     */
    public static boolean isVisorRequiredProperty(String name) {
        return "java.version".equals(name) || "java.vm.name".equals(name) || "os.arch".equals(name) ||
            "os.name".equals(name) || "os.version".equals(name);
    }

    /**
     * Adds no-op logger to remove no-appender warning.
     *
     * @return Tuple with root log and no-op appender instances. No-op appender can be {@code null}
     *      if it did not found in classpath. Notice that in this case logging is not suppressed.
     * @throws GridException In case of failure to add no-op logger for Log4j.
     */
    public static GridBiTuple<Object, Object> addLog4jNoOpLogger() throws GridException {
        Object rootLog;
        Object nullApp;

        try {
            // Add no-op logger to remove no-appender warning.
            Class<?> logCls = Class.forName("org.apache.log4j.Logger");

            rootLog = logCls.getMethod("getRootLogger").invoke(logCls);

            try {
                nullApp = Class.forName("org.apache.log4j.varia.NullAppender").newInstance();
            }
            catch (ClassNotFoundException ignore) {
                // Can't found log4j no-op appender in classpath (for example, log4j was added through
                // log4j-over-slf4j library. No-appender warning will not be suppressed.
                return new GridBiTuple<>(rootLog, null);
            }

            Class appCls = Class.forName("org.apache.log4j.Appender");

            rootLog.getClass().getMethod("addAppender", appCls).invoke(rootLog, nullApp);
        }
        catch (Exception e) {
            throw new GridException("Failed to add no-op logger for Log4j.", e);
        }

        return new GridBiTuple<>(rootLog, nullApp);
    }

    /**
     * Removes previously added no-op logger via method {@link #addLog4jNoOpLogger}.
     *
     * @param t Tuple with root log and null appender instances.
     * @throws GridException In case of failure to remove previously added no-op logger for Log4j.
     */
    public static void removeLog4jNoOpLogger(GridBiTuple<Object, Object> t) throws GridException {
        Object rootLog = t.get1();
        Object nullApp = t.get2();

        if (nullApp == null)
            return;

        try {
            Class appenderCls = Class.forName("org.apache.log4j.Appender");

            rootLog.getClass().getMethod("removeAppender", appenderCls).invoke(rootLog, nullApp);
        }
        catch (Exception e) {
            throw new GridException("Failed to remove previously added no-op logger for Log4j.", e);
        }
    }

    /**
     * Adds no-op console handler for root java logger.
     *
     * @return Removed handlers.
     */
    public static Collection<Handler> addJavaNoOpLogger() {
        Collection<Handler> savedHnds = new ArrayList<>();

        Logger log = Logger.getLogger("");

        for (Handler h : log.getHandlers()) {
            log.removeHandler(h);

            savedHnds.add(h);
        }

        ConsoleHandler hnd = new ConsoleHandler();

        hnd.setLevel(Level.OFF);

        log.addHandler(hnd);

        return savedHnds;
    }

    /**
     * Removes previously added no-op handler for root java logger.
     *
     * @param rmvHnds Previously removed handlers.
     */
    public static void removeJavaNoOpLogger(Collection<Handler> rmvHnds) {
        Logger log = Logger.getLogger("");

        for (Handler h : log.getHandlers())
            log.removeHandler(h);

        if (!F.isEmpty(rmvHnds)) {
            for (Handler h : rmvHnds)
                log.addHandler(h);
        }
    }

    /**
     * Attaches node ID to log file name.
     *
     * @param nodeId Node ID.
     * @param fileName File name.
     * @return File name with node ID.
     */
    @SuppressWarnings("IfMayBeConditional")
    public static String nodeIdLogFileName(UUID nodeId, String fileName) {
        assert nodeId != null;
        assert fileName != null;

        fileName = GridFilenameUtils.separatorsToSystem(fileName);

        int dot = fileName.lastIndexOf('.');

        if (dot < 0 || dot == fileName.length() - 1)
            return fileName + '-' + U.id8(nodeId);
        else
            return fileName.substring(0, dot) + '-' + U.id8(nodeId) + fileName.substring(dot);
    }

    /**
     * Substitutes log directory with a custom one.
     *
     * @param dir Directory.
     * @param fileName Original path.
     * @return New path.
     */
    public static String customDirectoryLogFileName(@Nullable String dir, String fileName) {
        assert fileName != null;

        if (dir == null)
            return fileName;

        int sep = fileName.lastIndexOf(File.separator);

        return dir + (sep < 0 ? File.separator + fileName : fileName.substring(sep));
    }

    /**
     * Creates string for log output.
     *
     * @param msg Message to start string.
     * @param args Even length array where the odd elements are parameter names
     *      and even elements are parameter values.
     * @return Log message, formatted as recommended by GridGain guidelines.
     */
    public static String fl(String msg, Object... args) {
        assert args.length % 2 == 0;

        StringBuilder sb = new StringBuilder(msg);

        if (args.length > 0) {
            sb.append(" [");

            for (int i = 0; i < args.length / 2; i++) {
                sb.append(args[ i * 2]).append('=').append(args[i * 2 + 1]);
                sb.append(", ");
            }

            sb.delete(sb.length() - 2, sb.length());
            sb.append(']');
        }

        return sb.toString();
    }

    /**
     * Gets absolute value for integer. If integer is {@link Integer#MIN_VALUE}, then {@code 0} is returned.
     *
     * @param i Integer.
     * @return Absolute value.
     */
    public static int safeAbs(int i) {
        i = Math.abs(i);

        return i < 0 ? 0 : i;
    }

    /**
     * Gets wrapper class for a primitive type.
     *
     * @param cls Class. If {@code null}, method is no-op.
     * @return Wrapper class or original class if it is non-primitive.
     */
    @Nullable public static Class<?> box(@Nullable Class<?> cls) {
        if (cls == null)
            return null;

        Class<?> boxed = boxedClsMap.get(cls);

        return boxed != null ? boxed : cls;
    }

    /**
     * Gets class for provided name. Accepts primitive types names.
     *
     * @param clsName Class name.
     * @param ldr Class loader.
     * @return Class.
     * @throws ClassNotFoundException If class not found.
     */
    @Nullable public static Class<?> forName(@Nullable String clsName, @Nullable ClassLoader ldr)
        throws ClassNotFoundException {
        if (clsName == null)
            return null;

        Class<?> cls = primitiveMap.get(clsName);

        return cls != null ? cls : Class.forName(clsName, true, ldr);
    }

    /**
     * Applies a supplemental hash function to a given hashCode, which
     * defends against poor quality hash functions.  This is critical
     * because ConcurrentHashMap uses power-of-two length hash tables,
     * that otherwise encounter collisions for hashCodes that do not
     * differ in lower or upper bits.
     * <p>
     * This function has been taken from Java 8 ConcurrentHashMap with
     * slightly modifications.
     *
     * @param h Value to hash.
     * @return Hash value.
     */
    public static int hash(int h) {
        // Apply base step of MurmurHash; see http://code.google.com/p/smhasher/
        // Despite two multiplies, this is often faster than others
        // with comparable bit-spread properties.
        h ^= h >>> 16;
        h *= 0x85ebca6b;
        h ^= h >>> 13;
        h *= 0xc2b2ae35;

        return (h >>> 16) ^ h;
    }

    /**
     * Applies a supplemental hash function to a given hashCode, which
     * defends against poor quality hash functions.  This is critical
     * because ConcurrentHashMap uses power-of-two length hash tables,
     * that otherwise encounter collisions for hashCodes that do not
     * differ in lower or upper bits.
     * <p>
     * This function has been taken from Java 8 ConcurrentHashMap with
     * slightly modifications.
     *
     * @param key Value to hash.
     * @return Hash value.
     */
    public static int hash(Object key) {
        return hash(key.hashCode());
    }

    /**
     * Zips byte array.
     *
     * @param input Input bytes.
     * @return Zipped byte array.
     * @throws IOException If failed.
     */
    public static byte[] zipBytes(byte[] input) throws IOException {
        return zipBytes(input, 4096);
    }

    /**
     * Zips byte array.
     *
     * @param input Input bytes.
     * @param initBufSize Initial buffer size.
     * @return Zipped byte array.
     * @throws IOException If failed.
     */
    public static byte[] zipBytes(byte[] input, int initBufSize) throws IOException {
        ByteArrayOutputStream bos = new ByteArrayOutputStream(initBufSize);

        try (ZipOutputStream zos = new ZipOutputStream(bos)) {
            ZipEntry entry = new ZipEntry("");

            try {
                entry.setSize(input.length);

                zos.putNextEntry(entry);

                zos.write(input);
            } finally {
                zos.closeEntry();
            }
        }

        return bos.toByteArray();
    }

    /**
     * @return PID of the current JVM or {@code -1} if it can't be determined.
     */
    public static int jvmPid() {
        // Should be something like this: 1160@mbp.local
        String name = ManagementFactory.getRuntimeMXBean().getName();

        try {
            int idx = name.indexOf('@');

            return idx > 0 ? Integer.parseInt(name.substring(0, idx)) : -1;
        }
        catch (NumberFormatException ignored) {
            return -1;
        }
    }

    /**
     * @return Input arguments passed to the JVM which does not include the arguments to the <tt>main</tt> method.
     */
    public static List<String> jvmArgs() {
        return ManagementFactory.getRuntimeMXBean().getInputArguments();
    }

    /**
     * As long as array copying uses JVM-private API, which is not guaranteed
     * to be available on all JVM, this method should be called to ensure
     * logic could work properly.
     *
     * @return {@code True} if unsafe copying can work on the current JVM or
     *      {@code false} if it can't.
     */
    @SuppressWarnings("TypeParameterExtendsFinalClass")
    private static boolean unsafeByteArrayCopyAvailable() {
        try {
            Class<? extends Unsafe> unsafeCls = UNSAFE.getClass();

            unsafeCls.getMethod("copyMemory", Object.class, long.class, Object.class, long.class, long.class);

            return true;
        }
        catch (Throwable ignored) {
            return false;
        }
    }

    /**
     * @param src Buffer to copy from (length included).
     * @param off Offset in source buffer.
     * @param resBuf Result buffer.
     * @param resOff Result offset.
     * @param len Length.
     * @return Number of bytes overwritten in {@code bytes} array.
     */
    public static int arrayCopy(byte[] src, int off, byte[] resBuf, int resOff, int len) {
        assert resBuf.length >= resOff + len;

        if (UNSAFE_BYTE_ARR_CP)
            UNSAFE.copyMemory(src, BYTE_ARRAY_DATA_OFFSET + off, resBuf, BYTE_ARRAY_DATA_OFFSET + resOff, len);
        else
            System.arraycopy(src, off, resBuf, resOff, len);

        return resOff + len;
    }

    /**
     * Checks if exception has help URLs.
     *
     * @param msg Error message.
     * @return Formatted error message.
     */
    public static String errorMessageWithHelpUrls(String msg) {
        StringBuilder sb = msg == null ? new StringBuilder() : new StringBuilder(msg);

        sb.append("\nFor more information see:\n");

        for (String url : DFLT_HELP_LINKS)
            sb.append("    ").append(url).append("\n");

        return sb.toString();
    }

    /**
     * @param addrs Node's addresses.
     * @param port Port discovery number.
     * @return A string compatible with {@link GridNode#consistentId()} requirements.
     */
    public static String consistentId(Collection<String> addrs, int port) {
        assert !F.isEmpty(addrs);

        StringBuilder sb = new StringBuilder();

        for (String addr : addrs)
            sb.append(addr).append(',');

        sb.delete(sb.length() - 1, sb.length());

        sb.append(':').append(port);

        return sb.toString();
    }

    /**
     * @param obj Object.
     * @return {@code True} if given object has overridden equals and hashCode method.
     */
    public static boolean overridesEqualsAndHashCode(Object obj) {
        try {
            Class<?> cls = obj.getClass();

            return !Object.class.equals(cls.getMethod("equals", Object.class).getDeclaringClass()) &&
                !Object.class.equals(cls.getMethod("hashCode").getDeclaringClass());
        }
        catch (NoSuchMethodException | SecurityException ignore) {
            return true; // Ignore.
        }
    }

    /**
     * Checks if error is MAC invalid argument error which ususally requires special handling.
     *
     * @param e Exception.
     * @return {@code True} if error is invalid argument error on MAC.
     */
    public static boolean isMacInvalidArgumentError(Exception e) {
        return U.isMacOs() && e instanceof SocketException && e.getMessage() != null &&
            e.getMessage().toLowerCase().contains("invalid argument");
    }

    /**
     * Returns a first non-null value in a given array, if such is present.
     *
     * @param vals Input array.
     * @return First non-null value, or {@code null}, if array is empty or contains
     *      only nulls.
     */
    @Nullable public static <T> T firstNotNull(@Nullable T... vals) {
        if (vals == null)
            return null;

        for (T val : vals) {
            if (val != null)
                return val;
        }

        return null;
    }

    /**
     * For each object provided by the given {@link Iterable} checks if it implements
     * {@link GridLifecycleAware} interface and executes {@link GridLifecycleAware#start} method.
     *
     * @param objs Objects.
     * @throws GridException If {@link GridLifecycleAware#start} fails.
     */
    public static void startLifecycleAware(Iterable<?> objs) throws GridException {
        for (Object obj : objs) {
            if (obj instanceof GridLifecycleAware)
                ((GridLifecycleAware)obj).start();
        }
    }

    /**
     * For each object provided by the given {@link Iterable} checks if it implements
     * {@link GridLifecycleAware} interface and executes {@link GridLifecycleAware#stop} method.
     *
     * @param log Logger used to log error message in case of stop failure.
     * @param objs Object passed to GridGain configuration.
     */
    public static void stopLifecycleAware(GridLogger log, Iterable<?> objs) {
        for (Object obj : objs) {
            if (obj instanceof GridLifecycleAware) {
                try {
                    ((GridLifecycleAware)obj).stop();
                }
                catch (GridException e) {
                    U.error(log, "Failed to stop component (ignoring): " + obj, e);
                }
            }
        }
    }

    /**
     * Groups given nodes by the node's physical computer (host).
     * <p>
     * Detection of the same physical computer (host) is based on comparing set of network interface MACs.
     * If two nodes have the same set of MACs, GridGain considers these nodes running on the same
     * physical computer.
     *
     * @param nodes Nodes.
     * @return Collection of projections where each projection represents all nodes (in this projection)
     *      from a single physical computer. Result collection can be empty if this projection is empty.
     */
    public static Map<String, Collection<GridNode>> neighborhood(Iterable<GridNode> nodes) {
        Map<String, Collection<GridNode>> map = new HashMap<>();

        for (GridNode n : nodes) {
            String macs = n.attribute(ATTR_MACS);

            assert macs != null : "Missing MACs attribute: " + n;

            Collection<GridNode> neighbors = map.get(macs);

            if (neighbors == null)
                map.put(macs, neighbors = new ArrayList<>(2));

            neighbors.add(n);
        }

        return map;
    }

    /**
     * Returns tha list of resolved inet addresses. First addresses are resolved by host names,
     * if this attempt fails then the addresses are resolved by ip addresses.
     *
     * @param node Grid node.
     * @return Inet addresses for given addresses and host names.
     * @throws GridException If non of addresses can be resolved.
     */
    public static Collection<InetAddress> toInetAddresses(GridNode node) throws GridException {
        return toInetAddresses(node.addresses(), node.hostNames());
    }

    /**
     * Returns tha list of resolved inet addresses. First addresses are resolved by host names,
     * if this attempt fails then the addresses are resolved by ip addresses.
     *
     * @param addrs Addresses.
     * @param hostNames Host names.
     * @return Inet addresses for given addresses and host names.
     * @throws GridException If non of addresses can be resolved.
     */
    public static Collection<InetAddress> toInetAddresses(Collection<String> addrs,
        Collection<String> hostNames) throws GridException {
        List<InetAddress> res = new ArrayList<>(addrs.size());

        Iterator<String> hostNamesIt = hostNames.iterator();

        for (String addr : addrs) {
            String hostName = hostNamesIt.hasNext() ? hostNamesIt.next() : null;

            InetAddress inetAddr = null;

            if (!F.isEmpty(hostName)) {
                try {
                    inetAddr = InetAddress.getByName(hostName);
                }
                catch (UnknownHostException ignored) {
                }
            }

            if (inetAddr == null || inetAddr.isLoopbackAddress()) {
                try {
                    inetAddr = InetAddress.getByName(addr);
                }
                catch (UnknownHostException ignored) {
                }
            }

            if (inetAddr != null)
                res.add(inetAddr);
        }

        if (res.isEmpty())
            throw new GridException("Addresses can not be resolved [addr=" + addrs +
                ", hostNames=" + hostNames + ']');

        return F.viewListReadOnly(res, F.<InetAddress>identity());
    }

    /**
     * Returns tha list of resolved socket addresses. First addresses are resolved by host names,
     * if this attempt fails then the addresses are resolved by ip addresses.
     *
     * @param node Grid node.
     * @param port Port.
     * @return Socket addresses for given addresses and host names.
     */
    public static Collection<InetSocketAddress> toSocketAddresses(GridNode node, int port) {
        return toSocketAddresses(node.addresses(), node.hostNames(), port);
    }

    /**
     * Returns tha list of resolved socket addresses. First addresses are resolved by host names,
     * if this attempt fails then the addresses are resolved by ip addresses.
     *
     * @param addrs Addresses.
     * @param hostNames Host names.
     * @param port Port.
     * @return Socket addresses for given addresses and host names.
     */
    public static Collection<InetSocketAddress> toSocketAddresses(Collection<String> addrs,
        Collection<String> hostNames, int port) {
        List<InetSocketAddress> res = new ArrayList<>(addrs.size());

        Iterator<String> hostNamesIt = hostNames.iterator();

        for (String addr : addrs) {
            String hostName = hostNamesIt.hasNext() ? hostNamesIt.next() : null;

            if (!F.isEmpty(hostName)) {
                InetSocketAddress inetSockAddr = new InetSocketAddress(hostName, port);

                if (inetSockAddr.isUnresolved() || inetSockAddr.getAddress().isLoopbackAddress())
                    inetSockAddr = new InetSocketAddress(addr, port);

                res.add(inetSockAddr);
            }

            // Always append address because local and remote nodes may have the same hostname
            // therefore remote hostname will be always resolved to local address.
            res.add(new InetSocketAddress(addr, port));
        }

        return F.viewListReadOnly(res, F.<InetSocketAddress>identity());
    }

    /**
     * Resolves all not loopback addresses and collect results.
     *
     * @param addrRslvr Address resolver.
     * @param addrs Addresses.
     * @param port Port.
     * @return Resolved socket addresses.
     * @throws GridException If failed.
     */
    public static Collection<InetSocketAddress> resolveAddresses(
        GridAddressResolver addrRslvr,
        Iterable<String> addrs,
        int port
    ) throws GridException {
        assert addrRslvr != null;

        Collection<InetSocketAddress> extAddrs = new HashSet<>();

        for (String addr : addrs) {
            InetSocketAddress sockAddr = new InetSocketAddress(addr, port);

            if (!sockAddr.isUnresolved()) {
                try {
                    Collection<InetSocketAddress> extAddrs0 = addrRslvr.getExternalAddresses(sockAddr);

                    if (extAddrs0 != null)
                        extAddrs.addAll(extAddrs0);
                }
                catch (GridException e) {
                    throw new GridSpiException("Failed to get mapped external addresses " +
                        "[addrRslvr=" + addrRslvr + ", addr=" + addr + ']', e);
                }
            }
        }

        return extAddrs;
    }

    /**
     * Returns string representation of node addresses.
     *
     * @param node Grid node.
     * @return String representation of addresses.
     */
    public static String addressesAsString(GridNode node) {
        return addressesAsString(node.addresses(), node.hostNames());
    }

    /**
     * Returns string representation of addresses.
     *
     * @param addrs Addresses.
     * @param hostNames Host names.
     * @return String representation of addresses.
     */
    public static String addressesAsString(Collection<String> addrs, Collection<String> hostNames) {
        if (F.isEmpty(addrs))
            return "";

        if (F.isEmpty(hostNames))
            return addrs.toString();

        SB sb = new SB("[");

        Iterator<String> hostNamesIt = hostNames.iterator();

        boolean first = true;

        for (String addr : addrs) {
            if (first)
                first = false;
            else
                sb.a(", ");

            String hostName = hostNamesIt.hasNext() ? hostNamesIt.next() : null;

            sb.a(hostName != null ? hostName : "").a('/').a(addr);
        }

        sb.a(']');

        return sb.toString();
    }

    /**
     * @param userWorkDir GridGain work folder provided by user.
     * @param userGgHome GridGain home folder provided by user.
     */
    public static void setWorkDirectory(@Nullable String userWorkDir, @Nullable String userGgHome)
        throws GridException {
        String ggWork0 = ggWork;

        if (ggWork0 == null) {
            synchronized (GridUtils.class) {
                // Double check.
                ggWork0 = ggWork;

                if (ggWork0 != null)
                    return;

                File workDir;

                if (!F.isEmpty(userWorkDir))
                    workDir = new File(userWorkDir);
                else if (!F.isEmpty(GRIDGAIN_WORK_DIR))
                    workDir = new File(GRIDGAIN_WORK_DIR);
                else if (!F.isEmpty(userGgHome))
                    workDir = new File(userGgHome, "work");
                else {
                    String tmpDirPath = System.getProperty("java.io.tmpdir");

                    if (tmpDirPath == null)
                        throw new GridException("Failed to create work directory in OS temp " +
                            "(property 'java.io.tmpdir' is null).");

                    workDir = new File(tmpDirPath, "gridgain" + File.separator + "work");
                }

                if (!workDir.isAbsolute())
                    throw new GridException("Work directory path must be absolute: " + workDir);

                if (!mkdirs(workDir))
                    throw new GridException("Work directory does not exist and cannot be created: " + workDir);

                if (!workDir.canRead())
                    throw new GridException("Cannot read from work directory: " + workDir);

                if (!workDir.canWrite())
                    throw new GridException("Cannot write to work directory: " + workDir);

                ggWork = workDir.getAbsolutePath();
            }
        }
    }

    /**
     * Nullifies GridGain home directory. For test purposes only.
     */
    static void nullifyHomeDirectory() {
        ggHome = null;
    }

    /**
     * Nullifies work directory. For test purposes only.
     */
    static void nullifyWorkDirectory() {
        ggWork = null;
    }

    /**
     * Resolves work directory.
     *
     * @param path Path to resolve.
     * @param delIfExist Flag indicating whether to delete the specify directory or not.
     * @return Resolved work directory.
     * @throws GridException If failed.
     */
    public static File resolveWorkDirectory(String path, boolean delIfExist) throws GridException {
        File dir = new File(path);

        if (!dir.isAbsolute()) {
            String ggWork0 = ggWork;

            if (F.isEmpty(ggWork0))
                throw new GridException("Failed to resolve path (work directory has not been set): " + path);

            dir = new File(ggWork0, dir.getPath());
        }

        if (delIfExist && dir.exists()) {
            if (!U.delete(dir))
                throw new GridException("Failed to delete directory: " + dir);
        }

        if (!mkdirs(dir))
            throw new GridException("Directory does not exist and cannot be created: " + dir);

        if (!dir.canRead())
            throw new GridException("Cannot read from directory: " + dir);

        if (!dir.canWrite())
            throw new GridException("Cannot write to directory: " + dir);

        return dir;
    }

    /**
     * Creates {@code GridException} with the collection of suppressed exceptions.
     *
     * @param msg Message.
     * @param suppressed The collections of suppressed exceptions.
     * @return {@code GridException}.
     */
    public static GridException exceptionWithSuppressed(String msg, @Nullable Collection<Throwable> suppressed) {
        GridException e = new GridException(msg);

        if (suppressed != null) {
            for (Throwable th : suppressed)
                e.addSuppressed(th);
        }

        return e;
    }

    /**
     * Extracts full name of enclosing class from JDK8 lambda class name.
     *
     * @param clsName JDK8 lambda class name.
     * @return Full name of enclosing class for JDK8 lambda class name or
     *      {@code null} if passed in name is not related to lambda.
     */
    @Nullable public static String lambdaEnclosingClassName(String clsName) {
        int idx = clsName.indexOf("$$Lambda$");

        return idx != -1 ? clsName.substring(0, idx) : null;
    }

    /**
     * Converts an array of characters representing hexidecimal values into an
     * array of bytes of those same values. The returned array will be half the
     * length of the passed array, as it takes two characters to represent any
     * given byte. An exception is thrown if the passed char array has an odd
     * number of elements.
     *
     * @param data An array of characters containing hexidecimal digits
     * @return A byte array containing binary data decoded from
     *         the supplied char array.
     * @throws GridException Thrown if an odd number or illegal of characters is supplied.
     */
    public static byte[] decodeHex(char[] data) throws GridException {

        int len = data.length;

        if ((len & 0x01) != 0)
            throw new GridException("Odd number of characters.");

        byte[] out = new byte[len >> 1];

        // two characters form the hex value.
        for (int i = 0, j = 0; j < len; i++) {
            int f = toDigit(data[j], j) << 4;

            j++;

            f |= toDigit(data[j], j);

            j++;

            out[i] = (byte)(f & 0xFF);
        }

        return out;
    }

    /**
     * Converts a hexadecimal character to an integer.
     *
     * @param ch A character to convert to an integer digit
     * @param index The index of the character in the source
     * @return An integer
     * @throws GridException Thrown if ch is an illegal hex character
     */
    public static int toDigit(char ch, int index) throws GridException {
        int digit = Character.digit(ch, 16);

        if (digit == -1)
            throw new GridException("Illegal hexadecimal character " + ch + " at index " + index);

        return digit;
    }

    /**
     * Gets oldest node out of collection of nodes.
     *
     * @param c Collection of nodes.
     * @return Oldest node.
     */
    public static GridNode oldest(Collection<GridNode> c, @Nullable GridPredicate<GridNode> p) {
        GridNode oldest = null;

        long minOrder = Long.MAX_VALUE;

        for (GridNode n : c) {
            if ((p == null || p.apply(n)) && n.order() < minOrder) {
                oldest = n;

                minOrder = n.order();
            }
        }

        return oldest;
    }

    /**
     * Gets youngest node out of collection of nodes.
     *
     * @param c Collection of nodes.
     * @return Youngest node.
     */
    public static GridNode youngest(Collection<GridNode> c, @Nullable GridPredicate<GridNode> p) {
        GridNode youngest = null;

        long maxOrder = Long.MIN_VALUE;

        for (GridNode n : c) {
            if ((p == null || p.apply(n)) && n.order() > maxOrder) {
                youngest = n;

                maxOrder = n.order();
            }
        }

        return youngest;
    }

    /**
     * Tells whether provided type is portable.
     *
     * @param cls Class to check.
     * @return Whether type is portable.
     */
    public static boolean isPortableType(Class<?> cls) {
        assert cls != null;

        return GridPortableObject.class.isAssignableFrom(cls) ||
            PORTABLE_CLS.contains(cls) ||
            cls.isEnum() ||
            (cls.isArray() && cls.getComponentType().isEnum());
    }
    /**
     * Tells whether provided type is portable or a collection.
     *
     * @param cls Class to check.
     * @return Whether type is portable or a collection.
     */
    public static boolean isPortableOrCollectionType(Class<?> cls) {
        assert cls != null;

        return isPortableType(cls) ||
            cls == Object[].class ||
            Collection.class.isAssignableFrom(cls) ||
            Map.class.isAssignableFrom(cls) ||
            Map.Entry.class.isAssignableFrom(cls);
    }

    /**
     * @param arr Array.
     * @param off Offset.
     * @param uid UUID.
     * @return Offset.
     */
    public static long writeGridUuid(byte[] arr, long off, @Nullable GridUuid uid) {
        UNSAFE.putBoolean(arr, off++, uid != null);

        if (uid != null) {
            UNSAFE.putLong(arr, off, uid.globalId().getMostSignificantBits());

            off += 8;

            UNSAFE.putLong(arr, off, uid.globalId().getLeastSignificantBits());

            off += 8;

            UNSAFE.putLong(arr, off, uid.localId());

            off += 8;
        }

        return off;
    }

    /**
     * @param arr Array.
     * @param off Offset.
     * @return UUID.
     */
    @Nullable public static GridUuid readGridUuid(byte[] arr, long off) {
        if (UNSAFE.getBoolean(arr, off++)) {
            long most = UNSAFE.getLong(arr, off);

            off += 8;

            long least = UNSAFE.getLong(arr, off);

            off += 8;

            UUID globalId = new UUID(most, least);

            long locId = UNSAFE.getLong(arr, off);

            return new GridUuid(globalId, locId);
        }

        return null;
    }

    /**
     * @param ptr Offheap address.
     * @return UUID.
     */
    @Nullable public static GridUuid readGridUuid(long ptr) {
        if (UNSAFE.getBoolean(null, ptr++)) {
            long most = UNSAFE.getLong(ptr);

            ptr += 8;

            long least = UNSAFE.getLong(ptr);

            ptr += 8;

            UUID globalId = new UUID(most, least);

            long locId = UNSAFE.getLong(ptr);

            return new GridUuid(globalId, locId);
        }

        return null;
    }

    /**
     * @param arr Array.
     * @param off Offset.
     * @param ver Version.
     * @return Offset.
     */
    public static long writeVersion(byte[] arr, long off, GridCacheVersion ver) {
        boolean verEx = ver instanceof GridCacheVersionEx;

        UNSAFE.putBoolean(arr, off++, verEx);

        if (verEx) {
            GridCacheVersion drVer = ver.drVersion();

            assert drVer != null;

            UNSAFE.putInt(arr, off, drVer.topologyVersion());

            off += 4;

            UNSAFE.putInt(arr, off, drVer.nodeOrderAndDrIdRaw());

            off += 4;

            UNSAFE.putLong(arr, off, drVer.globalTime());

            off += 8;

            UNSAFE.putLong(arr, off, drVer.order());

            off += 8;
        }

        UNSAFE.putInt(arr, off, ver.topologyVersion());

        off += 4;

        UNSAFE.putInt(arr, off, ver.nodeOrderAndDrIdRaw());

        off += 4;

        UNSAFE.putLong(arr, off, ver.globalTime());

        off += 8;

        UNSAFE.putLong(arr, off, ver.order());

        off += 8;

        return off;
    }

    /**
     * @param ptr Offheap address.
     * @param verEx If {@code true} reads {@link GridCacheVersionEx} instance.
     * @return Version.
     */
    public static GridCacheVersion readVersion(long ptr, boolean verEx) {
        GridCacheVersion ver = new GridCacheVersion(UNSAFE.getInt(ptr),
            UNSAFE.getInt(ptr + 4),
            UNSAFE.getLong(ptr + 8),
            UNSAFE.getLong(ptr + 16));

        if (verEx) {
            ptr += 24;

            ver = new GridCacheVersionEx(UNSAFE.getInt(ptr),
                UNSAFE.getInt(ptr + 4),
                UNSAFE.getLong(ptr + 8),
                UNSAFE.getLong(ptr + 16),
                ver);
        }

        return ver;
    }

    /**
     * @param arr Array.
     * @param off Offset.
     * @param verEx If {@code true} reads {@link GridCacheVersionEx} instance.
     * @return Version.
     */
    public static GridCacheVersion readVersion(byte[] arr, long off, boolean verEx) {
        int topVer = UNSAFE.getInt(arr, off);

        off += 4;

        int nodeOrderDrId = UNSAFE.getInt(arr, off);

        off += 4;

        long globalTime = UNSAFE.getLong(arr, off);

        off += 8;

        long order = UNSAFE.getLong(arr, off);

        off += 8;

        GridCacheVersion ver = new GridCacheVersion(topVer, nodeOrderDrId, globalTime, order);

        if (verEx) {
            topVer = UNSAFE.getInt(arr, off);

            off += 4;

            nodeOrderDrId = UNSAFE.getInt(arr, off);

            off += 4;

            globalTime = UNSAFE.getLong(arr, off);

            off += 8;

            order = UNSAFE.getLong(arr, off);

            ver = new GridCacheVersionEx(topVer, nodeOrderDrId, globalTime, order, ver);
        }

        return ver;
    }

    /**
     * @param ptr Address.
     * @param size Size.
     * @return Bytes.
     */
    public static byte[] copyMemory(long ptr, int size) {
        byte[] res = new byte[size];

        UNSAFE.copyMemory(null, ptr, res, BYTE_ARRAY_DATA_OFFSET, size);

        return res;
    }

    /**
     * Returns a capacity that is sufficient to keep the map from being resized as
     * long as it grows no larger than expSize and the load factor is >= its
     * default (0.75).
     *
     * Copy pasted from guava. See com.google.common.collect.Maps#capacity(int)
     *
     * @param expSize Expected size of created map.
     * @return Capacity.
     */
    public static int capacity(int expSize) {
        if (expSize < 3)
            return expSize + 1;

        if (expSize < (1 << 30))
            return expSize + expSize / 3;

        return Integer.MAX_VALUE; // any large value
    }

    /**
     * Creates new {@link HashMap} with expected size.
     *
     * @param expSize Expected size of created map.
     * @param <K> Type of map keys.
     * @param <V> Type of map values.
     * @return New map.
     */
    public static <K, V> HashMap<K, V> newHashMap(int expSize) {
        return new HashMap<>(capacity(expSize));
    }

    /**
     * Creates new {@link LinkedHashMap} with expected size.
     *
     * @param expSize Expected size of created map.
     * @param <K> Type of map keys.
     * @param <V> Type of map values.
     * @return New map.
     */
    public static <K, V> LinkedHashMap<K, V> newLinkedHashMap(int expSize) {
        return new LinkedHashMap<>(capacity(expSize));
    }

    /**
     * Creates new {@link HashSet} with expected size.
     *
     * @param expSize Expected size of created map.
     * @param <T> Type of elements.
     * @return New set.
     */
    public static <T> HashSet<T> newHashSet(int expSize) {
        return new HashSet<>(capacity(expSize));
    }

    /**
     * Creates new {@link LinkedHashSet} with expected size.
     *
     * @param expSize Expected size of created map.
     * @param <T> Type of elements.
     * @return New set.
     */
    public static <T> LinkedHashSet<T> newLinkedHashSet(int expSize) {
        return new LinkedHashSet<>(capacity(expSize));
    }

    /**
<<<<<<< HEAD
     * Finds a method in the class and it parents.
     *
     * Method.getMethod() does not return non-public method,
     * Method.getDeclaratedMethod() does not look at parent classes.
     *
     * @param cls The class to search,
     * @param name Name of the method.
     * @param paramTypes Method parameters.
     * @return Method or {@code null}
     */
    @Nullable public static Method findNonPublicMethod(Class<?> cls, String name, Class<?>... paramTypes) {
        while (cls != null) {
            try {
                Method mtd = cls.getDeclaredMethod(name, paramTypes);

                if (mtd.getReturnType() != void.class) {
                    mtd.setAccessible(true);

                    return mtd;
                }
            }
            catch (NoSuchMethodException ignored) {
                // No-op.
            }

            cls = cls.getSuperclass();
        }

        return null;
=======
     * Returns comparator that sorts remote node addresses. If remote node resides on the same host, then put
     * loopback addresses first, last otherwise.
     *
     * @param sameHost {@code True} if remote node resides on the same host, {@code false} otherwise.
     * @return Comparator.
     */
    public static Comparator<InetSocketAddress> inetAddressesComparator(final boolean sameHost) {
        return new Comparator<InetSocketAddress>() {
            @Override public int compare(InetSocketAddress addr1, InetSocketAddress addr2) {
                if (addr1.isUnresolved() && addr2.isUnresolved())
                    return 0;

                if (addr1.isUnresolved() || addr2.isUnresolved())
                    return addr1.isUnresolved() ? 1 : -1;

                boolean addr1Loopback = addr1.getAddress().isLoopbackAddress();

                // No need to reorder.
                if (addr1Loopback == addr2.getAddress().isLoopbackAddress())
                    return 0;

                if (sameHost)
                    return addr1Loopback ? -1 : 1;
                else
                    return addr1Loopback ? 1 : -1;
            }
        };
>>>>>>> d6fda79b
    }
}<|MERGE_RESOLUTION|>--- conflicted
+++ resolved
@@ -8898,37 +8898,6 @@
     }
 
     /**
-<<<<<<< HEAD
-     * Finds a method in the class and it parents.
-     *
-     * Method.getMethod() does not return non-public method,
-     * Method.getDeclaratedMethod() does not look at parent classes.
-     *
-     * @param cls The class to search,
-     * @param name Name of the method.
-     * @param paramTypes Method parameters.
-     * @return Method or {@code null}
-     */
-    @Nullable public static Method findNonPublicMethod(Class<?> cls, String name, Class<?>... paramTypes) {
-        while (cls != null) {
-            try {
-                Method mtd = cls.getDeclaredMethod(name, paramTypes);
-
-                if (mtd.getReturnType() != void.class) {
-                    mtd.setAccessible(true);
-
-                    return mtd;
-                }
-            }
-            catch (NoSuchMethodException ignored) {
-                // No-op.
-            }
-
-            cls = cls.getSuperclass();
-        }
-
-        return null;
-=======
      * Returns comparator that sorts remote node addresses. If remote node resides on the same host, then put
      * loopback addresses first, last otherwise.
      *
@@ -8956,6 +8925,37 @@
                     return addr1Loopback ? 1 : -1;
             }
         };
->>>>>>> d6fda79b
+    }
+
+    /**
+     * Finds a method in the class and it parents.
+     *
+     * Method.getMethod() does not return non-public method,
+     * Method.getDeclaratedMethod() does not look at parent classes.
+     *
+     * @param cls The class to search,
+     * @param name Name of the method.
+     * @param paramTypes Method parameters.
+     * @return Method or {@code null}
+     */
+    @Nullable public static Method findNonPublicMethod(Class<?> cls, String name, Class<?>... paramTypes) {
+        while (cls != null) {
+            try {
+                Method mtd = cls.getDeclaredMethod(name, paramTypes);
+
+                if (mtd.getReturnType() != void.class) {
+                    mtd.setAccessible(true);
+
+                    return mtd;
+                }
+            }
+            catch (NoSuchMethodException ignored) {
+                // No-op.
+            }
+
+            cls = cls.getSuperclass();
+        }
+
+        return null;
     }
 }
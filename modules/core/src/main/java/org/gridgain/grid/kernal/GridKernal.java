--- conflicted
+++ resolved
@@ -37,11 +37,6 @@
 import org.gridgain.grid.kernal.processors.dataload.*;
 import org.gridgain.grid.kernal.processors.dr.*;
 import org.gridgain.grid.kernal.processors.email.*;
-<<<<<<< HEAD
-import org.gridgain.grid.kernal.processors.ggfs.*;
-import org.gridgain.grid.kernal.processors.hadoop.*;
-=======
->>>>>>> 3535cb59
 import org.gridgain.grid.kernal.processors.job.*;
 import org.gridgain.grid.kernal.processors.jobmetrics.*;
 import org.gridgain.grid.kernal.processors.license.*;
@@ -667,16 +662,6 @@
 
             // Start processors before discovery manager, so they will
             // be able to start receiving messages once discovery completes.
-<<<<<<< HEAD
-            GridGgfsProcessorAdapter ggfsProc =  GGFS.create(ctx, F.isEmpty(cfg.getGgfsConfiguration()));
-
-            GridHadoopProcessorAdapter hadoopProc =
-                GridComponentType.HADOOP.create(ctx, cfg.getHadoopConfiguration() == null);
-
-            ctx.add(ggfsProc);
-
-=======
->>>>>>> 3535cb59
             startProcessor(ctx, new GridClockSyncProcessor(ctx), attrs);
             startProcessor(ctx, createComponent(GridLicenseProcessor.class, ctx), attrs);
             startProcessor(ctx, new GridAffinityProcessor(ctx), attrs);
@@ -691,7 +676,7 @@
             startProcessor(ctx, new GridStreamProcessor(ctx), attrs);
             startProcessor(ctx, (GridProcessor)GGFS.create(ctx, F.isEmpty(cfg.getGgfsConfiguration())), attrs);
             startProcessor(ctx, new GridContinuousProcessor(ctx), attrs);
-            startProcessor(ctx, hadoopProc, attrs);
+            startProcessor(ctx, (GridProcessor)HADOOP.create(ctx, cfg.getHadoopConfiguration() == null), attrs);
             startProcessor(ctx, createComponent(GridDrProcessor.class, ctx), attrs);
 
             // Put version converters to attributes after

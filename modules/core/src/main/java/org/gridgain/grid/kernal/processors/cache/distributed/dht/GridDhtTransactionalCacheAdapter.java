--- conflicted
+++ resolved
@@ -213,48 +213,18 @@
                 req.groupLockKey(),
                 req.partitionLock(),
                 req.transactionNodes(),
-                req.subjectId()
+                req.subjectId(),
+                req.taskNameHash()
             );
 
             tx = ctx.tm().onCreated(tx);
 
-<<<<<<< HEAD
             if (tx != null)
                 tx.topologyVersion(req.topologyVersion());
             else
                 U.warn(log, "Failed to create local transaction (was transaction rolled back?) [xid=" +
                     tx.xid() + ", req=" + req + ']');
         }
-=======
-                        if (tx == null)
-                            U.warn(log, "Missing local transaction for mapped near version [nearVer=" + req.version()
-                                + ", mappedVer=" + mappedVer + ']');
-                    }
-                    else {
-                        tx = new GridDhtTxLocal<>(
-                            nearNode.id(),
-                            req.version(),
-                            req.futureId(),
-                            req.miniId(),
-                            req.threadId(),
-                            /*implicit*/false,
-                            /*implicit-single*/false,
-                            ctx,
-                            req.concurrency(),
-                            req.isolation(),
-                            req.timeout(),
-                            req.isInvalidate(),
-                            req.syncCommit(),
-                            req.syncRollback(),
-                            false,
-                            req.txSize(),
-                            req.groupLockKey(),
-                            req.partitionLock(),
-                            req.transactionNodes(),
-                            req.subjectId(),
-                            req.taskNameHash()
-                        );
->>>>>>> c4f46257
 
         if (tx != null) {
             GridFuture<GridCacheTxEx<K, V>> fut = tx.prepareAsync(req.reads(), req.writes(),

--- conflicted
+++ resolved
@@ -761,13 +761,9 @@
         try {
             loc = locParts.get(p);
 
-<<<<<<< HEAD
             state = loc != null ? loc.state() : null;
 
-            boolean belongs = cctx.affinity().localNode(p, topVer);
-=======
             boolean belongs = cctx.affinity().partitionLocalNode(p, topVer);
->>>>>>> 85b08c5a
 
             if (loc != null && state == EVICTED) {
                 locParts.set(p, loc = null);

--- conflicted
+++ resolved
@@ -651,10 +651,9 @@
             /*subj id*/null,
             /*task name*/null,
             /*deserialize binary*/false,
-            /*skip values*/
+            /*skip values*/true,
             /*can remap*/true,
-            true,
-            false);
+            /*needVer*/false);
     }
 
     /** {@inheritDoc} */
@@ -681,10 +680,9 @@
             /*task name*/null,
             /*deserialize binary*/false,
             opCtx != null && opCtx.recovery(),
-            /*skip values*/
+            /*skip values*/true,
             /*can remap*/true,
-            true,
-            false).chain(new CX1<IgniteInternalFuture<Map<K, V>>, Boolean>() {
+            /*need ver*/false).chain(new CX1<IgniteInternalFuture<Map<K, V>>, Boolean>() {
             @Override public Boolean applyx(IgniteInternalFuture<Map<K, V>> fut) throws IgniteCheckedException {
                 Map<K, V> kvMap = fut.get();
 
@@ -781,21 +779,16 @@
             boolean nearKey;
 
             if (!(modes.near && modes.primary && modes.backup)) {
-                boolean keyPrimary = ctx.affinity().primary(ctx.localNode(), part, topVer);
+                boolean keyPrimary = ctx.affinity().primaryByPartition(ctx.localNode(), part, topVer);
 
                 if (keyPrimary) {
                     if (!modes.primary)
                         return null;
 
-<<<<<<< HEAD
                     nearKey = false;
                 }
                 else {
-                    boolean keyBackup = ctx.affinity().belongs(ctx.localNode(), part, topVer);
-=======
-                if (!(modes.near && modes.primary && modes.backup)) {
-                    boolean keyPrimary = ctx.affinity().primaryByPartition(ctx.localNode(), part, topVer);
->>>>>>> 85b08c5a
+                    boolean keyBackup = ctx.affinity().partitionBelongs(ctx.localNode(), part, topVer);
 
                     if (keyBackup) {
                         if (!modes.backup)
@@ -804,35 +797,10 @@
                         nearKey = false;
                     }
                     else {
-<<<<<<< HEAD
                         if (!modes.near)
                             return null;
 
                         nearKey = true;
-=======
-                        boolean keyBackup = ctx.affinity().partitionBelongs(ctx.localNode(), part, topVer);
-
-                        if (keyBackup) {
-                            if (!modes.backup)
-                                return null;
-
-                            nearKey = false;
-                        }
-                        else {
-                            if (!modes.near)
-                                return null;
-
-                            nearKey = true;
-
-                            // Swap and offheap are disabled for near cache.
-                            modes.offheap = false;
-                            modes.swap = false;
-                        }
-                    }
-                }
-                else {
-                    nearKey = !ctx.affinity().partitionBelongs(ctx.localNode(), part, topVer);
->>>>>>> 85b08c5a
 
                         // Swap and offheap are disabled for near cache.
                         modes.offheap = false;
@@ -840,7 +808,7 @@
                 }
             }
             else {
-                nearKey = !ctx.affinity().belongs(ctx.localNode(), part, topVer);
+                nearKey = !ctx.affinity().partitionBelongs(ctx.localNode(), part, topVer);
 
                 if (nearKey) {
                     // Swap and offheap are disabled for near cache.
@@ -1370,9 +1338,8 @@
             taskName,
             /*deserialize cache objects*/true,
             opCtx != null && opCtx.recovery(),
-            /*skip values*/
-            /*can remap*/false,
-            true,
+            /*skip values*/false,
+            /*can remap*/true,
             false).get().get(key);
     }
 
@@ -1388,11 +1355,11 @@
             /*skip tx*/false,
             null,
             taskName,
-            true,
+            /*deserialize cache objects*/true,
             opCtx != null && opCtx.recovery(),
-            /*can remap*/false,
-            true,
-            false).chain(new CX1<IgniteInternalFuture<Map<K, V>>, V>() {
+            /*skip values*/false,
+            /*can remap*/true,
+            /*need ver*/false).chain(new CX1<IgniteInternalFuture<Map<K, V>>, V>() {
             @Override public V applyx(IgniteInternalFuture<Map<K, V>> e) throws IgniteCheckedException {
                 return e.get().get(key);
             }
@@ -1413,10 +1380,9 @@
             taskName,
             /*deserialize cache objects*/true,
             opCtx != null && opCtx.recovery(),
-            /*skip values*/
+            /*skip values*/false,
             /*can remap*/false,
-            false,
-            false).get().get(key);
+            /*need ver*/false).get().get(key);
     }
 
     /** {@inheritDoc} */
@@ -1437,9 +1403,9 @@
             taskName,
             !(opCtx != null && opCtx.isKeepBinary()),
             opCtx != null && opCtx.recovery(),
-            /*skip values*/
-            /*can remap*/false,
-            true, false);
+            /*skip values*/false,
+            /*can remap*/true,
+            false);
     }
 
     /** {@inheritDoc} */
@@ -1994,7 +1960,7 @@
         }
 
         if (tx == null || tx.implicit()) {
-            Map<KeyCacheObject, GridCacheVersion> misses = null;
+            Map<KeyCacheObject, EntryGetResult> misses = null;
 
             final AffinityTopologyVersion topVer = tx == null ?
                 (canRemap ?
@@ -2017,13 +1983,6 @@
 
                 final boolean storeEnabled = !skipVals && readThrough && ctx.readThrough();
 
-<<<<<<< HEAD
-=======
-                final boolean needEntry = storeEnabled || ctx.isSwapOrOffheapEnabled();
-
-                Map<KeyCacheObject, EntryGetResult> misses = null;
-
->>>>>>> 85b08c5a
                 for (KeyCacheObject key : keys) {
                     while (true) {
                         GridCacheEntryEx entry = entryEx(key);
@@ -2036,30 +1995,13 @@
                         }
 
                         try {
-<<<<<<< HEAD
-                            T2<CacheObject, GridCacheVersion> res = entry.innerGetVersioned(
-                                null,
-                                null,
-                                /*update-metrics*/!skipVals,
-                                /*event*/!skipVals,
-                                subjId,
-                                null,
-                                taskName,
-                                expiry,
-                                !deserializeBinary);
-
-                            if (res == null) {
-                                if (storeEnabled) {
-                                    GridCacheVersion ver = entry.version();
-=======
                             EntryGetResult res;
 
                             boolean evt = !skipVals;
                             boolean updateMetrics = !skipVals;
 
                             if (storeEnabled) {
-                                res = entry.innerGetAndReserveForLoad(ctx.isSwapOrOffheapEnabled(),
-                                    updateMetrics,
+                                res = entry.innerGetAndReserveForLoad(updateMetrics,
                                     evt,
                                     subjId,
                                     taskName,
@@ -2068,7 +2010,6 @@
                                     readerArgs);
 
                                 assert res != null;
->>>>>>> 85b08c5a
 
                                 if (res.value() == null) {
                                     if (misses == null)
@@ -2083,8 +2024,6 @@
                                 res = entry.innerGetVersioned(
                                     null,
                                     null,
-                                    ctx.isSwapOrOffheapEnabled(),
-                                    /*unmarshal*/true,
                                     updateMetrics,
                                     evt,
                                     subjId,

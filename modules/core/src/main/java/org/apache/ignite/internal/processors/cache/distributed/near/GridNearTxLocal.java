/*
 * Licensed to the Apache Software Foundation (ASF) under one or more
 * contributor license agreements.  See the NOTICE file distributed with
 * this work for additional information regarding copyright ownership.
 * The ASF licenses this file to You under the Apache License, Version 2.0
 * (the "License"); you may not use this file except in compliance with
 * the License.  You may obtain a copy of the License at
 *
 *      http://www.apache.org/licenses/LICENSE-2.0
 *
 * Unless required by applicable law or agreed to in writing, software
 * distributed under the License is distributed on an "AS IS" BASIS,
 * WITHOUT WARRANTIES OR CONDITIONS OF ANY KIND, either express or implied.
 * See the License for the specific language governing permissions and
 * limitations under the License.
 */

package org.apache.ignite.internal.processors.cache.distributed.near;

import java.io.Externalizable;
import java.util.Collection;
import java.util.Collections;
import java.util.HashMap;
import java.util.Map;
import java.util.UUID;
import java.util.concurrent.atomic.AtomicReferenceFieldUpdater;
import javax.cache.expiry.ExpiryPolicy;
import org.apache.ignite.IgniteCheckedException;
import org.apache.ignite.cluster.ClusterNode;
import org.apache.ignite.internal.IgniteInternalFuture;
import org.apache.ignite.internal.processors.affinity.AffinityTopologyVersion;
import org.apache.ignite.internal.processors.cache.GridCacheContext;
import org.apache.ignite.internal.processors.cache.GridCacheEntryEx;
import org.apache.ignite.internal.processors.cache.GridCacheEntryRemovedException;
import org.apache.ignite.internal.processors.cache.GridCacheMvccCandidate;
import org.apache.ignite.internal.processors.cache.GridCacheMvccFuture;
import org.apache.ignite.internal.processors.cache.GridCacheReturn;
import org.apache.ignite.internal.processors.cache.GridCacheSharedContext;
import org.apache.ignite.internal.processors.cache.IgniteCacheExpiryPolicy;
import org.apache.ignite.internal.processors.cache.KeyCacheObject;
import org.apache.ignite.internal.processors.cache.distributed.GridDistributedCacheEntry;
import org.apache.ignite.internal.processors.cache.distributed.GridDistributedTxMapping;
import org.apache.ignite.internal.processors.cache.distributed.dht.GridDhtCacheEntry;
import org.apache.ignite.internal.processors.cache.distributed.dht.GridDhtTxFinishFuture;
import org.apache.ignite.internal.processors.cache.distributed.dht.GridDhtTxLocalAdapter;
import org.apache.ignite.internal.processors.cache.distributed.dht.GridDhtTxPrepareFuture;
import org.apache.ignite.internal.processors.cache.transactions.IgniteInternalTx;
import org.apache.ignite.internal.processors.cache.transactions.IgniteTxEntry;
import org.apache.ignite.internal.processors.cache.transactions.IgniteTxKey;
import org.apache.ignite.internal.processors.cache.version.GridCacheVersion;
import org.apache.ignite.internal.transactions.IgniteTxOptimisticCheckedException;
import org.apache.ignite.internal.transactions.IgniteTxRollbackCheckedException;
import org.apache.ignite.internal.transactions.IgniteTxTimeoutCheckedException;
import org.apache.ignite.internal.util.IgniteUtils;
import org.apache.ignite.internal.util.future.GridEmbeddedFuture;
import org.apache.ignite.internal.util.future.GridFinishedFuture;
import org.apache.ignite.internal.util.lang.GridClosureException;
import org.apache.ignite.internal.util.lang.GridInClosure3;
import org.apache.ignite.internal.util.tostring.GridToStringExclude;
import org.apache.ignite.internal.util.typedef.C1;
import org.apache.ignite.internal.util.typedef.CI1;
import org.apache.ignite.internal.util.typedef.F;
import org.apache.ignite.internal.util.typedef.T2;
import org.apache.ignite.internal.util.typedef.internal.CU;
import org.apache.ignite.internal.util.typedef.internal.S;
import org.apache.ignite.internal.util.typedef.internal.U;
import org.apache.ignite.lang.IgniteUuid;
import org.apache.ignite.transactions.TransactionConcurrency;
import org.apache.ignite.transactions.TransactionIsolation;
import org.apache.ignite.transactions.TransactionState;
import org.jetbrains.annotations.Nullable;

import static org.apache.ignite.transactions.TransactionState.COMMITTED;
import static org.apache.ignite.transactions.TransactionState.COMMITTING;
import static org.apache.ignite.transactions.TransactionState.PREPARED;
import static org.apache.ignite.transactions.TransactionState.PREPARING;
import static org.apache.ignite.transactions.TransactionState.ROLLED_BACK;
import static org.apache.ignite.transactions.TransactionState.ROLLING_BACK;
import static org.apache.ignite.transactions.TransactionState.UNKNOWN;

/**
 * Replicated user transaction.
 */
@SuppressWarnings("unchecked")
public class GridNearTxLocal extends GridDhtTxLocalAdapter {
    /** */
    private static final long serialVersionUID = 0L;

    /** Prepare future updater. */
    private static final AtomicReferenceFieldUpdater<GridNearTxLocal, IgniteInternalFuture> PREP_FUT_UPD =
        AtomicReferenceFieldUpdater.newUpdater(GridNearTxLocal.class, IgniteInternalFuture.class, "prepFut");

    /** Prepare future updater. */
    private static final AtomicReferenceFieldUpdater<GridNearTxLocal, GridNearTxFinishFuture> COMMIT_FUT_UPD =
        AtomicReferenceFieldUpdater.newUpdater(GridNearTxLocal.class, GridNearTxFinishFuture.class, "commitFut");

    /** Rollback future updater. */
    private static final AtomicReferenceFieldUpdater<GridNearTxLocal, GridNearTxFinishFuture> ROLLBACK_FUT_UPD =
        AtomicReferenceFieldUpdater.newUpdater(GridNearTxLocal.class, GridNearTxFinishFuture.class, "rollbackFut");

    /** DHT mappings. */
    private IgniteTxMappings mappings;

    /** Prepare future. */
    @SuppressWarnings("UnusedDeclaration")
    @GridToStringExclude
    private volatile IgniteInternalFuture<?> prepFut;

    /** Commit future. */
    @SuppressWarnings("UnusedDeclaration")
    @GridToStringExclude
    private volatile GridNearTxFinishFuture commitFut;

    /** Rollback future. */
    @SuppressWarnings("UnusedDeclaration")
    @GridToStringExclude
    private volatile GridNearTxFinishFuture rollbackFut;

    /** Entries to lock on next step of prepare stage. */
    private Collection<IgniteTxEntry> optimisticLockEntries = Collections.emptyList();

    /** True if transaction contains near cache entries mapped to local node. */
    private boolean nearLocallyMapped;

    /** True if transaction contains colocated cache entries mapped to local node. */
    private boolean colocatedLocallyMapped;

    /** Info for entries accessed locally in optimistic transaction. */
    private Map<IgniteTxKey, IgniteCacheExpiryPolicy> accessMap;

    /** */
    private Boolean needCheckBackup;

    /** */
    private boolean hasRemoteLocks;

    /**
     * Empty constructor required for {@link Externalizable}.
     */
    public GridNearTxLocal() {
        // No-op.
    }

    /**
     * @param ctx   Cache registry.
     * @param implicit Implicit flag.
     * @param implicitSingle Implicit with one key flag.
     * @param sys System flag.
     * @param plc IO policy.
     * @param concurrency Concurrency.
     * @param isolation Isolation.
     * @param timeout Timeout.
     * @param storeEnabled Store enabled flag.
     * @param txSize Transaction size.
     * @param subjId Subject ID.
     * @param taskNameHash Task name hash code.
     */
    public GridNearTxLocal(
        GridCacheSharedContext ctx,
        boolean implicit,
        boolean implicitSingle,
        boolean sys,
        byte plc,
        TransactionConcurrency concurrency,
        TransactionIsolation isolation,
        long timeout,
        boolean storeEnabled,
        int txSize,
        @Nullable UUID subjId,
        int taskNameHash
    ) {
        super(
            ctx,
            ctx.versions().next(),
            implicit,
            implicitSingle,
            sys,
            false,
            plc,
            concurrency,
            isolation,
            timeout,
            false,
            storeEnabled,
            false,
            txSize,
            subjId,
            taskNameHash);

        mappings = implicitSingle ? new IgniteTxMappingsSingleImpl() : new IgniteTxMappingsImpl();

        initResult();
    }

    /** {@inheritDoc} */
    @Override public boolean near() {
        return true;
    }

    /** {@inheritDoc} */
    @Override public boolean colocated() {
        return true;
    }

    /** {@inheritDoc} */
    @Override public GridCacheVersion nearXidVersion() {
        return xidVer;
    }

    /** {@inheritDoc} */
    @Override protected UUID nearNodeId() {
        return cctx.localNodeId();
    }

    /** {@inheritDoc} */
    @Override protected IgniteUuid nearFutureId() {
        assert false : "nearFutureId should not be called for colocated transactions.";

        return null;
    }

    /** {@inheritDoc} */
    @Override protected IgniteInternalFuture<Boolean> addReader(
        long msgId,
        GridDhtCacheEntry cached,
        IgniteTxEntry entry,
        AffinityTopologyVersion topVer
    ) {
        // We are in near transaction, do not add local node as reader.
        return null;
    }

    /** {@inheritDoc} */
    @Override protected void sendFinishReply(@Nullable Throwable err) {
        // We are in near transaction, do not send finish reply to local node.
    }

    /** {@inheritDoc} */
    @Override protected void clearPrepareFuture(GridDhtTxPrepareFuture fut) {
        PREP_FUT_UPD.compareAndSet(this, fut, null);
    }

    /**
     * Marks transaction to check if commit on backup.
     */
    public void markForBackupCheck() {
        needCheckBackup = true;
    }

    /**
     * @return If need to check tx commit on backup.
     */
    public boolean onNeedCheckBackup() {
        Boolean check = needCheckBackup;

        if (check != null && check) {
            needCheckBackup = false;

            return true;
        }

        return false;
    }

    /**
     * @return If backup check was requested.
     */
    public boolean needCheckBackup() {
        return needCheckBackup != null;
    }

    /**
     * @return {@code True} if transaction contains at least one near cache key mapped to the local node.
     */
    public boolean nearLocallyMapped() {
        return nearLocallyMapped;
    }

    /**
     * @param nearLocallyMapped {@code True} if transaction contains near key mapped to the local node.
     */
    public void nearLocallyMapped(boolean nearLocallyMapped) {
        this.nearLocallyMapped = nearLocallyMapped;
    }

    /**
     * @return {@code True} if transaction contains colocated key mapped to the local node.
     */
    public boolean colocatedLocallyMapped() {
        return colocatedLocallyMapped;
    }

    /**
     * @param colocatedLocallyMapped {@code True} if transaction contains colocated key mapped to the local node.
     */
    public void colocatedLocallyMapped(boolean colocatedLocallyMapped) {
        this.colocatedLocallyMapped = colocatedLocallyMapped;
    }

    /** {@inheritDoc} */
    @Override public boolean ownsLockUnsafe(GridCacheEntryEx entry) {
        return entry.detached() || super.ownsLockUnsafe(entry);
    }

    /** {@inheritDoc} */
    @Override public boolean ownsLock(GridCacheEntryEx entry) throws GridCacheEntryRemovedException {
        return entry.detached() || super.ownsLock(entry);
    }

    /** {@inheritDoc} */
    @Override public Collection<IgniteTxEntry> optimisticLockEntries() {
        return optimisticLockEntries;
    }

    /**
     * @param optimisticLockEntries Optimistic lock entries.
     */
    public void optimisticLockEntries(Collection<IgniteTxEntry> optimisticLockEntries) {
        this.optimisticLockEntries = optimisticLockEntries;
    }

    /** {@inheritDoc} */
    @Override public IgniteInternalFuture<Void> loadMissing(
        final GridCacheContext cacheCtx,
        AffinityTopologyVersion topVer,
        boolean readThrough,
        boolean async,
        final Collection<KeyCacheObject> keys,
        final boolean skipVals,
        final boolean needVer,
        boolean keepBinary,
<<<<<<< HEAD
        boolean recovery,
=======
        final ExpiryPolicy expiryPlc,
>>>>>>> 85b08c5a
        final GridInClosure3<KeyCacheObject, Object, GridCacheVersion> c
    ) {
        IgniteCacheExpiryPolicy expiryPlc0 = optimistic() ?
            accessPolicy(cacheCtx, keys) :
            cacheCtx.cache().expiryPolicy(expiryPlc);

        if (cacheCtx.isNear()) {
            return cacheCtx.nearTx().txLoadAsync(this,
                topVer,
                keys,
                readThrough,
                /*deserializeBinary*/false,
<<<<<<< HEAD
                recovery,
                accessPolicy(cacheCtx, keys),
=======
                expiryPlc0,
>>>>>>> 85b08c5a
                skipVals,
                needVer).chain(new C1<IgniteInternalFuture<Map<Object, Object>>, Void>() {
                @Override public Void apply(IgniteInternalFuture<Map<Object, Object>> f) {
                    try {
                        Map<Object, Object> map = f.get();

                        processLoaded(map, keys, needVer, c);

                        return null;
                    }
                    catch (Exception e) {
                        setRollbackOnly();

                        throw new GridClosureException(e);
                    }
                }
            });
        }
        else if (cacheCtx.isColocated()) {
            if (keys.size() == 1) {
                final KeyCacheObject key = F.first(keys);

                return cacheCtx.colocated().loadAsync(
                    key,
                    readThrough,
                    /*force primary*/needVer || !cacheCtx.config().isReadFromBackup(),
                    topVer,
                    CU.subjectId(this, cctx),
                    resolveTaskName(),
                    /*deserializeBinary*/false,
                    expiryPlc0,
                    skipVals,
                    /*can remap*/true,
                    needVer,
                    /*keepCacheObject*/true,
                    recovery
                ).chain(new C1<IgniteInternalFuture<Object>, Void>() {
                    @Override public Void apply(IgniteInternalFuture<Object> f) {
                        try {
                            Object val = f.get();

                            processLoaded(key, val, needVer, skipVals, c);

                            return null;
                        }
                        catch (Exception e) {
                            setRollbackOnly();

                            throw new GridClosureException(e);
                        }
                    }
                });
            }
            else {
                return cacheCtx.colocated().loadAsync(
                    keys,
                    readThrough,
                    /*force primary*/needVer || !cacheCtx.config().isReadFromBackup(),
                    topVer,
                    CU.subjectId(this, cctx),
                    resolveTaskName(),
                    /*deserializeBinary*/false,
<<<<<<< HEAD
                    recovery,
                    accessPolicy(cacheCtx, keys),
=======
                    expiryPlc0,
>>>>>>> 85b08c5a
                    skipVals,
                    /*can remap*/true,
                    needVer,
                    /*keepCacheObject*/true
                ).chain(new C1<IgniteInternalFuture<Map<Object, Object>>, Void>() {
                    @Override public Void apply(IgniteInternalFuture<Map<Object, Object>> f) {
                        try {
                            Map<Object, Object> map = f.get();

                            processLoaded(map, keys, needVer, c);

                            return null;
                        }
                        catch (Exception e) {
                            setRollbackOnly();

                            throw new GridClosureException(e);
                        }
                    }
                });
            }
        }
        else {
            assert cacheCtx.isLocal();

            return super.loadMissing(cacheCtx,
                topVer,
                readThrough,
                async,
                keys,
                skipVals,
                keepBinary,
                needVer,
<<<<<<< HEAD
                recovery,
=======
                expiryPlc,
>>>>>>> 85b08c5a
                c);
        }
    }

    /**
     * @param map Loaded values.
     * @param keys Keys.
     * @param needVer If {@code true} version is required for loaded values.
     * @param c Closure.
     */
    private void processLoaded(
        Map<Object, Object> map,
        final Collection<KeyCacheObject> keys,
        boolean needVer,
        GridInClosure3<KeyCacheObject, Object, GridCacheVersion> c) {
        for (KeyCacheObject key : keys)
            processLoaded(key, map.get(key), needVer, false, c);
    }

    /**
     * @param key Key.
     * @param val Value.
     * @param needVer If {@code true} version is required for loaded values.
     * @param skipVals Skip values flag.
     * @param c Closure.
     */
    private void processLoaded(
        KeyCacheObject key,
        @Nullable Object val,
        boolean needVer,
        boolean skipVals,
        GridInClosure3<KeyCacheObject, Object, GridCacheVersion> c) {
        if (val != null) {
            Object v;
            GridCacheVersion ver;

            if (needVer) {
                T2<Object, GridCacheVersion> t = (T2)val;

                v = t.get1();
                ver = t.get2();
            }
            else {
                v = val;
                ver = null;
            }

            if (skipVals && v == Boolean.FALSE)
                c.apply(key, null, IgniteTxEntry.SER_READ_EMPTY_ENTRY_VER);
            else
                c.apply(key, v, ver);
        }
        else
            c.apply(key, null, IgniteTxEntry.SER_READ_EMPTY_ENTRY_VER);
    }

    /** {@inheritDoc} */
    @Override protected void updateExplicitVersion(IgniteTxEntry txEntry, GridCacheEntryEx entry)
        throws GridCacheEntryRemovedException {
        if (entry.detached()) {
            GridCacheMvccCandidate cand = cctx.mvcc().explicitLock(threadId(), entry.txKey());

            if (cand != null && !xidVersion().equals(cand.version())) {
                GridCacheVersion candVer = cand.version();

                txEntry.explicitVersion(candVer);

                if (candVer.compareTo(minVer) < 0)
                    minVer = candVer;
            }
        }
        else
            super.updateExplicitVersion(txEntry, entry);
    }

    /**
     * @return DHT map.
     */
    IgniteTxMappings mappings() {
        return mappings;
    }

    /**
     * @param nodeId Undo mapping.
     */
    @Override public boolean removeMapping(UUID nodeId) {
        if (mappings.remove(nodeId) != null) {
            if (log.isDebugEnabled())
                log.debug("Removed mapping for node [nodeId=" + nodeId + ", tx=" + this + ']');

            return true;
        }
        else {
            if (log.isDebugEnabled())
                log.debug("Mapping for node was not found [nodeId=" + nodeId + ", tx=" + this + ']');

            return false;
        }
    }

    /**
     * Adds key mapping to dht mapping.
     *
     * @param key Key to add.
     * @param node Node this key mapped to.
     */
    public void addKeyMapping(IgniteTxKey key, ClusterNode node) {
        GridDistributedTxMapping m = mappings.get(node.id());

        if (m == null)
            mappings.put(m = new GridDistributedTxMapping(node));

        IgniteTxEntry txEntry = entry(key);

        assert txEntry != null;

        txEntry.nodeId(node.id());

        m.add(txEntry);

        if (log.isDebugEnabled())
            log.debug("Added mappings to transaction [locId=" + cctx.localNodeId() + ", key=" + key + ", node=" + node +
                ", tx=" + this + ']');
    }

    /**
     * @return Non-null entry if tx has only one write entry.
     */
    @Nullable IgniteTxEntry singleWrite() {
        return txState.singleWrite();
    }

    /**
     * @param maps Mappings.
     */
    void addEntryMapping(@Nullable Collection<GridDistributedTxMapping> maps) {
        if (!F.isEmpty(maps)) {
            for (GridDistributedTxMapping map : maps) {
                ClusterNode n = map.node();

                GridDistributedTxMapping m = mappings.get(n.id());

                if (m == null) {
                    mappings.put(m = new GridDistributedTxMapping(n));

                    m.near(map.near());

                    if (map.explicitLock())
                        m.markExplicitLock();
                }

                for (IgniteTxEntry entry : map.entries())
                    m.add(entry);
            }

            if (log.isDebugEnabled())
                log.debug("Added mappings to transaction [locId=" + cctx.localNodeId() + ", mappings=" + maps +
                    ", tx=" + this + ']');
        }
    }

    /**
     * @param map Mapping.
     * @param entry Entry.
     */
    void addSingleEntryMapping(GridDistributedTxMapping map, IgniteTxEntry entry) {
        ClusterNode n = map.node();

        GridDistributedTxMapping m = new GridDistributedTxMapping(n);

        mappings.put(m);

        m.near(map.near());

        if (map.explicitLock())
            m.markExplicitLock();

        m.add(entry);
    }

    /**
     * @param nodeId Node ID to mark with explicit lock.
     * @return {@code True} if mapping was found.
     */
    public boolean markExplicit(UUID nodeId) {
        explicitLock = true;

        GridDistributedTxMapping m = mappings.get(nodeId);

        if (m != null) {
            m.markExplicitLock();

            return true;
        }

        return false;
    }

    /** {@inheritDoc} */
    @Override public boolean onOwnerChanged(GridCacheEntryEx entry, GridCacheMvccCandidate owner) {
        GridCacheMvccFuture<IgniteInternalTx> fut = (GridCacheMvccFuture<IgniteInternalTx>)prepFut;

        return fut != null && fut.onOwnerChanged(entry, owner);
    }

    /**
     * @param mapping Mapping to order.
     * @param pendingVers Pending versions.
     * @param committedVers Committed versions.
     * @param rolledbackVers Rolled back versions.
     */
    void readyNearLocks(GridDistributedTxMapping mapping,
        Collection<GridCacheVersion> pendingVers,
        Collection<GridCacheVersion> committedVers,
        Collection<GridCacheVersion> rolledbackVers)
    {
        // Process writes, then reads.
        for (IgniteTxEntry txEntry : mapping.entries()) {
            if (CU.writes().apply(txEntry))
                readyNearLock(txEntry, mapping.dhtVersion(), pendingVers, committedVers, rolledbackVers);
        }

        for (IgniteTxEntry txEntry : mapping.entries()) {
            if (CU.reads().apply(txEntry))
                readyNearLock(txEntry, mapping.dhtVersion(), pendingVers, committedVers, rolledbackVers);
        }
    }

    /**
     * @param txEntry TX entry.
     * @param dhtVer DHT version.
     * @param pendingVers Pending versions.
     * @param committedVers Committed versions.
     * @param rolledbackVers Rolled back versions.
     */
    void readyNearLock(IgniteTxEntry txEntry,
        GridCacheVersion dhtVer,
        Collection<GridCacheVersion> pendingVers,
        Collection<GridCacheVersion> committedVers,
        Collection<GridCacheVersion> rolledbackVers)
    {
        while (true) {
            GridCacheContext cacheCtx = txEntry.cached().context();

            assert cacheCtx.isNear();

            GridDistributedCacheEntry entry = (GridDistributedCacheEntry)txEntry.cached();

            try {
                // Handle explicit locks.
                GridCacheVersion explicit = txEntry.explicitVersion();

                if (explicit == null) {
                    entry.readyNearLock(xidVer,
                        dhtVer,
                        committedVers,
                        rolledbackVers,
                        pendingVers);
                }

                break;
            }
            catch (GridCacheEntryRemovedException ignored) {
                assert entry.obsoleteVersion() != null;

                if (log.isDebugEnabled())
                    log.debug("Replacing obsolete entry in remote transaction [entry=" + entry +
                        ", tx=" + this + ']');

                // Replace the entry.
                txEntry.cached(txEntry.context().cache().entryEx(txEntry.key(), topologyVersion()));
            }
        }
    }

    /** {@inheritDoc} */
    @SuppressWarnings({"CatchGenericClass", "ThrowableInstanceNeverThrown"})
    @Override public boolean finish(boolean commit) throws IgniteCheckedException {
        if (log.isDebugEnabled())
            log.debug("Finishing near local tx [tx=" + this + ", commit=" + commit + "]");

        if (commit) {
            if (!state(COMMITTING)) {
                TransactionState state = state();

                if (state != COMMITTING && state != COMMITTED)
                    throw new IgniteCheckedException("Invalid transaction state for commit [state=" + state() +
                        ", tx=" + this + ']');
                else {
                    if (log.isDebugEnabled())
                        log.debug("Invalid transaction state for commit (another thread is committing): " + this);

                    return false;
                }
            }
        }
        else {
            if (!state(ROLLING_BACK)) {
                if (log.isDebugEnabled())
                    log.debug("Invalid transaction state for rollback [state=" + state() + ", tx=" + this + ']');

                return false;
            }
        }

        IgniteCheckedException err = null;

        // Commit to DB first. This way if there is a failure, transaction
        // won't be committed.
        try {
            if (commit && !isRollbackOnly())
                userCommit();
            else
                userRollback();
        }
        catch (IgniteCheckedException e) {
            err = e;

            commit = false;

            // If heuristic error.
            if (!isRollbackOnly()) {
                invalidate = true;

                systemInvalidate(true);

                U.warn(log, "Set transaction invalidation flag to true due to error [tx=" + this + ", err=" + err + ']');
            }
        }

        if (err != null) {
            state(UNKNOWN);

            throw err;
        }
        else {
            // Committed state will be set in finish future onDone callback.
            if (commit) {
                if (!onePhaseCommit()) {
                    if (!state(COMMITTED)) {
                        state(UNKNOWN);

                        throw new IgniteCheckedException("Invalid transaction state for commit: " + this);
                    }
                }
            }
            else {
                if (!state(ROLLED_BACK)) {
                    state(UNKNOWN);

                    throw new IgniteCheckedException("Invalid transaction state for rollback: " + this);
                }
            }
        }

        return true;
    }

    /** {@inheritDoc} */
    @Override public IgniteInternalFuture<?> prepareAsync() {
        GridNearTxPrepareFutureAdapter fut = (GridNearTxPrepareFutureAdapter)prepFut;

        if (fut == null) {
            long timeout = remainingTime();

            // Future must be created before any exception can be thrown.
            if (optimistic()) {
                fut = serializable() ?
                    new GridNearOptimisticSerializableTxPrepareFuture(cctx, this) :
                    new GridNearOptimisticTxPrepareFuture(cctx, this);
            }
            else
                fut = new GridNearPessimisticTxPrepareFuture(cctx, this);

            if (!PREP_FUT_UPD.compareAndSet(this, null, fut))
                return prepFut;

            if (timeout == -1) {
                fut.onDone(this, timeoutException());

                return fut;
            }
        }
        else
            // Prepare was called explicitly.
            return fut;

        mapExplicitLocks();

        fut.prepare();

        return fut;
    }

    /** {@inheritDoc} */
    @SuppressWarnings({"ThrowableInstanceNeverThrown"})
    @Override public IgniteInternalFuture<IgniteInternalTx> commitAsync() {
        if (log.isDebugEnabled())
            log.debug("Committing near local tx: " + this);

        if (fastFinish()) {
            state(PREPARING);
            state(PREPARED);
            state(COMMITTING);

            cctx.tm().fastFinishTx(this, true);

            state(COMMITTED);

            return new GridFinishedFuture<>((IgniteInternalTx)this);
        }

        prepareAsync();

        GridNearTxFinishFuture fut = commitFut;

        if (fut == null &&
            !COMMIT_FUT_UPD.compareAndSet(this, null, fut = new GridNearTxFinishFuture<>(cctx, this, true)))
            return commitFut;

        cctx.mvcc().addFuture(fut, fut.futureId());

        final IgniteInternalFuture<?> prepareFut = prepFut;

        prepareFut.listen(new CI1<IgniteInternalFuture<?>>() {
            @Override public void apply(IgniteInternalFuture<?> f) {
                GridNearTxFinishFuture fut0 = commitFut;

                try {
                    // Make sure that here are no exceptions.
                    prepareFut.get();

                    fut0.finish(true);
                }
                catch (Error | RuntimeException e) {
                    COMMIT_ERR_UPD.compareAndSet(GridNearTxLocal.this, null, e);

                    fut0.finish(false);

                    throw e;
                }
                catch (IgniteCheckedException e) {
                    COMMIT_ERR_UPD.compareAndSet(GridNearTxLocal.this, null, e);

                    fut0.finish(false);
                }
            }
        });

        return fut;
    }

    /** {@inheritDoc} */
    @Override public IgniteInternalFuture<IgniteInternalTx> rollbackAsync() {
        if (log.isDebugEnabled())
            log.debug("Rolling back near tx: " + this);

        if (fastFinish()) {
            state(PREPARING);
            state(PREPARED);
            state(ROLLING_BACK);

            cctx.tm().fastFinishTx(this, false);

            state(ROLLED_BACK);

            return new GridFinishedFuture<>((IgniteInternalTx)this);
        }

        GridNearTxFinishFuture fut = rollbackFut;

        if (fut != null)
            return fut;

        if (!ROLLBACK_FUT_UPD.compareAndSet(this, null, fut = new GridNearTxFinishFuture<>(cctx, this, false)))
            return rollbackFut;

        cctx.mvcc().addFuture(fut, fut.futureId());

        IgniteInternalFuture<?> prepFut = this.prepFut;

        if (prepFut == null || prepFut.isDone()) {
            try {
                // Check for errors in prepare future.
                if (prepFut != null)
                    prepFut.get();
            }
            catch (IgniteCheckedException e) {
                if (log.isDebugEnabled())
                    log.debug("Got optimistic tx failure [tx=" + this + ", err=" + e + ']');
            }

            fut.finish(false);
        }
        else {
            prepFut.listen(new CI1<IgniteInternalFuture<?>>() {
                @Override public void apply(IgniteInternalFuture<?> f) {
                    try {
                        // Check for errors in prepare future.
                        f.get();
                    }
                    catch (IgniteCheckedException e) {
                        if (log.isDebugEnabled())
                            log.debug("Got optimistic tx failure [tx=" + this + ", err=" + e + ']');
                    }

                    GridNearTxFinishFuture fut0 = rollbackFut;

                    fut0.finish(false);
                }
            });
        }

        return fut;
    }

    /**
     * @return {@code True} if 'fast finish' path can be used for transaction completion.
     */
    private boolean fastFinish() {
        return writeMap().isEmpty() && (optimistic() || readMap().isEmpty());
    }

    /**
     * Prepares next batch of entries in dht transaction.
     *
     * @param reads Read entries.
     * @param writes Write entries.
     * @param txNodes Transaction nodes mapping.
     * @param last {@code True} if this is last prepare request.
     * @return Future that will be completed when locks are acquired.
     */
    @SuppressWarnings("TypeMayBeWeakened")
    public IgniteInternalFuture<GridNearTxPrepareResponse> prepareAsyncLocal(
        @Nullable Collection<IgniteTxEntry> reads,
        @Nullable Collection<IgniteTxEntry> writes,
        Map<UUID, Collection<UUID>> txNodes,
        boolean last
    ) {
        long timeout = remainingTime();

        if (state() != PREPARING) {
            if (timeout == -1)
                return new GridFinishedFuture<>(
                    new IgniteTxTimeoutCheckedException("Transaction timed out: " + this));

            setRollbackOnly();

            return new GridFinishedFuture<>(
                new IgniteCheckedException("Invalid transaction state for prepare [state=" + state() + ", tx=" + this + ']'));
        }

        if (timeout == -1)
            return new GridFinishedFuture<>(timeoutException());

        init();

        GridDhtTxPrepareFuture fut = new GridDhtTxPrepareFuture(
            cctx,
            this,
            timeout,
            IgniteUuid.randomUuid(),
            Collections.<IgniteTxKey, GridCacheVersion>emptyMap(),
            last,
            needReturnValue() && implicit());

        try {
            // At this point all the entries passed in must be enlisted in transaction because this is an
            // optimistic transaction.
            optimisticLockEntries = (serializable() && optimistic()) ? F.concat(false, writes, reads) : writes;

            userPrepare();

            // Make sure to add future before calling prepare on it.
            cctx.mvcc().addFuture(fut);

            if (isSystemInvalidate())
                fut.complete();
            else
                fut.prepare(reads, writes, txNodes);
        }
        catch (IgniteTxTimeoutCheckedException | IgniteTxOptimisticCheckedException e) {
            fut.onError(e);
        }
        catch (IgniteCheckedException e) {
            setRollbackOnly();

            fut.onError(new IgniteTxRollbackCheckedException("Failed to prepare transaction: " + this, e));

            try {
                rollback();
            }
            catch (IgniteTxOptimisticCheckedException e1) {
                if (log.isDebugEnabled())
                    log.debug("Failed optimistically to prepare transaction [tx=" + this + ", e=" + e1 + ']');

                fut.onError(e);
            }
            catch (IgniteCheckedException e1) {
                U.error(log, "Failed to rollback transaction: " + this, e1);
            }
        }

        return chainOnePhasePrepare(fut);
    }

    /**
     * Commits local part of colocated transaction.
     *
     * @return Commit future.
     */
    public IgniteInternalFuture<IgniteInternalTx> commitAsyncLocal() {
        if (log.isDebugEnabled())
            log.debug("Committing colocated tx locally: " + this);

        // In optimistic mode prepare was called explicitly.
        if (pessimistic())
            prepareAsync();

        IgniteInternalFuture<?> prep = prepFut;

        // Do not create finish future if there are no remote nodes.
        if (F.isEmpty(dhtMap) && F.isEmpty(nearMap)) {
            if (prep != null)
                return (IgniteInternalFuture<IgniteInternalTx>)(IgniteInternalFuture)prep;

            return new GridFinishedFuture<IgniteInternalTx>(this);
        }

        final GridDhtTxFinishFuture fut = new GridDhtTxFinishFuture<>(cctx, this, true);

        cctx.mvcc().addFuture(fut, fut.futureId());

        if (prep == null || prep.isDone()) {
            assert prep != null || optimistic();

            IgniteCheckedException err = null;

            try {
                if (prep != null)
                    prep.get(); // Check for errors of a parent future.
            }
            catch (IgniteCheckedException e) {
                err = e;

                U.error(log, "Failed to prepare transaction: " + this, e);
            }

            if (err != null)
                fut.rollbackOnError(err);
            else
                fut.finish(true);
        }
        else
            prep.listen(new CI1<IgniteInternalFuture<?>>() {
                @Override public void apply(IgniteInternalFuture<?> f) {
                    IgniteCheckedException err = null;

                    try {
                        f.get(); // Check for errors of a parent future.
                    }
                    catch (IgniteCheckedException e) {
                        err = e;

                        U.error(log, "Failed to prepare transaction: " + this, e);
                    }

                    if (err != null)
                        fut.rollbackOnError(err);
                    else
                        fut.finish(true);
                }
            });

        return fut;
    }

    /**
     * Rolls back local part of colocated transaction.
     *
     * @return Commit future.
     */
    public IgniteInternalFuture<IgniteInternalTx> rollbackAsyncLocal() {
        if (log.isDebugEnabled())
            log.debug("Rolling back colocated tx locally: " + this);

        final GridDhtTxFinishFuture fut = new GridDhtTxFinishFuture<>(cctx, this, false);

        cctx.mvcc().addFuture(fut, fut.futureId());

        IgniteInternalFuture<?> prep = prepFut;

        if (prep == null || prep.isDone()) {
            try {
                if (prep != null)
                    prep.get();
            }
            catch (IgniteCheckedException e) {
                if (log.isDebugEnabled())
                    log.debug("Failed to prepare transaction during rollback (will ignore) [tx=" + this + ", msg=" +
                        e.getMessage() + ']');
            }

            fut.finish(false);
        }
        else
            prep.listen(new CI1<IgniteInternalFuture<?>>() {
                @Override public void apply(IgniteInternalFuture<?> f) {
                    try {
                        f.get(); // Check for errors of a parent future.
                    }
                    catch (IgniteCheckedException e) {
                        log.debug("Failed to prepare transaction during rollback (will ignore) [tx=" + this + ", msg=" +
                            e.getMessage() + ']');
                    }

                    fut.finish(false);
                }
            });

        return fut;
    }

    /**
     * @param cacheCtx Cache context.
     * @param keys Keys.
     * @param retval Return value flag.
     * @param read Read flag.
     * @param createTtl Create ttl.
     * @param accessTtl Access ttl.
     * @param <K> Key type.
     * @param skipStore Skip store flag.
     * @param keepBinary Keep binary flag.
     * @return Future with respond.
     */
    public <K> IgniteInternalFuture<GridCacheReturn> lockAllAsync(GridCacheContext cacheCtx,
        final Collection<? extends K> keys,
        boolean retval,
        boolean read,
        long createTtl,
        long accessTtl,
        boolean skipStore,
        boolean keepBinary) {
        assert pessimistic();

        try {
            checkValid();
        }
        catch (IgniteCheckedException e) {
            return new GridFinishedFuture<>(e);
        }

        final GridCacheReturn ret = new GridCacheReturn(localResult(), false);

        if (F.isEmpty(keys))
            return new GridFinishedFuture<>(ret);

        init();

        if (log.isDebugEnabled())
            log.debug("Before acquiring transaction lock on keys: " + keys);

        long timeout = remainingTime();

        if (timeout == -1)
            return new GridFinishedFuture<>(timeoutException());

        IgniteInternalFuture<Boolean> fut = cacheCtx.colocated().lockAllAsyncInternal(keys,
            timeout,
            this,
            isInvalidate(),
            read,
            retval,
            isolation,
            createTtl,
            accessTtl,
            CU.empty0(),
            skipStore,
            keepBinary);

        return new GridEmbeddedFuture<>(
            fut,
            new PLC1<GridCacheReturn>(ret, false) {
                @Override protected GridCacheReturn postLock(GridCacheReturn ret) {
                    if (log.isDebugEnabled())
                        log.debug("Acquired transaction lock on keys: " + keys);

                    return ret;
                }
            }
        );
    }

    /** {@inheritDoc} */
    @Override protected GridCacheEntryEx entryEx(GridCacheContext cacheCtx, IgniteTxKey key) {
        if (cacheCtx.isColocated()) {
            IgniteTxEntry txEntry = entry(key);

            if (txEntry == null)
                return cacheCtx.colocated().entryExx(key.key(), topologyVersion(), true);

            GridCacheEntryEx cached = txEntry.cached();

            assert cached != null;

            if (cached.detached())
                return cached;

            if (cached.obsoleteVersion() != null) {
                cached = cacheCtx.colocated().entryExx(key.key(), topologyVersion(), true);

                txEntry.cached(cached);
            }

            return cached;
        }
        else
            return cacheCtx.cache().entryEx(key.key());
    }

    /** {@inheritDoc} */
    @Override protected GridCacheEntryEx entryEx(
        GridCacheContext cacheCtx,
        IgniteTxKey key,
        AffinityTopologyVersion topVer
    ) {
        if (cacheCtx.isColocated()) {
            IgniteTxEntry txEntry = entry(key);

            if (txEntry == null)
                return cacheCtx.colocated().entryExx(key.key(), topVer, true);

            GridCacheEntryEx cached = txEntry.cached();

            assert cached != null;

            if (cached.detached())
                return cached;

            if (cached.obsoleteVersion() != null) {
                cached = cacheCtx.colocated().entryExx(key.key(), topVer, true);

                txEntry.cached(cached);
            }

            return cached;
        }
        else
            return cacheCtx.cache().entryEx(key.key(), topVer);
    }

    /** {@inheritDoc} */
    @Override protected IgniteCacheExpiryPolicy accessPolicy(
        GridCacheContext ctx,
        IgniteTxKey key,
        @Nullable ExpiryPolicy expiryPlc
    ) {
        assert optimistic();

        IgniteCacheExpiryPolicy plc = ctx.cache().expiryPolicy(expiryPlc);

        if (plc != null) {
            if (accessMap == null)
                accessMap = new HashMap<>();

            accessMap.put(key, plc);
        }

        return plc;
    }

    /** {@inheritDoc} */
    @Override protected IgniteCacheExpiryPolicy accessPolicy(GridCacheContext cacheCtx, Collection<KeyCacheObject> keys) {
        assert optimistic();

        if (accessMap != null) {
            for (Map.Entry<IgniteTxKey, IgniteCacheExpiryPolicy> e : accessMap.entrySet()) {
                if (e.getKey().cacheId() == cacheCtx.cacheId() && keys.contains(e.getKey().key()))
                    return e.getValue();
            }
        }

        return null;
    }

    /** {@inheritDoc} */
    @Override public void close() throws IgniteCheckedException {
        super.close();

        if (accessMap != null) {
            assert optimistic();

            for (Map.Entry<IgniteTxKey, IgniteCacheExpiryPolicy> e : accessMap.entrySet()) {
                if (e.getValue().entries() != null) {
                    GridCacheContext cctx0 = cctx.cacheContext(e.getKey().cacheId());

                    if (cctx0.isNear())
                        cctx0.near().dht().sendTtlUpdateRequest(e.getValue());
                    else
                        cctx0.dht().sendTtlUpdateRequest(e.getValue());
                }
            }

            accessMap = null;
        }
    }

    /** {@inheritDoc} */
    @SuppressWarnings("unchecked")
    @Nullable @Override public IgniteInternalFuture<?> currentPrepareFuture() {
        return prepFut;
    }

    /** {@inheritDoc} */
    @Override public void onRemap(AffinityTopologyVersion topVer) {
        assert cctx.kernalContext().clientNode();

        mapped = false;
        nearLocallyMapped = false;
        colocatedLocallyMapped = false;
        txNodes = null;
        onePhaseCommit = false;
        nearMap.clear();
        dhtMap.clear();
        mappings.clear();

        synchronized (this) {
            this.topVer = topVer;
        }
    }

    /**
     * @param hasRemoteLocks {@code True} if tx has remote locks acquired.
     */
    public void hasRemoteLocks(boolean hasRemoteLocks) {
        this.hasRemoteLocks = hasRemoteLocks;
    }

    /**
     * @return {@code True} if tx has remote locks acquired.
     */
    public boolean hasRemoteLocks() {
        return hasRemoteLocks;
    }

    /** {@inheritDoc} */
    @Override public String toString() {
        return S.toString(GridNearTxLocal.class, this,
            "thread", IgniteUtils.threadName(threadId),
            "mappings", mappings,
            "super", super.toString());
    }
}<|MERGE_RESOLUTION|>--- conflicted
+++ resolved
@@ -329,11 +329,8 @@
         final boolean skipVals,
         final boolean needVer,
         boolean keepBinary,
-<<<<<<< HEAD
         boolean recovery,
-=======
         final ExpiryPolicy expiryPlc,
->>>>>>> 85b08c5a
         final GridInClosure3<KeyCacheObject, Object, GridCacheVersion> c
     ) {
         IgniteCacheExpiryPolicy expiryPlc0 = optimistic() ?
@@ -346,12 +343,8 @@
                 keys,
                 readThrough,
                 /*deserializeBinary*/false,
-<<<<<<< HEAD
                 recovery,
-                accessPolicy(cacheCtx, keys),
-=======
                 expiryPlc0,
->>>>>>> 85b08c5a
                 skipVals,
                 needVer).chain(new C1<IgniteInternalFuture<Map<Object, Object>>, Void>() {
                 @Override public Void apply(IgniteInternalFuture<Map<Object, Object>> f) {
@@ -414,12 +407,8 @@
                     CU.subjectId(this, cctx),
                     resolveTaskName(),
                     /*deserializeBinary*/false,
-<<<<<<< HEAD
                     recovery,
-                    accessPolicy(cacheCtx, keys),
-=======
                     expiryPlc0,
->>>>>>> 85b08c5a
                     skipVals,
                     /*can remap*/true,
                     needVer,
@@ -453,11 +442,8 @@
                 skipVals,
                 keepBinary,
                 needVer,
-<<<<<<< HEAD
                 recovery,
-=======
                 expiryPlc,
->>>>>>> 85b08c5a
                 c);
         }
     }

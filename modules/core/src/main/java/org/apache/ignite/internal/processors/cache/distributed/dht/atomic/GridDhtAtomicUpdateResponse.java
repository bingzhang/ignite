/*
 * Licensed to the Apache Software Foundation (ASF) under one or more
 * contributor license agreements.  See the NOTICE file distributed with
 * this work for additional information regarding copyright ownership.
 * The ASF licenses this file to You under the Apache License, Version 2.0
 * (the "License"); you may not use this file except in compliance with
 * the License.  You may obtain a copy of the License at
 *
 *      http://www.apache.org/licenses/LICENSE-2.0
 *
 * Unless required by applicable law or agreed to in writing, software
 * distributed under the License is distributed on an "AS IS" BASIS,
 * WITHOUT WARRANTIES OR CONDITIONS OF ANY KIND, either express or implied.
 * See the License for the specific language governing permissions and
 * limitations under the License.
 */

package org.apache.ignite.internal.processors.cache.distributed.dht.atomic;

import java.io.Externalizable;
import java.nio.ByteBuffer;
import java.util.ArrayList;
import java.util.Collection;
import java.util.List;
import org.apache.ignite.IgniteCheckedException;
import org.apache.ignite.IgniteLogger;
import org.apache.ignite.internal.GridDirectCollection;
import org.apache.ignite.internal.GridDirectTransient;
import org.apache.ignite.internal.processors.cache.GridCacheContext;
import org.apache.ignite.internal.processors.cache.GridCacheDeployable;
import org.apache.ignite.internal.processors.cache.GridCacheMessage;
import org.apache.ignite.internal.processors.cache.GridCacheSharedContext;
import org.apache.ignite.internal.processors.cache.KeyCacheObject;
import org.apache.ignite.internal.util.tostring.GridToStringInclude;
import org.apache.ignite.internal.util.typedef.internal.S;
import org.apache.ignite.internal.util.typedef.internal.U;
import org.apache.ignite.plugin.extensions.communication.MessageCollectionItemType;
import org.apache.ignite.plugin.extensions.communication.MessageReader;
import org.apache.ignite.plugin.extensions.communication.MessageWriter;

/**
 * DHT atomic cache backup update response.
 */
public class GridDhtAtomicUpdateResponse extends GridCacheMessage implements GridCacheDeployable {
    /** */
    private static final long serialVersionUID = 0L;

    /** Message index. */
    public static final int CACHE_MSG_IDX = nextIndexId();

    /** Future version. */
    private long futId;

    /** Failed keys. */
    @GridToStringInclude
    @GridDirectCollection(KeyCacheObject.class)
    private List<KeyCacheObject> failedKeys;

    /** Update error. */
    @GridDirectTransient
    private IgniteCheckedException err;

    /** Serialized update error. */
    private byte[] errBytes;

    /** Evicted readers. */
    @GridToStringInclude
    @GridDirectCollection(KeyCacheObject.class)
    private List<KeyCacheObject> nearEvicted;

    /** */
    private int partId = -1;

    /**
     * Empty constructor required by {@link Externalizable}.
     */
    public GridDhtAtomicUpdateResponse() {
        // No-op.
    }

    /**
     * @param cacheId Cache ID.
     * @param futId Future ID.
     * @param addDepInfo Deployment info.
     */
    public GridDhtAtomicUpdateResponse(int cacheId, long futId, boolean addDepInfo) {
        this.cacheId = cacheId;
        this.futId = futId;
        this.addDepInfo = addDepInfo;
    }

    /** {@inheritDoc} */
    @Override public int lookupIndex() {
        return CACHE_MSG_IDX;
    }

    /**
     * @return Future version.
     */
    public long futureId() {
        return futId;
    }

    /**
     * Sets update error.
     *
     * @param err Error.
     */
    public void onError(IgniteCheckedException err){
        this.err = err;
    }

    /** {@inheritDoc} */
    @Override public IgniteCheckedException error() {
        return err;
    }

    /**
     * @return Failed keys.
     */
    public Collection<KeyCacheObject> failedKeys() {
        return failedKeys;
    }

    /**
     * Adds key to collection of failed keys.
     *
     * @param key Key to add.
     * @param e Error cause.
     */
    public void addFailedKey(KeyCacheObject key, Throwable e) {
        if (failedKeys == null)
            failedKeys = new ArrayList<>();

        failedKeys.add(key);

        if (err == null)
            err = new IgniteCheckedException("Failed to update keys on primary node.");

        err.addSuppressed(e);
    }

    /**
     * @return Evicted readers.
     */
    public Collection<KeyCacheObject> nearEvicted() {
        return nearEvicted;
    }

    /**
     * Adds near evicted key..
     *
     * @param key Evicted key.
     */
    public void addNearEvicted(KeyCacheObject key) {
        if (nearEvicted == null)
            nearEvicted = new ArrayList<>();

        nearEvicted.add(key);
    }

    /**
<<<<<<< HEAD
     * @param nearEvicted Evicted near cache keys.
     */
    void nearEvicted(List<KeyCacheObject> nearEvicted) {
        this.nearEvicted = nearEvicted;
=======
     * @param partId Partition ID to set.
     */
    public void partition(int partId) {
        this.partId = partId;
    }

    /** {@inheritDoc} */
    @Override public int partition() {
        return partId;
>>>>>>> e1d8224c
    }

    /** {@inheritDoc} */
    @Override public void prepareMarshal(GridCacheSharedContext ctx) throws IgniteCheckedException {
        super.prepareMarshal(ctx);

        GridCacheContext cctx = ctx.cacheContext(cacheId);

        prepareMarshalCacheObjects(failedKeys, cctx);

        prepareMarshalCacheObjects(nearEvicted, cctx);

        if (errBytes == null)
            errBytes = U.marshal(ctx, err);
    }

    /** {@inheritDoc} */
    @Override public void finishUnmarshal(GridCacheSharedContext ctx, ClassLoader ldr) throws IgniteCheckedException {
        super.finishUnmarshal(ctx, ldr);

        GridCacheContext cctx = ctx.cacheContext(cacheId);

        finishUnmarshalCacheObjects(failedKeys, cctx, ldr);

        finishUnmarshalCacheObjects(nearEvicted, cctx, ldr);

        if (errBytes != null && err == null)
            err = U.unmarshal(ctx, errBytes, U.resolveClassLoader(ldr, ctx.gridConfig()));
    }

    /** {@inheritDoc} */
    @Override public boolean addDeploymentInfo() {
        return addDepInfo;
    }

    /** {@inheritDoc} */
    @Override public IgniteLogger messageLogger(GridCacheSharedContext ctx) {
        return ctx.atomicMessageLogger();
    }

    /** {@inheritDoc} */
    @Override public boolean writeTo(ByteBuffer buf, MessageWriter writer) {
        writer.setBuffer(buf);

        if (!super.writeTo(buf, writer))
            return false;

        if (!writer.isHeaderWritten()) {
            if (!writer.writeHeader(directType(), fieldsCount()))
                return false;

            writer.onHeaderWritten();
        }

        switch (writer.state()) {
            case 3:
                if (!writer.writeByteArray("errBytes", errBytes))
                    return false;

                writer.incrementState();

            case 4:
                if (!writer.writeCollection("failedKeys", failedKeys, MessageCollectionItemType.MSG))
                    return false;

                writer.incrementState();

            case 5:
                if (!writer.writeLong("futId", futId))
                    return false;

                writer.incrementState();

            case 6:
                if (!writer.writeCollection("nearEvicted", nearEvicted, MessageCollectionItemType.MSG))
                    return false;

                writer.incrementState();

            case 7:
                if (!writer.writeInt("partId", partId))
                    return false;

                writer.incrementState();

        }

        return true;
    }

    /** {@inheritDoc} */
    @Override public boolean readFrom(ByteBuffer buf, MessageReader reader) {
        reader.setBuffer(buf);

        if (!reader.beforeMessageRead())
            return false;

        if (!super.readFrom(buf, reader))
            return false;

        switch (reader.state()) {
            case 3:
                errBytes = reader.readByteArray("errBytes");

                if (!reader.isLastRead())
                    return false;

                reader.incrementState();

            case 4:
                failedKeys = reader.readCollection("failedKeys", MessageCollectionItemType.MSG);

                if (!reader.isLastRead())
                    return false;

                reader.incrementState();

            case 5:
                futId = reader.readLong("futId");

                if (!reader.isLastRead())
                    return false;

                reader.incrementState();

            case 6:
                nearEvicted = reader.readCollection("nearEvicted", MessageCollectionItemType.MSG);

                if (!reader.isLastRead())
                    return false;

                reader.incrementState();

            case 7:
                partId = reader.readInt("partId");

                if (!reader.isLastRead())
                    return false;

                reader.incrementState();

        }

        return reader.afterMessageRead(GridDhtAtomicUpdateResponse.class);
    }

    /** {@inheritDoc} */
    @Override public byte directType() {
        return 39;
    }

    /** {@inheritDoc} */
    @Override public byte fieldsCount() {
        return 8;
    }

    /** {@inheritDoc} */
    @Override public String toString() {
        return S.toString(GridDhtAtomicUpdateResponse.class, this);
    }
}<|MERGE_RESOLUTION|>--- conflicted
+++ resolved
@@ -160,12 +160,13 @@
     }
 
     /**
-<<<<<<< HEAD
      * @param nearEvicted Evicted near cache keys.
      */
     void nearEvicted(List<KeyCacheObject> nearEvicted) {
         this.nearEvicted = nearEvicted;
-=======
+    }
+
+    /**
      * @param partId Partition ID to set.
      */
     public void partition(int partId) {
@@ -175,7 +176,6 @@
     /** {@inheritDoc} */
     @Override public int partition() {
         return partId;
->>>>>>> e1d8224c
     }
 
     /** {@inheritDoc} */

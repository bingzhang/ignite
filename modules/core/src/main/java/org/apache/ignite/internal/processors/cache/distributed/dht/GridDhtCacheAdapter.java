--- conflicted
+++ resolved
@@ -627,15 +627,9 @@
                 expiryPlc,
                 req.skipValues());
 
-<<<<<<< HEAD
-        fut.listenAsync(new CI1<IgniteInternalFuture<Collection<GridCacheEntryInfo>>>() {
+        fut.listen(new CI1<IgniteInternalFuture<Collection<GridCacheEntryInfo>>>() {
             @Override public void apply(IgniteInternalFuture<Collection<GridCacheEntryInfo>> f) {
                 GridNearGetResponse res = new GridNearGetResponse(ctx.cacheId(),
-=======
-        fut.listen(new CI1<IgniteInternalFuture<Collection<GridCacheEntryInfo<K, V>>>>() {
-            @Override public void apply(IgniteInternalFuture<Collection<GridCacheEntryInfo<K, V>>> f) {
-                GridNearGetResponse<K, V> res = new GridNearGetResponse<>(ctx.cacheId(),
->>>>>>> 1ef545a5
                     req.futureId(),
                     req.miniId(),
                     req.version());

/*
 * Licensed to the Apache Software Foundation (ASF) under one or more
 * contributor license agreements.  See the NOTICE file distributed with
 * this work for additional information regarding copyright ownership.
 * The ASF licenses this file to You under the Apache License, Version 2.0
 * (the "License"); you may not use this file except in compliance with
 * the License.  You may obtain a copy of the License at
 *
 *      http://www.apache.org/licenses/LICENSE-2.0
 *
 * Unless required by applicable law or agreed to in writing, software
 * distributed under the License is distributed on an "AS IS" BASIS,
 * WITHOUT WARRANTIES OR CONDITIONS OF ANY KIND, either express or implied.
 * See the License for the specific language governing permissions and
 * limitations under the License.
 */

package org.apache.ignite.internal.processors.query;

import java.sql.PreparedStatement;
import java.sql.SQLException;
import java.util.concurrent.TimeUnit;
import java.lang.reflect.Field;
import java.lang.reflect.Method;
import java.math.BigDecimal;
import java.sql.Time;
import java.sql.Timestamp;
import java.util.ArrayList;
import java.util.Collection;
import java.util.Collections;
import java.util.Comparator;
import java.util.HashMap;
import java.util.HashSet;
import java.util.Iterator;
import java.util.LinkedHashMap;
import java.util.List;
import java.util.Map;
import java.util.Set;
import java.util.TreeSet;
import java.util.UUID;
import java.util.concurrent.ConcurrentMap;
import java.util.concurrent.ExecutorService;
import javax.cache.Cache;
import javax.cache.CacheException;
import org.apache.ignite.IgniteCheckedException;
import org.apache.ignite.IgniteException;
import org.apache.ignite.IgniteSystemProperties;
import org.apache.ignite.binary.BinaryField;
import org.apache.ignite.binary.BinaryObject;
import org.apache.ignite.binary.BinaryObjectBuilder;
import org.apache.ignite.binary.BinaryType;
import org.apache.ignite.binary.Binarylizable;
import org.apache.ignite.cache.CacheTypeMetadata;
import org.apache.ignite.cache.QueryEntity;
import org.apache.ignite.cache.QueryIndex;
import org.apache.ignite.cache.QueryIndexType;
import org.apache.ignite.cache.affinity.AffinityKeyMapper;
import org.apache.ignite.cache.query.QueryCursor;
import org.apache.ignite.cache.query.SqlFieldsQuery;
import org.apache.ignite.cache.query.SqlQuery;
import org.apache.ignite.configuration.CacheConfiguration;
import org.apache.ignite.events.CacheQueryExecutedEvent;
import org.apache.ignite.internal.GridKernalContext;
import org.apache.ignite.internal.IgniteInternalFuture;
import org.apache.ignite.internal.NodeStoppingException;
import org.apache.ignite.internal.binary.BinaryMarshaller;
import org.apache.ignite.internal.binary.BinaryObjectEx;
import org.apache.ignite.internal.binary.BinaryObjectExImpl;
import org.apache.ignite.internal.processors.GridProcessorAdapter;
import org.apache.ignite.internal.processors.affinity.AffinityTopologyVersion;
import org.apache.ignite.internal.processors.cache.CacheEntryImpl;
import org.apache.ignite.internal.processors.cache.CacheObject;
import org.apache.ignite.internal.processors.cache.CacheObjectContext;
import org.apache.ignite.internal.processors.cache.GridCacheContext;
import org.apache.ignite.internal.processors.cache.KeyCacheObject;
import org.apache.ignite.internal.processors.cache.GridCacheDefaultAffinityKeyMapper;
import org.apache.ignite.internal.processors.cache.IgniteCacheProxy;
import org.apache.ignite.internal.processors.cache.QueryCursorImpl;
import org.apache.ignite.internal.processors.cache.binary.CacheObjectBinaryProcessorImpl;
import org.apache.ignite.internal.processors.cache.query.CacheQueryFuture;
import org.apache.ignite.internal.processors.cache.query.CacheQueryType;
import org.apache.ignite.internal.processors.cache.query.GridCacheQueryType;
import org.apache.ignite.internal.processors.cache.version.GridCacheVersion;
import org.apache.ignite.internal.processors.timeout.GridTimeoutProcessor;
import org.apache.ignite.internal.util.GridSpinBusyLock;
import org.apache.ignite.internal.util.future.GridCompoundFuture;
import org.apache.ignite.internal.util.future.GridFinishedFuture;
import org.apache.ignite.internal.util.lang.GridCloseableIterator;
import org.apache.ignite.internal.util.lang.GridClosureException;
import org.apache.ignite.internal.util.lang.IgniteOutClosureX;
import org.apache.ignite.internal.util.tostring.GridToStringExclude;
import org.apache.ignite.internal.util.tostring.GridToStringInclude;
import org.apache.ignite.internal.util.typedef.F;
import org.apache.ignite.internal.util.typedef.T2;
import org.apache.ignite.internal.util.typedef.internal.A;
import org.apache.ignite.internal.util.typedef.internal.CU;
import org.apache.ignite.internal.util.typedef.internal.S;
import org.apache.ignite.internal.util.typedef.internal.U;
import org.apache.ignite.internal.util.worker.GridWorker;
import org.apache.ignite.internal.util.worker.GridWorkerFuture;
import org.apache.ignite.lang.IgniteBiTuple;
import org.apache.ignite.lang.IgniteFuture;
import org.apache.ignite.spi.indexing.IndexingQueryFilter;
import org.jetbrains.annotations.Nullable;
import org.jsr166.ConcurrentHashMap8;

import static org.apache.ignite.events.EventType.EVT_CACHE_QUERY_EXECUTED;
import static org.apache.ignite.internal.IgniteComponentType.INDEXING;
import static org.apache.ignite.internal.processors.query.GridQueryIndexType.FULLTEXT;
import static org.apache.ignite.internal.processors.query.GridQueryIndexType.GEO_SPATIAL;
import static org.apache.ignite.internal.processors.query.GridQueryIndexType.SORTED;

/**
 * Indexing processor.
 */
public class GridQueryProcessor extends GridProcessorAdapter {
    /** */
    public static final String _VAL = "_val";

    /** */
    private static final Class<?> GEOMETRY_CLASS = U.classForName("com.vividsolutions.jts.geom.Geometry", null);

    /** Queries detail metrics eviction frequency. */
    private static final int QRY_DETAIL_METRICS_EVICTION_FREQ = 3_000;

    /** */
    private static Set<Class<?>> SQL_TYPES = new HashSet<>(F.<Class<?>>asList(
        Integer.class,
        Boolean.class,
        Byte.class,
        Short.class,
        Long.class,
        BigDecimal.class,
        Double.class,
        Float.class,
        Time.class,
        Timestamp.class,
        java.util.Date.class,
        java.sql.Date.class,
        String.class,
        UUID.class,
        byte[].class
    ));

    /** For tests. */
    public static Class<? extends GridQueryIndexing> idxCls;

    /** */
    private final GridSpinBusyLock busyLock = new GridSpinBusyLock();

    /** Type descriptors. */
    private final Map<TypeId, TypeDescriptor> types = new ConcurrentHashMap8<>();

    /** Type descriptors. */
    private final ConcurrentMap<TypeName, TypeDescriptor> typesByName = new ConcurrentHashMap8<>();

    /** */
    private ExecutorService execSvc;

    /** */
    private final GridQueryIndexing idx;

    /** */
    private boolean skipFieldLookup;

    /** */
    private GridTimeoutProcessor.CancelableTask qryDetailMetricsEvictTask;

    /** */
    private static final ThreadLocal<AffinityTopologyVersion> requestTopVer = new ThreadLocal<>();

    /**
     * @param ctx Kernal context.
     */
    public GridQueryProcessor(GridKernalContext ctx) throws IgniteCheckedException {
        super(ctx);

        if (idxCls != null) {
            idx = U.newInstance(idxCls);

            idxCls = null;
        }
        else
            idx = INDEXING.inClassPath() ? U.<GridQueryIndexing>newInstance(INDEXING.className()) : null;
    }

    /** {@inheritDoc} */
    @Override public void start(boolean activeOnStart) throws IgniteCheckedException {
        super.start(activeOnStart);

        if (idx != null) {
            ctx.resource().injectGeneric(idx);

            execSvc = ctx.getExecutorService();

            idx.start(ctx, busyLock);
        }

        // Schedule queries detail metrics eviction.
        qryDetailMetricsEvictTask = ctx.timeout().schedule(new Runnable() {
            @Override public void run() {
                for (IgniteCacheProxy cache : ctx.cache().jcaches())
                    cache.context().queries().evictDetailMetrics();
            }
        }, QRY_DETAIL_METRICS_EVICTION_FREQ, QRY_DETAIL_METRICS_EVICTION_FREQ);
    }

    /**
     * @param ccfg Cache configuration.
     * @return {@code true} If query index must be enabled for this cache.
     */
    public static boolean isEnabled(CacheConfiguration<?,?> ccfg) {
        return !F.isEmpty(ccfg.getIndexedTypes()) ||
            !F.isEmpty(ccfg.getTypeMetadata()) ||
            !F.isEmpty(ccfg.getQueryEntities());
    }

    /**
     * @return {@code true} If indexing module is in classpath and successfully initialized.
     */
    public boolean moduleEnabled() {
        return idx != null;
    }

    /**
     * @param cctx Cache context.
     * @throws IgniteCheckedException If failed.
     */
    private void initializeCache(GridCacheContext<?, ?> cctx) throws IgniteCheckedException {
        CacheConfiguration<?,?> ccfg = cctx.config();

        idx.registerCache(cctx, cctx.config());

        try {
            List<Class<?>> mustDeserializeClss = null;

            boolean binaryEnabled = ctx.cacheObjects().isBinaryEnabled(ccfg);

            CacheObjectContext coCtx = binaryEnabled ? ctx.cacheObjects().contextForCache(ccfg) : null;

            if (!F.isEmpty(ccfg.getQueryEntities())) {
                for (QueryEntity qryEntity : ccfg.getQueryEntities()) {
                    if (F.isEmpty(qryEntity.getValueType()))
                        throw new IgniteCheckedException("Value type is not set: " + qryEntity);

                    TypeDescriptor desc = new TypeDescriptor();

                    // Key and value classes still can be available if they are primitive or JDK part.
                    // We need that to set correct types for _key and _val columns.
                    Class<?> keyCls = U.classForName(qryEntity.getKeyType(), null);
                    Class<?> valCls = U.classForName(qryEntity.getValueType(), null);

                    // If local node has the classes and they are externalizable, we must use reflection properties.
                    boolean keyMustDeserialize = mustDeserializeBinary(keyCls);
                    boolean valMustDeserialize = mustDeserializeBinary(valCls);

                    boolean keyOrValMustDeserialize = keyMustDeserialize || valMustDeserialize;

                    if (keyCls == null)
                        keyCls = Object.class;

                    String simpleValType = ((valCls == null) ? typeName(qryEntity.getValueType()) : typeName(valCls));

                    desc.name(simpleValType);

                    desc.tableName(qryEntity.getTableName());

                    if (binaryEnabled && !keyOrValMustDeserialize) {
                        // Safe to check null.
                        if (SQL_TYPES.contains(valCls))
                            desc.valueClass(valCls);
                        else
                            desc.valueClass(Object.class);

                        if (SQL_TYPES.contains(keyCls))
                            desc.keyClass(keyCls);
                        else
                            desc.keyClass(Object.class);
                    }
                    else {
                        if (keyCls == null)
                            throw new IgniteCheckedException("Failed to find key class in the node classpath " +
                                "(use default marshaller to enable binary objects): " + qryEntity.getKeyType());

                        if (valCls == null)
                            throw new IgniteCheckedException("Failed to find value class in the node classpath " +
                                "(use default marshaller to enable binary objects) : " + qryEntity.getValueType());

                        desc.valueClass(valCls);
                        desc.keyClass(keyCls);
                    }

                    desc.keyTypeName(qryEntity.getKeyType());
                    desc.valueTypeName(qryEntity.getValueType());

                    if (binaryEnabled && keyOrValMustDeserialize) {
                        if (mustDeserializeClss == null)
                            mustDeserializeClss = new ArrayList<>();

                        if (keyMustDeserialize)
                            mustDeserializeClss.add(keyCls);

                        if (valMustDeserialize)
                            mustDeserializeClss.add(valCls);
                    }

                    TypeId typeId;
                    TypeId altTypeId = null;

                    if (valCls == null || (binaryEnabled && !keyOrValMustDeserialize)) {
                        processBinaryMeta(qryEntity, desc);

                        typeId = new TypeId(ccfg.getName(), ctx.cacheObjects().typeId(qryEntity.getValueType()));

                        if (valCls != null)
                            altTypeId = new TypeId(ccfg.getName(), valCls);

                        if (!cctx.customAffinityMapper() && qryEntity.getKeyType() != null) {
                            // Need to setup affinity key for distributed joins.
                            String affField = ctx.cacheObjects().affinityField(qryEntity.getKeyType());

                            if (affField != null)
                                desc.affinityKey(affField);
                        }
                    }
                    else {
                        processClassMeta(qryEntity, desc, coCtx);

                        AffinityKeyMapper keyMapper = cctx.config().getAffinityMapper();

                        if (keyMapper instanceof GridCacheDefaultAffinityKeyMapper) {
                            String affField =
                                ((GridCacheDefaultAffinityKeyMapper)keyMapper).affinityKeyPropertyName(desc.keyCls);

                            if (affField != null)
                                desc.affinityKey(affField);
                        }

                        typeId = new TypeId(ccfg.getName(), valCls);
                        altTypeId = new TypeId(ccfg.getName(), ctx.cacheObjects().typeId(qryEntity.getValueType()));
                    }

                    addTypeByName(ccfg, desc);
                    types.put(typeId, desc);

                    if (altTypeId != null)
                        types.put(altTypeId, desc);

                    desc.typeId(typeId.valType != null ? typeId.valType.getName().hashCode() : typeId.valTypeId);

                    desc.registered(idx.registerType(ccfg.getName(), desc));
                }
            }

            if (!F.isEmpty(ccfg.getTypeMetadata())) {
                for (CacheTypeMetadata meta : ccfg.getTypeMetadata()) {
                    if (F.isEmpty(meta.getValueType()))
                        throw new IgniteCheckedException("Value type is not set: " + meta);

                    if (meta.getQueryFields().isEmpty() && meta.getAscendingFields().isEmpty() &&
                        meta.getDescendingFields().isEmpty() && meta.getGroups().isEmpty())
                        continue;

                    TypeDescriptor desc = new TypeDescriptor();

                    // Key and value classes still can be available if they are primitive or JDK part.
                    // We need that to set correct types for _key and _val columns.
                    Class<?> keyCls = U.classForName(meta.getKeyType(), null);
                    Class<?> valCls = U.classForName(meta.getValueType(), null);

                    // If local node has the classes and they are externalizable, we must use reflection properties.
                    boolean keyMustDeserialize = mustDeserializeBinary(keyCls);
                    boolean valMustDeserialize = mustDeserializeBinary(valCls);

                    boolean keyOrValMustDeserialize = keyMustDeserialize || valMustDeserialize;

                    if (keyCls == null)
                        keyCls = Object.class;

                    String simpleValType = meta.getSimpleValueType();

                    if (simpleValType == null)
                        simpleValType = typeName(meta.getValueType());

                    desc.name(simpleValType);

                    if (binaryEnabled && !keyOrValMustDeserialize) {
                        // Safe to check null.
                        if (SQL_TYPES.contains(valCls))
                            desc.valueClass(valCls);
                        else
                            desc.valueClass(Object.class);

                        if (SQL_TYPES.contains(keyCls))
                            desc.keyClass(keyCls);
                        else
                            desc.keyClass(Object.class);
                    }
                    else {
                        desc.valueClass(valCls);
                        desc.keyClass(keyCls);
                    }

                    desc.keyTypeName(meta.getKeyType());
                    desc.valueTypeName(meta.getValueType());

                    if (binaryEnabled && keyOrValMustDeserialize) {
                        if (mustDeserializeClss == null)
                            mustDeserializeClss = new ArrayList<>();

                        if (keyMustDeserialize)
                            mustDeserializeClss.add(keyCls);

                        if (valMustDeserialize)
                            mustDeserializeClss.add(valCls);
                    }

                    TypeId typeId;
                    TypeId altTypeId = null;

                    if (valCls == null || (binaryEnabled && !keyOrValMustDeserialize)) {
                        processBinaryMeta(meta, desc);

                        typeId = new TypeId(ccfg.getName(), ctx.cacheObjects().typeId(meta.getValueType()));

                        if (valCls != null)
                            altTypeId = new TypeId(ccfg.getName(), valCls);
                    }
                    else {
                        processClassMeta(meta, desc, coCtx);

                        typeId = new TypeId(ccfg.getName(), valCls);
                        altTypeId = new TypeId(ccfg.getName(), ctx.cacheObjects().typeId(meta.getValueType()));
                    }

                    addTypeByName(ccfg, desc);
                    types.put(typeId, desc);

                    if (altTypeId != null)
                        types.put(altTypeId, desc);

                    desc.registered(idx.registerType(ccfg.getName(), desc));
                }
            }

            // Indexed types must be translated to CacheTypeMetadata in CacheConfiguration.

            if (mustDeserializeClss != null) {
                U.warn(log, "Some classes in query configuration cannot be written in binary format " +
                    "because they either implement Externalizable interface or have writeObject/readObject methods. " +
                    "Instances of these classes will be deserialized in order to build indexes. Please ensure that " +
                    "all nodes have these classes in classpath. To enable binary serialization either implement " +
                    Binarylizable.class.getSimpleName() + " interface or set explicit serializer using " +
                    "BinaryTypeConfiguration.setSerializer() method: " + mustDeserializeClss);
            }
        }
        catch (IgniteCheckedException | RuntimeException e) {
            idx.unregisterCache(ccfg);

            throw e;
        }
    }

    /**
     * @param skipFieldLookup If {@code true}, will skip binary field object lookup and will instead use
     *      {@link BinaryObject#field(String)} method to obtain field values.
     */
    public void skipFieldLookup(boolean skipFieldLookup) {
        this.skipFieldLookup = skipFieldLookup;
    }

    /**
     * Check whether type still must be deserialized when binary marshaller is set.
     *
     * @param cls Class.
     * @return {@code True} if will be deserialized.
     */
    private boolean mustDeserializeBinary(Class cls) {
        if (cls != null && ctx.config().getMarshaller() instanceof BinaryMarshaller) {
            CacheObjectBinaryProcessorImpl proc0 = (CacheObjectBinaryProcessorImpl)ctx.cacheObjects();

            return proc0.binaryContext().mustDeserialize(cls);
        }
        else
            return false;
    }

    /**
     * @param ccfg Cache configuration.
     * @param desc Type descriptor.
     * @throws IgniteCheckedException If failed.
     */
    private void addTypeByName(CacheConfiguration<?, ?> ccfg, TypeDescriptor desc) throws IgniteCheckedException {
        if (typesByName.putIfAbsent(new TypeName(ccfg.getName(), desc.name()), desc) != null)
            throw new IgniteCheckedException("Type with name '" + desc.name() + "' already indexed " +
                "in cache '" + ccfg.getName() + "'.");
    }

    /** {@inheritDoc} */
    @Override public void onKernalStop(boolean cancel) {
        super.onKernalStop(cancel);

        if (cancel && idx != null)
            try {
                while (!busyLock.tryBlock(500))
                    idx.cancelAllQueries();

                return;
            }
            catch (InterruptedException ignored) {
                U.warn(log, "Interrupted while waiting for active queries cancellation.");

                Thread.currentThread().interrupt();
            }

        busyLock.block();
    }

    /** {@inheritDoc} */
    @Override public void stop(boolean cancel) throws IgniteCheckedException {
        super.stop(cancel);

        if (idx != null)
            idx.stop();

        U.closeQuiet(qryDetailMetricsEvictTask);
    }

    /** {@inheritDoc} */
    @Override public void onDisconnected(IgniteFuture<?> reconnectFut) throws IgniteCheckedException {
        if (idx != null)
            idx.onDisconnected(reconnectFut);
    }

    /**
     * @param cctx Cache context.
     * @throws IgniteCheckedException If failed.
     */
    public void onCacheStart(GridCacheContext cctx) throws IgniteCheckedException {
        if (idx == null)
            return;

        if (!busyLock.enterBusy())
            return;

        cctx.shared().database().checkpointReadLock();

        try {
            initializeCache(cctx);
        }
        finally {
            cctx.shared().database().checkpointReadUnlock();

            busyLock.leaveBusy();
        }
    }

    /**
     * @param cctx Cache context.
     */
    public void onCacheStop(GridCacheContext cctx) {
        if (idx == null)
            return;

        if (!busyLock.enterBusy())
            return;

        try {
            idx.unregisterCache(cctx.config());

            Iterator<Map.Entry<TypeId, TypeDescriptor>> it = types.entrySet().iterator();

            while (it.hasNext()) {
                Map.Entry<TypeId, TypeDescriptor> entry = it.next();

                if (F.eq(cctx.name(), entry.getKey().space)) {
                    it.remove();

                    typesByName.remove(new TypeName(cctx.name(), entry.getValue().name()));
                }
            }
        }
        catch (IgniteCheckedException e) {
            U.error(log, "Failed to clear indexing on cache stop (will ignore): " + cctx.name(), e);
        }
        finally {
            busyLock.leaveBusy();
        }
    }

    /**
     * Rebuilds all search indexes of given value type for given space of spi.
     *
     * @param space Space.
     * @param valTypeName Value type name.
     * @return Future that will be completed when rebuilding of all indexes is finished.
     */
    public IgniteInternalFuture<?> rebuildIndexes(@Nullable final String space, String valTypeName) {
        if (!busyLock.enterBusy())
            throw new IllegalStateException("Failed to rebuild indexes (grid is stopping).");

        try {
            return rebuildIndexes(space, typesByName.get(new TypeName(space, valTypeName)), false);
        }
        finally {
            busyLock.leaveBusy();
        }
    }

    /**
     * @param space Space.
     * @param desc Type descriptor.
     * @return Future that will be completed when rebuilding of all indexes is finished.
     */
    private IgniteInternalFuture<?> rebuildIndexes(@Nullable final String space, @Nullable final TypeDescriptor desc,
        final boolean fromHash) {
        if (idx == null)
            return new GridFinishedFuture<>(new IgniteCheckedException("Indexing is disabled."));

        if (desc == null || !desc.registered())
            return new GridFinishedFuture<Void>();

        final GridWorkerFuture<?> fut = new GridWorkerFuture<Void>();

        if (fromHash)
            idx.markForRebuildFromHash(space, desc);

        GridWorker w = new GridWorker(ctx.gridName(), "index-rebuild-worker", log) {
            @Override protected void body() {
                try {
                    if (fromHash)
                        idx.rebuildIndexesFromHash(space, desc);
                    else
                        idx.rebuildIndexes(space, desc);

                    fut.onDone();
                }
                catch (Exception e) {
                    fut.onDone(e);
                }
                catch (Throwable e) {
                    log.error("Failed to rebuild indexes for type: " + desc.name(), e);

                    fut.onDone(e);

                    if (e instanceof Error)
                        throw e;
                }
            }
        };

        fut.setWorker(w);

        execSvc.execute(w);

        return fut;
    }

    /**
     * Rebuilds all search indexes for given spi.
     *
     * @return Future that will be completed when rebuilding of all indexes is finished.
     */
    @SuppressWarnings("unchecked")
    public IgniteInternalFuture<?> rebuildAllIndexes() {
        if (!busyLock.enterBusy())
            throw new IllegalStateException("Failed to get space size (grid is stopping).");

        try {
            GridCompoundFuture<?, ?> fut = new GridCompoundFuture<Object, Object>();

            for (Map.Entry<TypeId, TypeDescriptor> e : types.entrySet())
                fut.add((IgniteInternalFuture)rebuildIndexes(e.getKey().space, e.getValue(), false));

            fut.markInitialized();

            return fut;
        }
        finally {
            busyLock.leaveBusy();
        }
    }

    /**
     * Rebuilds indexes for provided caches from corresponding hash indexes.
     *
     * @param cacheIds Cache IDs.
     * @return Future that will be completed when rebuilding is finished.
     */
    public IgniteInternalFuture<?> rebuildIndexesFromHash(Collection<Integer> cacheIds) {
        if (!busyLock.enterBusy())
            throw new IllegalStateException("Failed to get space size (grid is stopping).");

        try {
            GridCompoundFuture<?, ?> fut = new GridCompoundFuture<Object, Object>();

            for (Map.Entry<TypeId, TypeDescriptor> e : types.entrySet()) {
                if (cacheIds.contains(CU.cacheId(e.getKey().space)))
                    fut.add((IgniteInternalFuture)rebuildIndexes(e.getKey().space, e.getValue(), true));
            }

            fut.markInitialized();

            return fut;
        }
        finally {
            busyLock.leaveBusy();
        }
    }

    /**
     * @param space Space name.
     * @return Cache object context.
     */
    private CacheObjectContext cacheObjectContext(String space) {
        return ctx.cache().internalCache(space).context().cacheObjectContext();
    }

    /**
     * Writes key-value pair to index.
     *
     * @param space Space.
     * @param key Key.
     * @param val Value.
     * @param ver Cache entry version.
     * @param expirationTime Expiration time or 0 if never expires.
     * @throws IgniteCheckedException In case of error.
     */
    @SuppressWarnings("unchecked")
    public void store(final String space,
        final KeyCacheObject key,
        int partId,
        @Nullable CacheObject prevVal,
        @Nullable GridCacheVersion prevVer,
        final CacheObject val,
        GridCacheVersion ver,
        long expirationTime,
        long link) throws IgniteCheckedException {
        assert key != null;
        assert val != null;

        if (log.isDebugEnabled())
            log.debug("Store [space=" + space + ", key=" + key + ", val=" + val + "]");

        CacheObjectContext coctx = null;

        if (idx == null)
            return;

        if (!busyLock.enterBusy())
            throw new NodeStoppingException("Operation has been cancelled (node is stopping).");

        try {
            if (coctx == null)
                coctx = cacheObjectContext(space);

            TypeDescriptor desc = typeByValue(coctx, key, val, true);

            if (prevVal != null) {
                TypeDescriptor prevValDesc = typeByValue(coctx, key, prevVal, false);

                if (prevValDesc != null && prevValDesc != desc)
                    idx.remove(space, prevValDesc, key, partId, prevVal, prevVer);
            }

            if (desc == null)
                return;

            idx.store(space, desc, key, partId, val, ver, expirationTime, link);
        }
        finally {
            busyLock.leaveBusy();
        }
    }

    /**
     * @param coctx Cache context.
     * @param key Key.
     * @param val Value.
     * @param checkType If {@code true} checks that key and value type correspond to found TypeDescriptor.
     * @return Type descriptor if found.
     * @throws IgniteCheckedException If type check failed.
     */
    @Nullable private TypeDescriptor typeByValue(CacheObjectContext coctx,
        KeyCacheObject key,
        CacheObject val,
        boolean checkType)
        throws IgniteCheckedException {
        Class<?> valCls = null;

        TypeId id;

        boolean binaryVal = ctx.cacheObjects().isBinaryObject(val);

        if (binaryVal) {
            int typeId = ctx.cacheObjects().typeId(val);

            id = new TypeId(coctx.cacheName(), typeId);
        }
        else {
            valCls = val.value(coctx, false).getClass();

            id = new TypeId(coctx.cacheName(), valCls);
        }

        TypeDescriptor desc = types.get(id);

        if (desc == null || !desc.registered())
            return null;

        if (checkType) {
            if (!binaryVal && !desc.valueClass().isAssignableFrom(valCls))
                throw new IgniteCheckedException("Failed to update index due to class name conflict" +
                    "(multiple classes with same simple name are stored in the same cache) " +
                    "[expCls=" + desc.valueClass().getName() + ", actualCls=" + valCls.getName() + ']');

            if (!ctx.cacheObjects().isBinaryObject(key)) {
                Class<?> keyCls = key.value(coctx, false).getClass();

                if (!desc.keyClass().isAssignableFrom(keyCls))
                    throw new IgniteCheckedException("Failed to update index, incorrect key class [expCls=" +
                        desc.keyClass().getName() + ", actualCls=" + keyCls.getName() + "]");
            }
        }

        return desc;
    }

    /**
     * @throws IgniteCheckedException If failed.
     */
    private void checkEnabled() throws IgniteCheckedException {
        if (idx == null)
            throw new IgniteCheckedException("Indexing is disabled.");
    }

    /**
     * @throws IgniteException If indexing is disabled.
     */
    private void checkxEnabled() throws IgniteException {
        if (idx == null)
            throw new IgniteException("Failed to execute query because indexing is disabled (consider adding module " +
                INDEXING.module() + " to classpath or moving it from 'optional' to 'libs' folder).");
    }

    /**
     * @param space Space.
     * @param clause Clause.
     * @param params Parameters collection.
     * @param resType Result type.
     * @param filters Filters.
     * @return Key/value rows.
     * @throws IgniteCheckedException If failed.
     */
    @SuppressWarnings("unchecked")
    public <K, V> GridCloseableIterator<IgniteBiTuple<K, V>> query(final String space, final String clause,
        final Collection<Object> params, final String resType, final IndexingQueryFilter filters)
        throws IgniteCheckedException {
        checkEnabled();

        if (!busyLock.enterBusy())
            throw new IllegalStateException("Failed to execute query (grid is stopping).");

        try {
            final GridCacheContext<?, ?> cctx = ctx.cache().internalCache(space).context();

            return executeQuery(GridCacheQueryType.SQL_FIELDS, clause, cctx, new IgniteOutClosureX<GridCloseableIterator<IgniteBiTuple<K, V>>>() {
                @Override public GridCloseableIterator<IgniteBiTuple<K, V>> applyx() throws IgniteCheckedException {
                    TypeDescriptor type = typesByName.get(new TypeName(space, resType));

                    if (type == null || !type.registered())
                        throw new CacheException("Failed to find SQL table for type: " + resType);

                    return idx.queryLocalSql(space, clause, null, params, type, filters);
                }
            }, false);
        }
        finally {
            busyLock.leaveBusy();
        }
    }

    /**
     * @param cctx Cache context.
     * @param qry Query.
     * @return Cursor.
     */
    public QueryCursor<List<?>> queryTwoStep(final GridCacheContext<?,?> cctx, final SqlFieldsQuery qry) {
        checkxEnabled();

        if (!busyLock.enterBusy())
            throw new IllegalStateException("Failed to execute query (grid is stopping).");

        try {
            return executeQuery(GridCacheQueryType.SQL_FIELDS, qry.getSql(), cctx, new IgniteOutClosureX<QueryCursor<List<?>>>() {
                @Override public QueryCursor<List<?>> applyx() throws IgniteCheckedException {
                    return idx.queryTwoStep(cctx, qry, null);
                }
            }, true);
        }
        catch (IgniteCheckedException e) {
            throw new IgniteException(e);
        }
        finally {
            busyLock.leaveBusy();
        }
    }

    /**
     * @param cctx Cache context.
     * @param qry Query.
     * @return Cursor.
     */
    public <K,V> QueryCursor<Cache.Entry<K,V>> queryTwoStep(final GridCacheContext<?,?> cctx, final SqlQuery qry) {
        checkxEnabled();

        if (!busyLock.enterBusy())
            throw new IllegalStateException("Failed to execute query (grid is stopping).");

        try {
            return executeQuery(GridCacheQueryType.SQL, qry.getSql(), cctx, new IgniteOutClosureX<QueryCursor<Cache.Entry<K, V>>>() {
                @Override public QueryCursor<Cache.Entry<K, V>> applyx() throws IgniteCheckedException {
                    return idx.queryTwoStep(cctx, qry);
                }
            }, true);
        }
        catch (IgniteCheckedException e) {
            throw new IgniteException(e);
        }
        finally {
            busyLock.leaveBusy();
        }
    }

    /**
     * @param cctx Cache context.
     * @param qry Query.
     * @param keepBinary Keep binary flag.
     * @return Cursor.
     */
    public <K, V> Iterator<Cache.Entry<K, V>> queryLocal(
        final GridCacheContext<?, ?> cctx,
        final SqlQuery qry,
        final boolean keepBinary
    ) {
        if (!busyLock.enterBusy())
            throw new IllegalStateException("Failed to execute query (grid is stopping).");

        try {
            return executeQuery(GridCacheQueryType.SQL, qry.getSql(), cctx,
                new IgniteOutClosureX<Iterator<Cache.Entry<K, V>>>() {
                    @Override public Iterator<Cache.Entry<K, V>> applyx() throws IgniteCheckedException {
                        String space = cctx.name();
                        String type = qry.getType();
                        String sqlQry = qry.getSql();
                        Object[] params = qry.getArgs();

                        TypeDescriptor typeDesc = typesByName.get(
                            new TypeName(
                                space,
                                type));

                        if (typeDesc == null || !typeDesc.registered())
                            throw new CacheException("Failed to find SQL table for type: " + type);

                        final GridCloseableIterator<IgniteBiTuple<K, V>> i = idx.queryLocalSql(
                            space,
                            qry.getSql(),
                            qry.getAlias(),
                            F.asList(params),
                            typeDesc,
                            idx.backupFilter(requestTopVer.get(), null));

                        sendQueryExecutedEvent(
                            sqlQry,
                            params,
                            space);

                        return new ClIter<Cache.Entry<K, V>>() {
                            @Override public void close() throws Exception {
                                i.close();
                            }

                            @Override public boolean hasNext() {
                                return i.hasNext();
                            }

                            @Override public Cache.Entry<K, V> next() {
                                IgniteBiTuple<K, V> t = i.next();

                                return new CacheEntryImpl<>(
                                    (K)cctx.unwrapBinaryIfNeeded(t.getKey(), keepBinary, false),
                                    (V)cctx.unwrapBinaryIfNeeded(t.getValue(), keepBinary, false));
                            }

                            @Override public void remove() {
                                throw new UnsupportedOperationException();
                            }
                        };
                    }
                }, true);
        }
        catch (IgniteCheckedException e) {
            throw new CacheException(e);
        }
        finally {
            busyLock.leaveBusy();
        }
    }

    /**
     * @param sqlQry Sql query.
     * @param params Params.
     */
    private void sendQueryExecutedEvent(String sqlQry, Object[] params, String cacheName) {
        if (ctx.event().isRecordable(EVT_CACHE_QUERY_EXECUTED)) {
            ctx.event().record(new CacheQueryExecutedEvent<>(
                ctx.discovery().localNode(),
                "SQL query executed.",
                EVT_CACHE_QUERY_EXECUTED,
                CacheQueryType.SQL.name(),
                cacheName,
                null,
                sqlQry,
                null,
                null,
                params,
                null,
                null));
        }
    }

    /**
     *
     * @param schema Schema.
     * @param sql Query.
     * @return {@link PreparedStatement} from underlying engine to supply metadata to Prepared - most likely H2.
     */
    public PreparedStatement prepareNativeStatement(String schema, String sql) throws SQLException {
        checkxEnabled();

        return idx.prepareNativeStatement(schema, sql);
    }

    /**
     * @param timeout Timeout.
     * @param timeUnit Time unit.
     * @return Converted time.
     */
    public static int validateTimeout(int timeout, TimeUnit timeUnit) {
        A.ensure(timeUnit != TimeUnit.MICROSECONDS && timeUnit != TimeUnit.NANOSECONDS,
            "timeUnit minimal resolution is millisecond.");

        A.ensure(timeout >= 0, "timeout value should be non-negative.");

        long tmp = TimeUnit.MILLISECONDS.convert(timeout, timeUnit);

        A.ensure(timeout <= Integer.MAX_VALUE, "timeout value too large.");

        return (int) tmp;
    }

    /**
     * Closeable iterator.
     */
    private interface ClIter<X> extends AutoCloseable, Iterator<X> {
        // No-op.
    }

    /**
     * @param cctx Cache context.
     * @param qry Query.
     * @return Iterator.
     */
    public QueryCursor<List<?>> queryLocalFields(final GridCacheContext<?, ?> cctx, final SqlFieldsQuery qry) {
        if (!busyLock.enterBusy())
            throw new IllegalStateException("Failed to execute query (grid is stopping).");

        try {
            final boolean keepBinary = cctx.keepBinary();

            return executeQuery(GridCacheQueryType.SQL_FIELDS, qry.getSql(), cctx, new IgniteOutClosureX<QueryCursor<List<?>>>() {
                @Override public QueryCursor<List<?>> applyx() throws IgniteCheckedException {
                    final String space = cctx.name();
                    final String sql = qry.getSql();
                    final Object[] args = qry.getArgs();
                    final GridQueryCancel cancel = new GridQueryCancel();

                    final GridQueryFieldsResult res = idx.queryLocalSqlFields(space, sql, F.asList(args),
                        idx.backupFilter(requestTopVer.get(), null), qry.isEnforceJoinOrder(), qry.getTimeout(), cancel);

                    QueryCursorImpl<List<?>> cursor = new QueryCursorImpl<>(new Iterable<List<?>>() {
                        @Override public Iterator<List<?>> iterator() {
                            try {
                                sendQueryExecutedEvent(sql, args, space);

                                return new GridQueryCacheObjectsIterator(res.iterator(), cctx, keepBinary);
                            }
                            catch (IgniteCheckedException e) {
                                throw new IgniteException(e);
                            }
                        }
                    }, cancel);

                    cursor.fieldsMeta(res.metaData());

                    return cursor;
                }
            }, true);
        }
        catch (IgniteCheckedException e) {
            throw new CacheException(e);
        }
        finally {
            busyLock.leaveBusy();
        }
    }

    /**
     * @param space Space.
     * @param key Key.
     * @throws IgniteCheckedException Thrown in case of any errors.
     */
    public void remove(String space, KeyCacheObject key, int partId, CacheObject val, GridCacheVersion ver) throws IgniteCheckedException {
        assert key != null;

        if (log.isDebugEnabled())
            log.debug("Remove [space=" + space + ", key=" + key + ", val=" + val + "]");

<<<<<<< HEAD
        CacheObjectContext coctx = null;

        if (ctx.indexing().enabled()) {
            coctx = cacheObjectContext(space);

            Object key0 = unwrap(key, coctx);

            ctx.indexing().remove(space, key0);
        }

        // If val == null we only need to call SPI.
        if (idx == null || val == null)
=======
        if (idx == null)
>>>>>>> 85b08c5a
            return;

        if (!busyLock.enterBusy())
            throw new IllegalStateException("Failed to remove from index (grid is stopping).");

        try {
            if (coctx == null)
                coctx = cacheObjectContext(space);

            TypeDescriptor desc = typeByValue(coctx, key, val, false);

            if (desc == null)
                return;

            idx.remove(space, desc, key, partId, val, ver);
        }
        finally {
            busyLock.leaveBusy();
        }
    }

    /**
     * Checks if the given class can be mapped to a simple SQL type.
     *
     * @param cls Class.
     * @return {@code true} If can.
     */
    public static boolean isSqlType(Class<?> cls) {
        cls = U.box(cls);

        return SQL_TYPES.contains(cls) || isGeometryClass(cls);
    }

    /**
     * Checks if the given class is GEOMETRY.
     *
     * @param cls Class.
     * @return {@code true} If this is geometry.
     */
    public static boolean isGeometryClass(Class<?> cls) {
        return GEOMETRY_CLASS != null && GEOMETRY_CLASS.isAssignableFrom(cls);
    }

    /**
     * Gets type name by class.
     *
     * @param cls Class.
     * @return Type name.
     */
    public static String typeName(Class<?> cls) {
        String typeName = cls.getSimpleName();

        // To protect from failure on anonymous classes.
        if (F.isEmpty(typeName)) {
            String pkg = cls.getPackage().getName();

            typeName = cls.getName().substring(pkg.length() + (pkg.isEmpty() ? 0 : 1));
        }

        if (cls.isArray()) {
            assert typeName.endsWith("[]");

            typeName = typeName.substring(0, typeName.length() - 2) + "_array";
        }

        return typeName;
    }

    /**
     * Gets type name by class.
     *
     * @param clsName Class name.
     * @return Type name.
     */
    public static String typeName(String clsName) {
        int pkgEnd = clsName.lastIndexOf('.');

        if (pkgEnd >= 0 && pkgEnd < clsName.length() - 1)
            clsName = clsName.substring(pkgEnd + 1);

        if (clsName.endsWith("[]"))
            clsName = clsName.substring(0, clsName.length() - 2) + "_array";

        int parentEnd = clsName.lastIndexOf('$');

        if (parentEnd >= 0)
            clsName = clsName.substring(parentEnd + 1);

        return clsName;
    }

    /**
     * @param space Space.
     * @param clause Clause.
     * @param resType Result type.
     * @param filters Key and value filters.
     * @param <K> Key type.
     * @param <V> Value type.
     * @return Key/value rows.
     * @throws IgniteCheckedException If failed.
     */
    @SuppressWarnings("unchecked")
    public <K, V> GridCloseableIterator<IgniteBiTuple<K, V>> queryText(final String space, final String clause,
        final String resType, final IndexingQueryFilter filters) throws IgniteCheckedException {
        checkEnabled();

        if (!busyLock.enterBusy())
            throw new IllegalStateException("Failed to execute query (grid is stopping).");

        try {
            final GridCacheContext<?, ?> cctx = ctx.cache().internalCache(space).context();

            return executeQuery(GridCacheQueryType.TEXT, clause, cctx,
                new IgniteOutClosureX<GridCloseableIterator<IgniteBiTuple<K, V>>>() {
                    @Override public GridCloseableIterator<IgniteBiTuple<K, V>> applyx() throws IgniteCheckedException {
                        TypeDescriptor type = typesByName.get(new TypeName(space, resType));

                        if (type == null || !type.registered())
                            throw new CacheException("Failed to find SQL table for type: " + resType);

                        return idx.queryLocalText(
                            space,
                            clause,
                            type,
                            filters);
                    }
                }, true);
        }
        finally {
            busyLock.leaveBusy();
        }
    }

    /**
     * Will be called when entry for key will be swapped.
     *
     * @param spaceName Space name.
     * @param key key.
     * @throws IgniteCheckedException If failed.
     */
    public void onSwap(String spaceName, KeyCacheObject key, int partId) throws IgniteCheckedException {
        if (log.isDebugEnabled())
            log.debug("Swap [space=" + spaceName + ", key=" + key + "]");

        if (idx == null)
            return;

        if (!busyLock.enterBusy())
            throw new IllegalStateException("Failed to process swap event (grid is stopping).");

        try {
            idx.onSwap(
                spaceName,
                key,
                partId);
        }
        finally {
            busyLock.leaveBusy();
        }
    }

    /**
     * Will be called when entry for key will be unswapped.
     *
     * @param spaceName Space name.
     * @param key Key.
     * @param val Value.
     * @throws IgniteCheckedException If failed.
     */
    public void onUnswap(String spaceName, KeyCacheObject key, int partId, CacheObject val)
        throws IgniteCheckedException {
        if (log.isDebugEnabled())
            log.debug("Unswap [space=" + spaceName + ", key=" + key + ", val=" + val + "]");

        if (idx == null)
            return;

        if (!busyLock.enterBusy())
            throw new IllegalStateException("Failed to process swap event (grid is stopping).");

        try {
            idx.onUnswap(spaceName, key, partId, val);
        }
        finally {
            busyLock.leaveBusy();
        }
    }

    /**
     * Removes index tables for all classes belonging to given class loader.
     *
     * @param space Space name.
     * @param ldr Class loader to undeploy.
     * @throws IgniteCheckedException If undeploy failed.
     */
    public void onUndeploy(@Nullable String space, ClassLoader ldr) throws IgniteCheckedException {
        if (log.isDebugEnabled())
            log.debug("Undeploy [space=" + space + "]");

        if (idx == null)
            return;

        if (!busyLock.enterBusy())
            throw new IllegalStateException("Failed to process undeploy event (grid is stopping).");

        try {
            Iterator<Map.Entry<TypeId, TypeDescriptor>> it = types.entrySet().iterator();

            while (it.hasNext()) {
                Map.Entry<TypeId, TypeDescriptor> e = it.next();

                if (!F.eq(e.getKey().space, space))
                    continue;

                TypeDescriptor desc = e.getValue();

                if (ldr.equals(U.detectClassLoader(desc.valCls)) || ldr.equals(U.detectClassLoader(desc.keyCls))) {
                    idx.unregisterType(e.getKey().space, desc);

                    it.remove();
                }
            }
        }
        finally {
            busyLock.leaveBusy();
        }
    }

    /**
     * Processes declarative metadata for class.
     *
     * @param meta Type metadata.
     * @param d Type descriptor.
     * @param coCtx Cache object context.
     * @throws IgniteCheckedException If failed.
     */
    private void processClassMeta(CacheTypeMetadata meta, TypeDescriptor d, CacheObjectContext coCtx)
        throws IgniteCheckedException {
        Map<String,String> aliases = meta.getAliases();

        if (aliases == null)
            aliases = Collections.emptyMap();

        Class<?> keyCls = d.keyClass();
        Class<?> valCls = d.valueClass();

        assert keyCls != null;
        assert valCls != null;

        for (Map.Entry<String, Class<?>> entry : meta.getAscendingFields().entrySet())
            addToIndex(d, keyCls, valCls, entry.getKey(), entry.getValue(), 0, IndexType.ASC, null, aliases, coCtx);

        for (Map.Entry<String, Class<?>> entry : meta.getDescendingFields().entrySet())
            addToIndex(d, keyCls, valCls, entry.getKey(), entry.getValue(), 0, IndexType.DESC, null, aliases, coCtx);

        for (String txtField : meta.getTextFields())
            addToIndex(d, keyCls, valCls, txtField, String.class, 0, IndexType.TEXT, null, aliases, coCtx);

        Map<String, LinkedHashMap<String, IgniteBiTuple<Class<?>, Boolean>>> grps = meta.getGroups();

        if (grps != null) {
            for (Map.Entry<String, LinkedHashMap<String, IgniteBiTuple<Class<?>, Boolean>>> entry : grps.entrySet()) {
                String idxName = entry.getKey();

                LinkedHashMap<String, IgniteBiTuple<Class<?>, Boolean>> idxFields = entry.getValue();

                int order = 0;

                for (Map.Entry<String, IgniteBiTuple<Class<?>, Boolean>> idxField : idxFields.entrySet()) {
                    Boolean descending = idxField.getValue().get2();

                    if (descending == null)
                        descending = false;

                    addToIndex(d, keyCls, valCls, idxField.getKey(), idxField.getValue().get1(), order,
                        descending ? IndexType.DESC : IndexType.ASC, idxName, aliases, coCtx);

                    order++;
                }
            }
        }

        for (Map.Entry<String, Class<?>> entry : meta.getQueryFields().entrySet()) {
            ClassProperty prop = buildClassProperty(
                keyCls,
                valCls,
                entry.getKey(),
                entry.getValue(),
                aliases,
                coCtx);

            d.addProperty(prop, false);
        }
    }

    /**
     * @param d Type descriptor.
     * @param keyCls Key class.
     * @param valCls Value class.
     * @param pathStr Path string.
     * @param resType Result type.
     * @param idxOrder Order number in index or {@code -1} if no need to index.
     * @param idxType Index type.
     * @param idxName Index name.
     * @param aliases Aliases.
     * @throws IgniteCheckedException If failed.
     */
    private void addToIndex(
        TypeDescriptor d,
        Class<?> keyCls,
        Class<?> valCls,
        String pathStr,
        Class<?> resType,
        int idxOrder,
        IndexType idxType,
        String idxName,
        Map<String,String> aliases,
        CacheObjectContext coCtx
    ) throws IgniteCheckedException {
        String propName;
        Class<?> propCls;

        if (_VAL.equals(pathStr)) {
            propName = _VAL;
            propCls = valCls;
        }
        else {
            ClassProperty prop = buildClassProperty(
                keyCls,
                valCls,
                pathStr,
                resType,
                aliases,
                coCtx);

            d.addProperty(prop, false);

            propName = prop.name();
            propCls = prop.type();
        }

        if (idxType != null) {
            if (idxName == null)
                idxName = propName + "_idx";

            if (idxOrder == 0) // Add index only on the first field.
                d.addIndex(idxName, isGeometryClass(propCls) ? GEO_SPATIAL : SORTED);

            if (idxType == IndexType.TEXT)
                d.addFieldToTextIndex(propName);
            else
                d.addFieldToIndex(idxName, propName, idxOrder, idxType == IndexType.DESC);
        }
    }

    /**
     * Processes declarative metadata for binary object.
     *
     * @param meta Declared metadata.
     * @param d Type descriptor.
     * @throws IgniteCheckedException If failed.
     */
    private void processBinaryMeta(CacheTypeMetadata meta, TypeDescriptor d)
        throws IgniteCheckedException {
        Map<String,String> aliases = meta.getAliases();

        if (aliases == null)
            aliases = Collections.emptyMap();

        for (Map.Entry<String, Class<?>> entry : meta.getAscendingFields().entrySet()) {
            BinaryProperty prop = buildBinaryProperty(entry.getKey(), entry.getValue(), aliases, null);

            d.addProperty(prop, false);

            String idxName = prop.name() + "_idx";

            d.addIndex(idxName, isGeometryClass(prop.type()) ? GEO_SPATIAL : SORTED);

            d.addFieldToIndex(idxName, prop.name(), 0, false);
        }

        for (Map.Entry<String, Class<?>> entry : meta.getDescendingFields().entrySet()) {
            BinaryProperty prop = buildBinaryProperty(entry.getKey(), entry.getValue(), aliases, null);

            d.addProperty(prop, false);

            String idxName = prop.name() + "_idx";

            d.addIndex(idxName, isGeometryClass(prop.type()) ? GEO_SPATIAL : SORTED);

            d.addFieldToIndex(idxName, prop.name(), 0, true);
        }

        for (String txtIdx : meta.getTextFields()) {
            BinaryProperty prop = buildBinaryProperty(txtIdx, String.class, aliases, null);

            d.addProperty(prop, false);

            d.addFieldToTextIndex(prop.name());
        }

        Map<String, LinkedHashMap<String, IgniteBiTuple<Class<?>, Boolean>>> grps = meta.getGroups();

        if (grps != null) {
            for (Map.Entry<String, LinkedHashMap<String, IgniteBiTuple<Class<?>, Boolean>>> entry : grps.entrySet()) {
                String idxName = entry.getKey();

                LinkedHashMap<String, IgniteBiTuple<Class<?>, Boolean>> idxFields = entry.getValue();

                int order = 0;

                for (Map.Entry<String, IgniteBiTuple<Class<?>, Boolean>> idxField : idxFields.entrySet()) {
                    BinaryProperty prop = buildBinaryProperty(idxField.getKey(), idxField.getValue().get1(), aliases,
                        null);

                    d.addProperty(prop, false);

                    Boolean descending = idxField.getValue().get2();

                    d.addFieldToIndex(idxName, prop.name(), order, descending != null && descending);

                    order++;
                }
            }
        }

        for (Map.Entry<String, Class<?>> entry : meta.getQueryFields().entrySet()) {
            BinaryProperty prop = buildBinaryProperty(entry.getKey(), entry.getValue(), aliases, null);

            if (!d.props.containsKey(prop.name()))
                d.addProperty(prop, false);
        }
    }

    /**
     * Processes declarative metadata for binary object.
     *
     * @param qryEntity Declared metadata.
     * @param d Type descriptor.
     * @throws IgniteCheckedException If failed.
     */
    private void processBinaryMeta(QueryEntity qryEntity, TypeDescriptor d) throws IgniteCheckedException {
        Map<String,String> aliases = qryEntity.getAliases();

        if (aliases == null)
            aliases = Collections.emptyMap();

        Set<String> keyFields = qryEntity.getKeyFields();

        // We have to distinguish between empty and null keyFields when the key is not of SQL type -
        // when a key is not of SQL type, absence of a field in nonnull keyFields tell us that this field
        // is a value field, and null keyFields tells us that current configuration
        // does not tell us anything about this field's ownership.
        boolean hasKeyFields = (keyFields != null);

        boolean isKeyClsSqlType = isSqlType(d.keyClass());

        if (hasKeyFields && !isKeyClsSqlType) {
            //ensure that 'keyFields' is case sensitive subset of 'fields'
            for (String keyField : keyFields) {
                if (!qryEntity.getFields().containsKey(keyField))
                    throw new IgniteCheckedException("QueryEntity 'keyFields' property must be a subset of keys " +
                        "from 'fields' property (case sensitive): " + keyField);
            }
        }

        for (Map.Entry<String, String> entry : qryEntity.getFields().entrySet()) {
            Boolean isKeyField;

            if (isKeyClsSqlType) // We don't care about keyFields in this case - it might be null, or empty, or anything
                isKeyField = false;
            else
                isKeyField = (hasKeyFields ? keyFields.contains(entry.getKey()) : null);

            BinaryProperty prop = buildBinaryProperty(entry.getKey(), U.classForName(entry.getValue(), Object.class, true),
                aliases, isKeyField);

            d.addProperty(prop, false);
        }

        processIndexes(qryEntity, d);
    }

    /**
     * Processes declarative metadata for binary object.
     *
     * @param qryEntity Declared metadata.
     * @param d Type descriptor.
     * @throws IgniteCheckedException If failed.
     */
    private void processClassMeta(
        QueryEntity qryEntity,
        TypeDescriptor d,
        CacheObjectContext coCtx
    ) throws IgniteCheckedException {
        Map<String,String> aliases = qryEntity.getAliases();

        if (aliases == null)
            aliases = Collections.emptyMap();

        for (Map.Entry<String, String> entry : qryEntity.getFields().entrySet()) {
            ClassProperty prop = buildClassProperty(
                d.keyClass(),
                d.valueClass(),
                entry.getKey(),
                U.classForName(entry.getValue(), Object.class),
                aliases,
                coCtx);

            d.addProperty(prop, false);
        }

        processIndexes(qryEntity, d);
    }

    /**
     * Processes indexes based on query entity.
     *
     * @param qryEntity Query entity to process.
     * @param d Type descriptor to populate.
     * @throws IgniteCheckedException If failed to build index information.
     */
    private void processIndexes(QueryEntity qryEntity, TypeDescriptor d) throws IgniteCheckedException {
        if (!F.isEmpty(qryEntity.getIndexes())) {
            Map<String, String> aliases = qryEntity.getAliases();

            if (aliases == null)
                aliases = Collections.emptyMap();

            for (QueryIndex idx : qryEntity.getIndexes()) {
                String idxName = idx.getName();

                if (idxName == null)
                    idxName = QueryEntity.defaultIndexName(idx);

                if (idx.getIndexType() == QueryIndexType.SORTED || idx.getIndexType() == QueryIndexType.GEOSPATIAL) {
                    d.addIndex(idxName, idx.getIndexType() == QueryIndexType.SORTED ? SORTED : GEO_SPATIAL);

                    int i = 0;

                    for (Map.Entry<String, Boolean> entry : idx.getFields().entrySet()) {
                        String field = entry.getKey();
                        boolean asc = entry.getValue();

                        String alias = aliases.get(field);

                        if (alias != null)
                            field = alias;

                        d.addFieldToIndex(idxName, field, i++, !asc);
                    }
                }
                else {
                    assert idx.getIndexType() == QueryIndexType.FULLTEXT;

                    for (String field : idx.getFields().keySet()) {
                        String alias = aliases.get(field);

                        if (alias != null)
                            field = alias;

                        d.addFieldToTextIndex(field);
                    }
                }
            }
        }
    }

    /**
     * Builds binary object property.
     *
     * @param pathStr String representing path to the property. May contains dots '.' to identify
     *      nested fields.
     * @param resType Result type.
     * @param aliases Aliases.
     * @param isKeyField Key ownership flag, as defined in {@link QueryEntity#keyFields}: {@code true} if field belongs
     *      to key, {@code false} if it belongs to value, {@code null} if QueryEntity#keyFields is null.
     * @return Binary property.
     */
    private BinaryProperty buildBinaryProperty(String pathStr, Class<?> resType, Map<String, String> aliases,
        @Nullable Boolean isKeyField) throws IgniteCheckedException {
        String[] path = pathStr.split("\\.");

        BinaryProperty res = null;

        StringBuilder fullName = new StringBuilder();

        for (String prop : path) {
            if (fullName.length() != 0)
                fullName.append('.');

            fullName.append(prop);

            String alias = aliases.get(fullName.toString());

            // The key flag that we've found out is valid for the whole path.
            res = new BinaryProperty(prop, res, resType, isKeyField, alias);
        }

        return res;
    }

    /**
     * @param keyCls Key class.
     * @param valCls Value class.
     * @param pathStr Path string.
     * @param resType Result type.
     * @param aliases Aliases.
     * @return Class property.
     * @throws IgniteCheckedException If failed.
     */
    private static ClassProperty buildClassProperty(Class<?> keyCls, Class<?> valCls, String pathStr, Class<?> resType,
        Map<String,String> aliases, CacheObjectContext coCtx) throws IgniteCheckedException {
        ClassProperty res = buildClassProperty(
            true,
            keyCls,
            pathStr,
            resType,
            aliases,
            coCtx);

        if (res == null) // We check key before value consistently with BinaryProperty.
            res = buildClassProperty(false, valCls, pathStr, resType, aliases, coCtx);

        if (res == null)
            throw new IgniteCheckedException("Failed to initialize property '" + pathStr + "' of type '" +
                resType.getName() + "' for key class '" + keyCls + "' and value class '" + valCls + "'. " +
                "Make sure that one of these classes contains respective getter method or field.");

        return res;
    }

    /**
     * @param key If this is a key property.
     * @param cls Source type class.
     * @param pathStr String representing path to the property. May contains dots '.' to identify nested fields.
     * @param resType Expected result type.
     * @param aliases Aliases.
     * @return Property instance corresponding to the given path.
     */
    private static ClassProperty buildClassProperty(boolean key, Class<?> cls, String pathStr, Class<?> resType,
        Map<String,String> aliases, CacheObjectContext coCtx) {
        String[] path = pathStr.split("\\.");

        ClassProperty res = null;

        StringBuilder fullName = new StringBuilder();

        for (String prop : path) {
            if (fullName.length() != 0)
                fullName.append('.');

            fullName.append(prop);

            String alias = aliases.get(fullName.toString());

            PropertyAccessor accessor = findProperty(prop, cls);

            if (accessor == null)
                return null;

            ClassProperty tmp = new ClassProperty(accessor, key, alias, coCtx);

            tmp.parent(res);

            cls = tmp.type();

            res = tmp;
        }

        if (!U.box(resType).isAssignableFrom(U.box(res.type())))
            return null;

        return res;
    }

    /**
     * Gets types for space.
     *
     * @param space Space name.
     * @return Descriptors.
     */
    public Collection<GridQueryTypeDescriptor> types(@Nullable String space) {
        Collection<GridQueryTypeDescriptor> spaceTypes = new ArrayList<>(
            Math.min(10, types.size()));

        for (Map.Entry<TypeId, TypeDescriptor> e : types.entrySet()) {
            TypeDescriptor desc = e.getValue();

            if (desc.registered() && F.eq(e.getKey().space, space))
                spaceTypes.add(desc);
        }

        return spaceTypes;
    }

    /**
     * Gets type descriptor for space and type name.
     *
     * @param space Space name.
     * @param typeName Type name.
     * @return Type descriptor.
     * @throws IgniteCheckedException If failed.
     */
    public GridQueryTypeDescriptor type(@Nullable String space, String typeName) throws IgniteCheckedException {
        TypeDescriptor type = typesByName.get(new TypeName(space, typeName));

        if (type == null || !type.registered())
            throw new IgniteCheckedException("Failed to find type descriptor for type name: " + typeName);

        return type;
    }

    /**
     * @param qryType Query type.
     * @param qry Query description.
     * @param cctx Cache context.
     * @param clo Closure.
     * @param complete Complete.
     */
    public <R> R executeQuery(GridCacheQueryType qryType, String qry, GridCacheContext<?, ?> cctx, IgniteOutClosureX<R> clo, boolean complete)
        throws IgniteCheckedException {
        final long startTime = U.currentTimeMillis();

        Throwable err = null;

        R res = null;

        try {
            res = clo.apply();

            if (res instanceof CacheQueryFuture) {
                CacheQueryFuture fut = (CacheQueryFuture)res;

                err = fut.error();
            }

            return res;
        }
        catch (GridClosureException e) {
            err = e.unwrap();

            throw (IgniteCheckedException)err;
        }
        catch (CacheException e) {
            err = e;

            throw e;
        }
        catch (Exception e) {
            err = e;

            throw new IgniteCheckedException(e);
        }
        finally {
            boolean failed = err != null;

            long duration = U.currentTimeMillis() - startTime;

            if (complete || failed) {
                cctx.queries().collectMetrics(qryType, qry, startTime, duration, failed);

                if (log.isTraceEnabled())
                    log.trace("Query execution [startTime=" + startTime + ", duration=" + duration +
                        ", fail=" + failed + ", res=" + res + ']');
            }
        }
    }

    /**
     * Find a member (either a getter method or a field) with given name of given class.
     * @param prop Property name.
     * @param cls Class to search for a member in.
     * @return Member for given name.
     */
    @Nullable private static PropertyAccessor findProperty(String prop, Class<?> cls) {
        StringBuilder getBldr = new StringBuilder("get");
        getBldr.append(prop);
        getBldr.setCharAt(3, Character.toUpperCase(getBldr.charAt(3)));

        StringBuilder setBldr = new StringBuilder("set");
        setBldr.append(prop);
        setBldr.setCharAt(3, Character.toUpperCase(setBldr.charAt(3)));

        try {
            Method getter = cls.getMethod(getBldr.toString());

            Method setter;

            try {
                // Setter has to have the same name like 'setXxx' and single param of the same type
                // as the return type of the getter.
                setter = cls.getMethod(setBldr.toString(), getter.getReturnType());
            }
            catch (NoSuchMethodException ignore) {
                // Have getter, but no setter - return read-only accessor.
                return new ReadOnlyMethodsAccessor(getter, prop);
            }

            return new MethodsAccessor(getter, setter, prop);
        }
        catch (NoSuchMethodException ignore) {
            // No-op.
        }

        getBldr = new StringBuilder("is");
        getBldr.append(prop);
        getBldr.setCharAt(2, Character.toUpperCase(getBldr.charAt(2)));

        // We do nothing about setBldr here as it corresponds to setProperty name which is what we need
        // for boolean property setter as well
        try {
            Method getter = cls.getMethod(getBldr.toString());

            Method setter;

            try {
                // Setter has to have the same name like 'setXxx' and single param of the same type
                // as the return type of the getter.
                setter = cls.getMethod(setBldr.toString(), getter.getReturnType());
            }
            catch (NoSuchMethodException ignore) {
                // Have getter, but no setter - return read-only accessor.
                return new ReadOnlyMethodsAccessor(getter, prop);
            }

            return new MethodsAccessor(getter, setter, prop);
        }
        catch (NoSuchMethodException ignore) {
            // No-op.
        }

        Class cls0 = cls;

        while (cls0 != null)
            try {
                return new FieldAccessor(cls0.getDeclaredField(prop));
            }
            catch (NoSuchFieldException ignored) {
                cls0 = cls0.getSuperclass();
            }

        try {
            Method getter = cls.getMethod(prop);

            Method setter;

            try {
                // Setter has to have the same name and single param of the same type
                // as the return type of the getter.
                setter = cls.getMethod(prop, getter.getReturnType());
            }
            catch (NoSuchMethodException ignore) {
                // Have getter, but no setter - return read-only accessor.
                return new ReadOnlyMethodsAccessor(getter, prop);
            }

            return new MethodsAccessor(getter, setter, prop);
        }
        catch (NoSuchMethodException ignored) {
            // No-op.
        }

        // No luck.
        return null;
    }

    /**
     * @param ver Version.
     */
    public static void setRequestAffinityTopologyVersion(AffinityTopologyVersion ver) {
        requestTopVer.set(ver);
    }

    /**
     * @return Affinity topology version of the current request.
     */
    public static AffinityTopologyVersion getRequestAffinityTopologyVersion() {
        return requestTopVer.get();
    }

    /**
     * Description of type property.
     */
    private static class ClassProperty implements GridQueryProperty {
        /** */
        private final PropertyAccessor accessor;

        /** */
        private final boolean key;

        /** */
        private ClassProperty parent;

        /** */
        private final String name;

        /** */
        private final CacheObjectContext coCtx;

        /**
         * Constructor.
         *
         * @param accessor Way of accessing the property.
         */
        ClassProperty(PropertyAccessor accessor, boolean key, String name, @Nullable CacheObjectContext coCtx) {
            this.accessor = accessor;

            this.key = key;

            this.name = !F.isEmpty(name) ? name : accessor.getPropertyName();

            this.coCtx = coCtx;
        }

        /** {@inheritDoc} */
        @Override public Object value(Object key, Object val) throws IgniteCheckedException {
            Object x = unwrap(this.key ? key : val);

            if (parent != null)
                x = parent.value(key, val);

            if (x == null)
                return null;

            return accessor.getValue(x);
        }

        /** {@inheritDoc} */
        @Override public void setValue(Object key, Object val, Object propVal) throws IgniteCheckedException {
            Object x = unwrap(this.key ? key : val);

            if (parent != null)
                x = parent.value(key, val);

            if (x == null)
                return;

            accessor.setValue(x, propVal);
        }

        /** {@inheritDoc} */
        @Override public boolean key() {
            return key;
        }

        /**
         * Unwraps cache object, if needed.
         *
         * @param o Object to unwrap.
         * @return Unwrapped object.
         */
        private Object unwrap(Object o) {
            return coCtx == null ? o : o instanceof CacheObject ? ((CacheObject)o).value(coCtx, false) : o;
        }

        /** {@inheritDoc} */
        @Override public String name() {
            return name;
        }

        /** {@inheritDoc} */
        @Override public Class<?> type() {
            return accessor.getType();
        }

        /**
         * @param parent Parent property if this is embeddable element.
         */
        public void parent(ClassProperty parent) {
            this.parent = parent;
        }

        /** {@inheritDoc} */
        @Override public String toString() {
            return S.toString(ClassProperty.class, this);
        }

        /** {@inheritDoc} */
        @Override public GridQueryProperty parent() {
            return parent;
        }
    }

    /**
     *
     */
    private class BinaryProperty implements GridQueryProperty {
        /** Property name. */
        private String propName;

        /** */
        private String alias;

        /** Parent property. */
        private BinaryProperty parent;

        /** Result class. */
        private Class<?> type;

        /** */
        private volatile int isKeyProp;

        /** Binary field to speed-up deserialization. */
        private volatile BinaryField field;

        /** Flag indicating that we already tried to take a field. */
        private volatile boolean fieldTaken;

        /** Whether user was warned about missing property. */
        private volatile boolean warned;

        /**
         * Constructor.
         *
         * @param propName Property name.
         * @param parent Parent property.
         * @param type Result type.
         * @param key {@code true} if key property, {@code false} otherwise, {@code null}  if unknown.
         * @param alias Field alias.
         */
        private BinaryProperty(String propName, BinaryProperty parent, Class<?> type, @Nullable Boolean key, String alias) {
            super();
            this.propName = propName;
            this.alias = F.isEmpty(alias) ? propName : alias;
            this.parent = parent;
            this.type = type;

            if (key != null)
                this.isKeyProp = key ? 1 : -1;
        }

        /** {@inheritDoc} */
        @Override public Object value(Object key, Object val) throws IgniteCheckedException {
            Object obj;

            if (parent != null) {
                obj = parent.value(key, val);

                if (obj == null)
                    return null;

                if (!ctx.cacheObjects().isBinaryObject(obj))
                    throw new IgniteCheckedException("Non-binary object received as a result of property extraction " +
                        "[parent=" + parent + ", propName=" + propName + ", obj=" + obj + ']');
            }
            else {
                int isKeyProp0 = isKeyProp;

                if (isKeyProp0 == 0) {
                    // Key is allowed to be a non-binary object here.
                    // We check key before value consistently with ClassProperty.
                    if (key instanceof BinaryObject && ((BinaryObject)key).hasField(propName))
                        isKeyProp = isKeyProp0 = 1;
                    else if (val instanceof BinaryObject && ((BinaryObject)val).hasField(propName))
                        isKeyProp = isKeyProp0 = -1;
                    else {
                        if (!warned) {
                            U.warn(log, "Neither key nor value have property \"" + propName + "\" " +
                                "(is cache indexing configured correctly?)");

                            warned = true;
                        }

                        return null;
                    }
                }

                obj = isKeyProp0 == 1 ? key : val;
            }

            if (obj instanceof BinaryObject) {
                BinaryObject obj0 = (BinaryObject) obj;
                return fieldValue(obj0);
            }
            else if (obj instanceof BinaryObjectBuilder) {
                BinaryObjectBuilder obj0 = (BinaryObjectBuilder)obj;

                return obj0.getField(name());
            }
            else
                throw new IgniteCheckedException("Unexpected binary object class [type=" + obj.getClass() + ']');
        }

        /** {@inheritDoc} */
        @Override public void setValue(Object key, Object val, Object propVal) throws IgniteCheckedException {
            Object obj = key() ? key : val;

            if (obj == null)
                return;

            Object srcObj = obj;

            if (!(srcObj instanceof BinaryObjectBuilder))
                throw new UnsupportedOperationException("Individual properties can be set for binary builders only");

            if (parent != null)
                obj = parent.value(key, val);

            boolean needsBuild = false;

            if (obj instanceof BinaryObjectExImpl) {
                if (parent == null)
                    throw new UnsupportedOperationException("Individual properties can be set for binary builders only");

                needsBuild = true;

                obj = ((BinaryObjectExImpl)obj).toBuilder();
            }

            if (!(obj instanceof BinaryObjectBuilder))
                throw new UnsupportedOperationException("Individual properties can be set for binary builders only");

            setValue0((BinaryObjectBuilder) obj, propName, propVal, type());

            if (needsBuild) {
                obj = ((BinaryObjectBuilder) obj).build();

                assert parent != null;

                // And now let's set this newly constructed object to parent
                setValue0((BinaryObjectBuilder) srcObj, parent.propName, obj, obj.getClass());
            }
        }

        /**
         * @param builder Object builder.
         * @param field Field name.
         * @param val Value to set.
         * @param valType Type of {@code val}.
         * @param <T> Value type.
         */
        private <T> void setValue0(BinaryObjectBuilder builder, String field, Object val, Class<T> valType) {
            //noinspection unchecked
            builder.setField(field, (T)val, valType);
        }

        /**
         * Get binary field for the property.
         *
         * @param obj Target object.
         * @return Binary field.
         */
        private BinaryField binaryField(BinaryObject obj) {
            if (skipFieldLookup)
                return null;

            BinaryField field0 = field;

            if (field0 == null && !fieldTaken) {
                BinaryType type = obj instanceof BinaryObjectEx ? ((BinaryObjectEx)obj).rawType() : obj.type();

                if (type != null) {
                    field0 = type.field(propName);

                    assert field0 != null;

                    field = field0;
                }

                fieldTaken = true;
            }

            return field0;
        }

        /**
         * Gets field value for the given binary object.
         *
         * @param obj Binary object.
         * @return Field value.
         */
        @SuppressWarnings("IfMayBeConditional")
        private Object fieldValue(BinaryObject obj) {
            BinaryField field = binaryField(obj);

            if (field != null)
                return field.value(obj);
            else
                return obj.field(propName);
        }

        /** {@inheritDoc} */
        @Override public String name() {
            return alias;
        }

        /** {@inheritDoc} */
        @Override public Class<?> type() {
            return type;
        }

        /** {@inheritDoc} */
        @Override public boolean key() {
            int isKeyProp0 = isKeyProp;

            if (isKeyProp0 == 0)
                throw new IllegalStateException("Ownership flag not set for binary property. Have you set 'keyFields'" +
                    " property of QueryEntity in programmatic or XML configuration?");

            return isKeyProp0 == 1;
        }

        /** {@inheritDoc} */
        @Override public GridQueryProperty parent() {
            return parent;
        }
    }

    /**
     * Descriptor of type.
     */
    private static class TypeDescriptor implements GridQueryTypeDescriptor {
        /** */
        private String name;

        /** */
        private String tblName;

        /** Value field names and types with preserved order. */
        @GridToStringInclude
        private final Map<String, Class<?>> fields = new LinkedHashMap<>();

        /** */
        @GridToStringExclude
        private final Map<String, GridQueryProperty> props = new HashMap<>();

        /** Map with upper cased property names to help find properties based on SQL INSERT and MERGE queries. */
        private final Map<String, GridQueryProperty> uppercaseProps = new HashMap<>();

        /** */
        @GridToStringInclude
        private final Map<String, IndexDescriptor> indexes = new HashMap<>();

        /** */
        private IndexDescriptor fullTextIdx;

        /** */
        private Class<?> keyCls;

        /** */
        private Class<?> valCls;

        /** */
        private String keyTypeName;

        /** */
        private String valTypeName;

        /** */
        private boolean valTextIdx;

        /** */
        private String affKey;

        /** SPI can decide not to register this type. */
        private boolean registered;

        /** */
        private int typeId;

        /**
         * @return {@code True} if type registration in SPI was finished and type was not rejected.
         */
        boolean registered() {
            return registered;
        }

        /**
         * @param registered Sets registered flag.
         */
        void registered(boolean registered) {
            this.registered = registered;
        }

        /** {@inheritDoc} */
        @Override public String name() {
            return name;
        }

        /**
         * Sets type name.
         *
         * @param name Name.
         */
        void name(String name) {
            this.name = name;
        }

        /**
         * Gets table name for type.
         * @return Table name.
         */
        public String tableName() {
            return tblName;
        }

        /**
         * Sets table name for type.
         *
         * @param tblName Table name.
         */
        public void tableName(String tblName) {
            this.tblName = tblName;
        }

        /** {@inheritDoc} */
        @Override public Map<String, Class<?>> fields() {
            return fields;
        }

        /** {@inheritDoc} */
        @Override public GridQueryProperty property(String name) {
            GridQueryProperty res = props.get(name);

            if (res == null)
                res = uppercaseProps.get(name.toUpperCase());

            return res;
        }

        /** {@inheritDoc} */
        @SuppressWarnings("unchecked")
        @Override public <T> T value(String field, Object key, Object val) throws IgniteCheckedException {
            assert field != null;

            GridQueryProperty prop = property(field);

            if (prop == null)
                throw new IgniteCheckedException("Failed to find field '" + field + "' in type '" + name + "'.");

            return (T)prop.value(key, val);
        }

        /** {@inheritDoc} */
        @SuppressWarnings("unchecked")
        @Override public void setValue(String field, Object key, Object val, Object propVal)
            throws IgniteCheckedException {
            assert field != null;

            GridQueryProperty prop = property(field);

            if (prop == null)
                throw new IgniteCheckedException("Failed to find field '" + field + "' in type '" + name + "'.");

            prop.setValue(key, val, propVal);
        }

        /** {@inheritDoc} */
        @Override public Map<String, GridQueryIndexDescriptor> indexes() {
            return Collections.<String, GridQueryIndexDescriptor>unmodifiableMap(indexes);
        }

        /**
         * Adds index.
         *
         * @param idxName Index name.
         * @param type Index type.
         * @return Index descriptor.
         * @throws IgniteCheckedException In case of error.
         */
        public IndexDescriptor addIndex(String idxName, GridQueryIndexType type) throws IgniteCheckedException {
            IndexDescriptor idx = new IndexDescriptor(type);

            if (indexes.put(idxName, idx) != null)
                throw new IgniteCheckedException("Index with name '" + idxName + "' already exists.");

            return idx;
        }

        /**
         * Adds field to index.
         *
         * @param idxName Index name.
         * @param field Field name.
         * @param orderNum Fields order number in index.
         * @param descending Sorting order.
         * @throws IgniteCheckedException If failed.
         */
        public void addFieldToIndex(String idxName, String field, int orderNum,
            boolean descending) throws IgniteCheckedException {
            IndexDescriptor desc = indexes.get(idxName);

            if (desc == null)
                desc = addIndex(idxName, SORTED);

            desc.addField(field, orderNum, descending);
        }

        /**
         * Adds field to text index.
         *
         * @param field Field name.
         */
        public void addFieldToTextIndex(String field) {
            if (fullTextIdx == null) {
                fullTextIdx = new IndexDescriptor(FULLTEXT);

                indexes.put(null, fullTextIdx);
            }

            fullTextIdx.addField(field, 0, false);
        }

        /** {@inheritDoc} */
        @Override public Class<?> valueClass() {
            return valCls;
        }

        /**
         * Sets value class.
         *
         * @param valCls Value class.
         */
        void valueClass(Class<?> valCls) {
            A.notNull(valCls, "Value class must not be null");
            this.valCls = valCls;
        }

        /** {@inheritDoc} */
        @Override public Class<?> keyClass() {
            return keyCls;
        }

        /**
         * Set key class.
         *
         * @param keyCls Key class.
         */
        void keyClass(Class<?> keyCls) {
            this.keyCls = keyCls;
        }

        /** {@inheritDoc} */
        @Override public String keyTypeName() {
            return keyTypeName;
        }

        /**
         * Set key type name.
         *
         * @param keyTypeName Key type name.
         */
        public void keyTypeName(String keyTypeName) {
            this.keyTypeName = keyTypeName;
        }

        /** {@inheritDoc} */
        @Override public String valueTypeName() {
            return valTypeName;
        }

        /**
         * Set value type name.
         *
         * @param valTypeName Value type name.
         */
        public void valueTypeName(String valTypeName) {
            this.valTypeName = valTypeName;
        }

        /**
         * Adds property to the type descriptor.
         *
         * @param prop Property.
         * @param failOnDuplicate Fail on duplicate flag.
         * @throws IgniteCheckedException In case of error.
         */
        public void addProperty(GridQueryProperty prop, boolean failOnDuplicate) throws IgniteCheckedException {
            String name = prop.name();

            if (props.put(name, prop) != null && failOnDuplicate)
                throw new IgniteCheckedException("Property with name '" + name + "' already exists.");

            if (uppercaseProps.put(name.toUpperCase(), prop) != null && failOnDuplicate)
                throw new IgniteCheckedException("Property with upper cased name '" + name + "' already exists.");

            fields.put(name, prop.type());
        }

        /** {@inheritDoc} */
        @Override public boolean valueTextIndex() {
            return valTextIdx;
        }

        /**
         * Sets if this value should be text indexed.
         *
         * @param valTextIdx Flag value.
         */
        public void valueTextIndex(boolean valTextIdx) {
            this.valTextIdx = valTextIdx;
        }

        /** {@inheritDoc} */
        @Override public String affinityKey() {
            return affKey;
        }

        /**
         * @param affKey Affinity key field.
         */
        void affinityKey(String affKey) {
            this.affKey = affKey;
        }

        /**
          * @param typeId Type ID.
         */
        void typeId(int typeId) {
            this.typeId = typeId;
        }

        /** {@inheritDoc} */
        @Override public int typeId() {
            return this.typeId;
        }

        /** {@inheritDoc} */
        @Override public String toString() {
            return S.toString(TypeDescriptor.class, this);
        }
    }

    /**
     * Index descriptor.
     */
    private static class IndexDescriptor implements GridQueryIndexDescriptor {
        /** Fields sorted by order number. */
        private final Collection<T2<String, Integer>> fields = new TreeSet<>(
            new Comparator<T2<String, Integer>>() {
                @Override public int compare(T2<String, Integer> o1, T2<String, Integer> o2) {
                    if (o1.get2().equals(o2.get2())) // Order is equal, compare field names to avoid replace in Set.
                        return o1.get1().compareTo(o2.get1());

                    return o1.get2() < o2.get2() ? -1 : 1;
                }
            });

        /** Fields which should be indexed in descending order. */
        private Collection<String> descendings;

        /** */
        private final GridQueryIndexType type;

        /**
         * @param type Type.
         */
        private IndexDescriptor(GridQueryIndexType type) {
            assert type != null;

            this.type = type;
        }

        /** {@inheritDoc} */
        @Override public Collection<String> fields() {
            Collection<String> res = new ArrayList<>(fields.size());

            for (T2<String, Integer> t : fields)
                res.add(t.get1());

            return res;
        }

        /** {@inheritDoc} */
        @Override public boolean descending(String field) {
            return descendings != null && descendings.contains(field);
        }

        /**
         * Adds field to this index.
         *
         * @param field Field name.
         * @param orderNum Field order number in this index.
         * @param descending Sort order.
         */
        public void addField(String field, int orderNum, boolean descending) {
            fields.add(new T2<>(field, orderNum));

            if (descending) {
                if (descendings == null)
                    descendings  = new HashSet<>();

                descendings.add(field);
            }
        }

        /** {@inheritDoc} */
        @Override public GridQueryIndexType type() {
            return type;
        }

        /** {@inheritDoc} */
        @Override public String toString() {
            return S.toString(IndexDescriptor.class, this);
        }
    }

    /**
     * Identifying TypeDescriptor by space and value class.
     */
    private static class TypeId {
        /** */
        private final String space;

        /** Value type. */
        private final Class<?> valType;

        /** Value type ID. */
        private final int valTypeId;

        /**
         * Constructor.
         *
         * @param space Space name.
         * @param valType Value type.
         */
        private TypeId(String space, Class<?> valType) {
            assert valType != null;

            this.space = space;
            this.valType = valType;

            valTypeId = 0;
        }

        /**
         * Constructor.
         *
         * @param space Space name.
         * @param valTypeId Value type ID.
         */
        private TypeId(String space, int valTypeId) {
            this.space = space;
            this.valTypeId = valTypeId;

            valType = null;
        }

        /** {@inheritDoc} */
        @Override public boolean equals(Object o) {
            if (this == o)
                return true;

            if (o == null || getClass() != o.getClass())
                return false;

            TypeId typeId = (TypeId)o;

            return (valTypeId == typeId.valTypeId) &&
                (valType != null ? valType == typeId.valType : typeId.valType == null) &&
                (space != null ? space.equals(typeId.space) : typeId.space == null);
        }

        /** {@inheritDoc} */
        @Override public int hashCode() {
            return 31 * (space != null ? space.hashCode() : 0) + (valType != null ? valType.hashCode() : valTypeId);
        }

        /** {@inheritDoc} */
        @Override public String toString() {
            return S.toString(TypeId.class, this);
        }
    }

    /**
     *
     */
    private static class TypeName {
        /** */
        private final String space;

        /** */
        private final String typeName;

        /**
         * @param space Space name.
         * @param typeName Type name.
         */
        private TypeName(@Nullable String space, String typeName) {
            assert !F.isEmpty(typeName) : typeName;

            this.space = space;
            this.typeName = typeName;
        }

        /** {@inheritDoc} */
        @Override public boolean equals(Object o) {
            if (this == o)
                return true;

            if (o == null || getClass() != o.getClass())
                return false;

            TypeName other = (TypeName)o;

            return (space != null ? space.equals(other.space) : other.space == null) &&
                typeName.equals(other.typeName);
        }

        /** {@inheritDoc} */
        @Override public int hashCode() {
            return 31 * (space != null ? space.hashCode() : 0) + typeName.hashCode();
        }

        /** {@inheritDoc} */
        @Override public String toString() {
            return S.toString(TypeName.class, this);
        }
    }

    /**
     * The way to index.
     */
    private enum IndexType {
        /** Ascending index. */
        ASC,
        /** Descending index. */
        DESC,
        /** Text index. */
        TEXT
    }

    /** Way of accessing a property - either via field or getter and setter methods. */
    private interface PropertyAccessor {
        /**
         * Get property value from given object.
         *
         * @param obj Object to retrieve property value from.
         * @return Property value.
         * @throws IgniteCheckedException if failed.
         */
        public Object getValue(Object obj) throws IgniteCheckedException;

        /**
         * Set property value on given object.
         *
         * @param obj Object to set property value on.
         * @param newVal Property value.
         * @throws IgniteCheckedException if failed.
         */
        public void setValue(Object obj, Object newVal)throws IgniteCheckedException;

        /**
         * @return Name of this property.
         */
        public String getPropertyName();

        /**
         * @return Type of the value of this property.
         */
        public Class<?> getType();
    }

    /** Accessor that deals with fields. */
    private final static class FieldAccessor implements PropertyAccessor {
        /** Field to access. */
        private final Field fld;

        /** */
        private FieldAccessor(Field fld) {
            fld.setAccessible(true);

            this.fld = fld;
        }

        /** {@inheritDoc} */
        @Override public Object getValue(Object obj) throws IgniteCheckedException {
            try {
                return fld.get(obj);
            }
            catch (Exception e) {
                throw new IgniteCheckedException("Failed to get field value", e);
            }
        }

        /** {@inheritDoc} */
        @Override public void setValue(Object obj, Object newVal) throws IgniteCheckedException {
            try {
                fld.set(obj, newVal);
            }
            catch (Exception e) {
                throw new IgniteCheckedException("Failed to set field value", e);
            }
        }

        /** {@inheritDoc} */
        @Override public String getPropertyName() {
            return fld.getName();
        }

        /** {@inheritDoc} */
        @Override public Class<?> getType() {
            return fld.getType();
        }
    }

    /** Getter and setter methods based accessor. */
    private final static class MethodsAccessor implements PropertyAccessor {
        /** */
        private final Method getter;

        /** */
        private final Method setter;

        /** */
        private final String propName;

        /**
         * @param getter Getter method.
         * @param setter Setter method.
         * @param propName Property name.
         */
        private MethodsAccessor(Method getter, Method setter, String propName) {
            getter.setAccessible(true);
            setter.setAccessible(true);

            this.getter = getter;
            this.setter = setter;
            this.propName = propName;
        }

        /** {@inheritDoc} */
        @Override public Object getValue(Object obj) throws IgniteCheckedException {
            try {
                return getter.invoke(obj);
            }
            catch (Exception e) {
                throw new IgniteCheckedException("Failed to invoke getter method " +
                    "[type=" + getType() + ", property=" + propName + ']', e);
            }
        }

        /** {@inheritDoc} */
        @Override public void setValue(Object obj, Object newVal) throws IgniteCheckedException {
            try {
                setter.invoke(obj, newVal);
            }
            catch (Exception e) {
                throw new IgniteCheckedException("Failed to invoke setter method " +
                    "[type=" + getType() + ", property=" + propName + ']', e);
            }
        }

        /** {@inheritDoc} */
        @Override public String getPropertyName() {
            return propName;
        }

        /** {@inheritDoc} */
        @Override public Class<?> getType() {
            return getter.getReturnType();
        }
    }

    /** Accessor with getter only. */
    private final static class ReadOnlyMethodsAccessor implements PropertyAccessor {
        /** */
        private final Method getter;

        /** */
        private final String propName;

        /**
         * @param getter Getter method.
         * @param propName Property name.
         */
        private ReadOnlyMethodsAccessor(Method getter, String propName) {
            getter.setAccessible(true);

            this.getter = getter;
            this.propName = propName;
        }

        /** {@inheritDoc} */
        @Override public Object getValue(Object obj) throws IgniteCheckedException {
            try {
                return getter.invoke(obj);
            }
            catch (Exception e) {
                throw new IgniteCheckedException("Failed to invoke getter method " +
                    "[type=" + getType() + ", property=" + propName + ']', e);
            }
        }

        /** {@inheritDoc} */
        @Override public void setValue(Object obj, Object newVal) throws IgniteCheckedException {
            throw new UnsupportedOperationException("Property is read-only [type=" + getType() +
                ", property=" + propName + ']');
        }

        /** {@inheritDoc} */
        @Override public String getPropertyName() {
            return propName;
        }

        /** {@inheritDoc} */
        @Override public Class<?> getType() {
            return getter.getReturnType();
        }
    }
}<|MERGE_RESOLUTION|>--- conflicted
+++ resolved
@@ -742,8 +742,6 @@
         if (log.isDebugEnabled())
             log.debug("Store [space=" + space + ", key=" + key + ", val=" + val + "]");
 
-        CacheObjectContext coctx = null;
-
         if (idx == null)
             return;
 
@@ -751,8 +749,7 @@
             throw new NodeStoppingException("Operation has been cancelled (node is stopping).");
 
         try {
-            if (coctx == null)
-                coctx = cacheObjectContext(space);
+            CacheObjectContext coctx = cacheObjectContext(space);
 
             TypeDescriptor desc = typeByValue(coctx, key, val, true);
 
@@ -1127,30 +1124,14 @@
         if (log.isDebugEnabled())
             log.debug("Remove [space=" + space + ", key=" + key + ", val=" + val + "]");
 
-<<<<<<< HEAD
-        CacheObjectContext coctx = null;
-
-        if (ctx.indexing().enabled()) {
-            coctx = cacheObjectContext(space);
-
-            Object key0 = unwrap(key, coctx);
-
-            ctx.indexing().remove(space, key0);
-        }
-
-        // If val == null we only need to call SPI.
         if (idx == null || val == null)
-=======
-        if (idx == null)
->>>>>>> 85b08c5a
             return;
 
         if (!busyLock.enterBusy())
             throw new IllegalStateException("Failed to remove from index (grid is stopping).");
 
         try {
-            if (coctx == null)
-                coctx = cacheObjectContext(space);
+            CacheObjectContext coctx = cacheObjectContext(space);
 
             TypeDescriptor desc = typeByValue(coctx, key, val, false);
 

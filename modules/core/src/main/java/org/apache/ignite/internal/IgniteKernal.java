/*
 * Licensed to the Apache Software Foundation (ASF) under one or more
 * contributor license agreements.  See the NOTICE file distributed with
 * this work for additional information regarding copyright ownership.
 * The ASF licenses this file to You under the Apache License, Version 2.0
 * (the "License"); you may not use this file except in compliance with
 * the License.  You may obtain a copy of the License at
 *
 *      http://www.apache.org/licenses/LICENSE-2.0
 *
 * Unless required by applicable law or agreed to in writing, software
 * distributed under the License is distributed on an "AS IS" BASIS,
 * WITHOUT WARRANTIES OR CONDITIONS OF ANY KIND, either express or implied.
 * See the License for the specific language governing permissions and
 * limitations under the License.
 */

package org.apache.ignite.internal;

import java.io.Externalizable;
import java.io.File;
import java.io.IOException;
import java.io.InputStream;
import java.io.InvalidObjectException;
import java.io.ObjectInput;
import java.io.ObjectOutput;
import java.io.ObjectStreamException;
import java.io.Serializable;
import java.lang.management.ManagementFactory;
import java.lang.management.RuntimeMXBean;
import java.lang.reflect.Constructor;
import java.text.DateFormat;
import java.text.DecimalFormat;
import java.util.ArrayList;
import java.util.Arrays;
import java.util.Collection;
import java.util.Collections;
import java.util.Date;
import java.util.List;
import java.util.ListIterator;
import java.util.Map;
import java.util.Properties;
import java.util.UUID;
import java.util.concurrent.ExecutorService;
import java.util.concurrent.ThreadPoolExecutor;
import java.util.concurrent.atomic.AtomicBoolean;
import java.util.concurrent.atomic.AtomicReference;
import javax.management.JMException;
import javax.management.ObjectName;
import org.apache.ignite.IgniteAtomicLong;
import org.apache.ignite.IgniteAtomicReference;
import org.apache.ignite.IgniteAtomicSequence;
import org.apache.ignite.IgniteAtomicStamped;
import org.apache.ignite.IgniteBinary;
import org.apache.ignite.IgniteCache;
import org.apache.ignite.IgniteCheckedException;
import org.apache.ignite.IgniteClientDisconnectedException;
import org.apache.ignite.IgniteCompute;
import org.apache.ignite.IgniteCountDownLatch;
import org.apache.ignite.IgniteDataStreamer;
import org.apache.ignite.IgniteEvents;
import org.apache.ignite.IgniteException;
import org.apache.ignite.IgniteFileSystem;
import org.apache.ignite.IgniteLock;
import org.apache.ignite.IgniteLogger;
import org.apache.ignite.IgniteMessaging;
import org.apache.ignite.IgniteQueue;
import org.apache.ignite.IgniteScheduler;
import org.apache.ignite.IgniteSemaphore;
import org.apache.ignite.IgniteServices;
import org.apache.ignite.IgniteSet;
import org.apache.ignite.IgniteSystemProperties;
import org.apache.ignite.IgniteTransactions;
import org.apache.ignite.Ignition;
import org.apache.ignite.cache.affinity.Affinity;
import org.apache.ignite.cluster.ClusterGroup;
import org.apache.ignite.cluster.ClusterMetrics;
import org.apache.ignite.cluster.ClusterNode;
import org.apache.ignite.configuration.BinaryConfiguration;
import org.apache.ignite.configuration.CacheConfiguration;
import org.apache.ignite.configuration.CollectionConfiguration;
import org.apache.ignite.configuration.ConnectorConfiguration;
import org.apache.ignite.configuration.IgniteConfiguration;
import org.apache.ignite.configuration.NearCacheConfiguration;
import org.apache.ignite.internal.binary.BinaryEnumCache;
import org.apache.ignite.internal.binary.BinaryMarshaller;
import org.apache.ignite.internal.binary.BinaryUtils;
import org.apache.ignite.internal.cluster.ClusterGroupAdapter;
import org.apache.ignite.internal.cluster.IgniteClusterEx;
import org.apache.ignite.internal.managers.GridManager;
import org.apache.ignite.internal.managers.checkpoint.GridCheckpointManager;
import org.apache.ignite.internal.managers.collision.GridCollisionManager;
import org.apache.ignite.internal.managers.communication.GridIoManager;
import org.apache.ignite.internal.managers.deployment.GridDeploymentManager;
import org.apache.ignite.internal.managers.discovery.GridDiscoveryManager;
import org.apache.ignite.internal.managers.eventstorage.GridEventStorageManager;
import org.apache.ignite.internal.managers.failover.GridFailoverManager;
import org.apache.ignite.internal.managers.indexing.GridIndexingManager;
import org.apache.ignite.internal.managers.loadbalancer.GridLoadBalancerManager;
import org.apache.ignite.internal.pagemem.PageMemory;
import org.apache.ignite.internal.processors.GridProcessor;
import org.apache.ignite.internal.processors.affinity.GridAffinityProcessor;
import org.apache.ignite.internal.processors.cache.GridCacheAdapter;
import org.apache.ignite.internal.processors.cache.GridCacheContext;
import org.apache.ignite.internal.processors.cache.GridCacheProcessor;
import org.apache.ignite.internal.processors.cache.GridCacheUtilityKey;
import org.apache.ignite.internal.processors.cache.IgniteCacheProxy;
import org.apache.ignite.internal.processors.cache.IgniteInternalCache;
import org.apache.ignite.internal.processors.cache.binary.CacheObjectBinaryProcessorImpl;
import org.apache.ignite.internal.processors.cacheobject.IgniteCacheObjectProcessor;
import org.apache.ignite.internal.processors.clock.GridClockSyncProcessor;
import org.apache.ignite.internal.processors.closure.GridClosureProcessor;
import org.apache.ignite.internal.processors.cluster.ClusterProcessor;
import org.apache.ignite.internal.processors.cluster.GridClusterStateProcessor;
import org.apache.ignite.internal.processors.continuous.GridContinuousProcessor;
import org.apache.ignite.internal.processors.datastreamer.DataStreamProcessor;
import org.apache.ignite.internal.processors.datastructures.DataStructuresProcessor;
import org.apache.ignite.internal.processors.hadoop.Hadoop;
import org.apache.ignite.internal.processors.hadoop.HadoopProcessorAdapter;
import org.apache.ignite.internal.processors.job.GridJobProcessor;
import org.apache.ignite.internal.processors.jobmetrics.GridJobMetricsProcessor;
import org.apache.ignite.internal.processors.marshaller.GridMarshallerMappingProcessor;
import org.apache.ignite.internal.processors.nodevalidation.DiscoveryNodeValidationProcessor;
import org.apache.ignite.internal.processors.nodevalidation.OsDiscoveryNodeValidationProcessor;
import org.apache.ignite.internal.processors.odbc.OdbcProcessor;
import org.apache.ignite.internal.processors.platform.PlatformNoopProcessor;
import org.apache.ignite.internal.processors.platform.PlatformProcessor;
import org.apache.ignite.internal.processors.platform.plugin.PlatformPluginProcessor;
import org.apache.ignite.internal.processors.plugin.IgnitePluginProcessor;
import org.apache.ignite.internal.processors.pool.PoolProcessor;
import org.apache.ignite.internal.processors.port.GridPortProcessor;
import org.apache.ignite.internal.processors.port.GridPortRecord;
import org.apache.ignite.internal.processors.query.GridQueryProcessor;
import org.apache.ignite.internal.processors.resource.GridResourceProcessor;
import org.apache.ignite.internal.processors.resource.GridSpringResourceContext;
import org.apache.ignite.internal.processors.rest.GridRestProcessor;
import org.apache.ignite.internal.processors.security.GridSecurityProcessor;
import org.apache.ignite.internal.processors.segmentation.GridSegmentationProcessor;
import org.apache.ignite.internal.processors.service.GridServiceProcessor;
import org.apache.ignite.internal.processors.session.GridTaskSessionProcessor;
import org.apache.ignite.internal.processors.task.GridTaskProcessor;
import org.apache.ignite.internal.processors.timeout.GridTimeoutProcessor;
import org.apache.ignite.internal.suggestions.GridPerformanceSuggestions;
import org.apache.ignite.internal.suggestions.JvmConfigurationSuggestions;
import org.apache.ignite.internal.suggestions.OsConfigurationSuggestions;
import org.apache.ignite.internal.util.StripedExecutor;
import org.apache.ignite.internal.util.future.GridCompoundFuture;
import org.apache.ignite.internal.util.future.GridFinishedFuture;
import org.apache.ignite.internal.util.future.GridFutureAdapter;
import org.apache.ignite.internal.util.future.IgniteFutureImpl;
import org.apache.ignite.internal.util.lang.GridAbsClosure;
import org.apache.ignite.internal.util.tostring.GridToStringExclude;
import org.apache.ignite.internal.util.typedef.C1;
import org.apache.ignite.internal.util.typedef.CI1;
import org.apache.ignite.internal.util.typedef.F;
import org.apache.ignite.internal.util.typedef.X;
import org.apache.ignite.internal.util.typedef.internal.A;
import org.apache.ignite.internal.util.typedef.internal.CU;
import org.apache.ignite.internal.util.typedef.internal.LT;
import org.apache.ignite.internal.util.typedef.internal.S;
import org.apache.ignite.internal.util.typedef.internal.SB;
import org.apache.ignite.internal.util.typedef.internal.U;
import org.apache.ignite.lang.IgniteFuture;
import org.apache.ignite.lang.IgnitePredicate;
import org.apache.ignite.lang.IgniteProductVersion;
import org.apache.ignite.lifecycle.LifecycleAware;
import org.apache.ignite.lifecycle.LifecycleBean;
import org.apache.ignite.lifecycle.LifecycleEventType;
import org.apache.ignite.marshaller.MarshallerExclusions;
import org.apache.ignite.marshaller.optimized.OptimizedMarshaller;
import org.apache.ignite.mxbean.ClusterLocalNodeMetricsMXBean;
import org.apache.ignite.mxbean.IgniteMXBean;
import org.apache.ignite.mxbean.ThreadPoolMXBean;
import org.apache.ignite.plugin.IgnitePlugin;
import org.apache.ignite.plugin.PluginNotFoundException;
import org.apache.ignite.plugin.PluginProvider;
import org.apache.ignite.spi.IgniteSpi;
import org.apache.ignite.spi.IgniteSpiVersionCheckException;
import org.apache.ignite.spi.discovery.tcp.internal.TcpDiscoveryNode;
import org.apache.ignite.thread.IgniteStripedThreadPoolExecutor;
import org.jetbrains.annotations.Nullable;

import static org.apache.ignite.IgniteSystemProperties.IGNITE_BINARY_MARSHALLER_USE_STRING_SERIALIZATION_VER_2;
import static org.apache.ignite.IgniteSystemProperties.IGNITE_CONFIG_URL;
import static org.apache.ignite.IgniteSystemProperties.IGNITE_DAEMON;
import static org.apache.ignite.IgniteSystemProperties.IGNITE_NO_ASCII;
import static org.apache.ignite.IgniteSystemProperties.IGNITE_OPTIMIZED_MARSHALLER_USE_DEFAULT_SUID;
import static org.apache.ignite.IgniteSystemProperties.IGNITE_REST_START_ON_CLIENT;
import static org.apache.ignite.IgniteSystemProperties.IGNITE_SKIP_CONFIGURATION_CONSISTENCY_CHECK;
import static org.apache.ignite.IgniteSystemProperties.IGNITE_STARVATION_CHECK_INTERVAL;
import static org.apache.ignite.IgniteSystemProperties.IGNITE_SUCCESS_FILE;
import static org.apache.ignite.IgniteSystemProperties.getBoolean;
import static org.apache.ignite.IgniteSystemProperties.snapshot;
import static org.apache.ignite.internal.GridKernalState.DISCONNECTED;
import static org.apache.ignite.internal.GridKernalState.STARTED;
import static org.apache.ignite.internal.GridKernalState.STARTING;
import static org.apache.ignite.internal.GridKernalState.STOPPED;
import static org.apache.ignite.internal.GridKernalState.STOPPING;
import static org.apache.ignite.internal.IgniteComponentType.HADOOP_HELPER;
import static org.apache.ignite.internal.IgniteComponentType.IGFS;
import static org.apache.ignite.internal.IgniteComponentType.IGFS_HELPER;
import static org.apache.ignite.internal.IgniteComponentType.SCHEDULE;
import static org.apache.ignite.internal.IgniteNodeAttributes.ATTR_ACTIVE_ON_START;
import static org.apache.ignite.internal.IgniteNodeAttributes.ATTR_BUILD_DATE;
import static org.apache.ignite.internal.IgniteNodeAttributes.ATTR_BUILD_VER;
import static org.apache.ignite.internal.IgniteNodeAttributes.ATTR_CLIENT_MODE;
import static org.apache.ignite.internal.IgniteNodeAttributes.ATTR_CONSISTENCY_CHECK_SKIPPED;
import static org.apache.ignite.internal.IgniteNodeAttributes.ATTR_DAEMON;
import static org.apache.ignite.internal.IgniteNodeAttributes.ATTR_DEPLOYMENT_MODE;
import static org.apache.ignite.internal.IgniteNodeAttributes.ATTR_GRID_NAME;
import static org.apache.ignite.internal.IgniteNodeAttributes.ATTR_IPS;
import static org.apache.ignite.internal.IgniteNodeAttributes.ATTR_JIT_NAME;
import static org.apache.ignite.internal.IgniteNodeAttributes.ATTR_JMX_PORT;
import static org.apache.ignite.internal.IgniteNodeAttributes.ATTR_JVM_ARGS;
import static org.apache.ignite.internal.IgniteNodeAttributes.ATTR_JVM_PID;
import static org.apache.ignite.internal.IgniteNodeAttributes.ATTR_LANG_RUNTIME;
import static org.apache.ignite.internal.IgniteNodeAttributes.ATTR_LATE_AFFINITY_ASSIGNMENT;
import static org.apache.ignite.internal.IgniteNodeAttributes.ATTR_MACS;
import static org.apache.ignite.internal.IgniteNodeAttributes.ATTR_MARSHALLER;
import static org.apache.ignite.internal.IgniteNodeAttributes.ATTR_MARSHALLER_COMPACT_FOOTER;
import static org.apache.ignite.internal.IgniteNodeAttributes.ATTR_MARSHALLER_USE_BINARY_STRING_SER_VER_2;
import static org.apache.ignite.internal.IgniteNodeAttributes.ATTR_MARSHALLER_USE_DFLT_SUID;
import static org.apache.ignite.internal.IgniteNodeAttributes.ATTR_NODE_CONSISTENT_ID;
import static org.apache.ignite.internal.IgniteNodeAttributes.ATTR_PEER_CLASSLOADING;
import static org.apache.ignite.internal.IgniteNodeAttributes.ATTR_PHY_RAM;
import static org.apache.ignite.internal.IgniteNodeAttributes.ATTR_PREFIX;
import static org.apache.ignite.internal.IgniteNodeAttributes.ATTR_RESTART_ENABLED;
import static org.apache.ignite.internal.IgniteNodeAttributes.ATTR_REST_PORT_RANGE;
import static org.apache.ignite.internal.IgniteNodeAttributes.ATTR_SPI_CLASS;
import static org.apache.ignite.internal.IgniteNodeAttributes.ATTR_USER_NAME;
import static org.apache.ignite.internal.IgniteVersionUtils.ACK_VER_STR;
import static org.apache.ignite.internal.IgniteVersionUtils.BUILD_TSTAMP_STR;
import static org.apache.ignite.internal.IgniteVersionUtils.COPYRIGHT;
import static org.apache.ignite.internal.IgniteVersionUtils.REV_HASH_STR;
import static org.apache.ignite.internal.IgniteVersionUtils.VER;
import static org.apache.ignite.internal.IgniteVersionUtils.VER_STR;
import static org.apache.ignite.lifecycle.LifecycleEventType.AFTER_NODE_START;
import static org.apache.ignite.lifecycle.LifecycleEventType.BEFORE_NODE_START;

/**
 * Ignite kernal.
 * <p/>
 * See <a href="http://en.wikipedia.org/wiki/Kernal">http://en.wikipedia.org/wiki/Kernal</a> for information on the
 * misspelling.
 */
public class IgniteKernal implements IgniteEx, IgniteMXBean, Externalizable {
    /** */
    private static final long serialVersionUID = 0L;

    /** Ignite site that is shown in log messages. */
    public static final String SITE = "ignite.apache.org";

    /** System line separator. */
    private static final String NL = U.nl();

    /** Periodic starvation check interval. */
    private static final long PERIODIC_STARVATION_CHECK_FREQ = 1000 * 30;

    /** */
    @GridToStringExclude
    private GridKernalContextImpl ctx;

    /** Configuration. */
    private IgniteConfiguration cfg;

    /** */
    @SuppressWarnings({"FieldAccessedSynchronizedAndUnsynchronized"})
    @GridToStringExclude
    private GridLoggerProxy log;

    /** */
    private String gridName;

    /** */
    @GridToStringExclude
    private ObjectName kernalMBean;

    /** */
    @GridToStringExclude
    private ObjectName locNodeMBean;

    /** */
    @GridToStringExclude
    private ObjectName pubExecSvcMBean;

    /** */
    @GridToStringExclude
    private ObjectName sysExecSvcMBean;

    /** */
    @GridToStringExclude
    private ObjectName mgmtExecSvcMBean;

    /** */
    @GridToStringExclude
    private ObjectName p2PExecSvcMBean;

    /** */
    @GridToStringExclude
    private ObjectName restExecSvcMBean;

    /** */
    @GridToStringExclude
    private ObjectName qryExecSvcMBean;

    /** Kernal start timestamp. */
    private long startTime = U.currentTimeMillis();

    /** Spring context, potentially {@code null}. */
    private GridSpringResourceContext rsrcCtx;

    /** */
    @GridToStringExclude
    private GridTimeoutProcessor.CancelableTask starveTask;

    /** */
    @GridToStringExclude
    private GridTimeoutProcessor.CancelableTask metricsLogTask;

    /** */
    @GridToStringExclude
    private GridTimeoutProcessor.CancelableTask longOpDumpTask;

    /** Indicate error on grid stop. */
    @GridToStringExclude
    private boolean errOnStop;

    /** Scheduler. */
    @GridToStringExclude
    private IgniteScheduler scheduler;

    /** Kernal gateway. */
    @GridToStringExclude
    private final AtomicReference<GridKernalGateway> gw = new AtomicReference<>();

    /** Stop guard. */
    @GridToStringExclude
    private final AtomicBoolean stopGuard = new AtomicBoolean();

    /**
     * No-arg constructor is required by externalization.
     */
    public IgniteKernal() {
        this(null);
    }

    /**
     * @param rsrcCtx Optional Spring application context.
     */
    public IgniteKernal(@Nullable GridSpringResourceContext rsrcCtx) {
        this.rsrcCtx = rsrcCtx;
    }

    /** {@inheritDoc} */
    @Override public IgniteClusterEx cluster() {
        return ctx.cluster().get();
    }

    /** {@inheritDoc} */
    @Override public ClusterNode localNode() {
        return ctx.cluster().get().localNode();
    }

    /** {@inheritDoc} */
    @Override public IgniteCompute compute() {
        return ((ClusterGroupAdapter)ctx.cluster().get().forServers()).compute();
    }

    /** {@inheritDoc} */
    @Override public IgniteMessaging message() {
        return ctx.cluster().get().message();
    }

    /** {@inheritDoc} */
    @Override public IgniteEvents events() {
        return ctx.cluster().get().events();
    }

    /** {@inheritDoc} */
    @Override public IgniteServices services() {
        checkClusterState();

        return ((ClusterGroupAdapter)ctx.cluster().get().forServers()).services();
    }

    /** {@inheritDoc} */
    @Override public ExecutorService executorService() {
        return ctx.cluster().get().executorService();
    }

    /** {@inheritDoc} */
    @Override public final IgniteCompute compute(ClusterGroup grp) {
        return ((ClusterGroupAdapter)grp).compute();
    }

    /** {@inheritDoc} */
    @Override public final IgniteMessaging message(ClusterGroup prj) {
        return ((ClusterGroupAdapter)prj).message();
    }

    /** {@inheritDoc} */
    @Override public final IgniteEvents events(ClusterGroup grp) {
        return ((ClusterGroupAdapter)grp).events();
    }

    /** {@inheritDoc} */
    @Override public IgniteServices services(ClusterGroup grp) {
        checkClusterState();

        return ((ClusterGroupAdapter)grp).services();
    }

    /** {@inheritDoc} */
    @Override public ExecutorService executorService(ClusterGroup grp) {
        return ((ClusterGroupAdapter)grp).executorService();
    }

    /** {@inheritDoc} */
    @Override public String name() {
        return gridName;
    }

    /** {@inheritDoc} */
    @Override public String getCopyright() {
        return COPYRIGHT;
    }

    /** {@inheritDoc} */
    @Override public long getStartTimestamp() {
        return startTime;
    }

    /** {@inheritDoc} */
    @Override public String getStartTimestampFormatted() {
        return DateFormat.getDateTimeInstance().format(new Date(startTime));
    }

    /** {@inheritDoc} */
    @Override public long getUpTime() {
        return U.currentTimeMillis() - startTime;
    }

    /** {@inheritDoc} */
    @Override public String getUpTimeFormatted() {
        return X.timeSpan2HMSM(U.currentTimeMillis() - startTime);
    }

    /** {@inheritDoc} */
    @Override public String getFullVersion() {
        return VER_STR + '-' + BUILD_TSTAMP_STR;
    }

    /** {@inheritDoc} */
    @Override public String getCheckpointSpiFormatted() {
        assert cfg != null;

        return Arrays.toString(cfg.getCheckpointSpi());
    }

    /** {@inheritDoc} */
    @Override public String getCommunicationSpiFormatted() {
        assert cfg != null;

        return cfg.getCommunicationSpi().toString();
    }

    /** {@inheritDoc} */
    @Override public String getDeploymentSpiFormatted() {
        assert cfg != null;

        return cfg.getDeploymentSpi().toString();
    }

    /** {@inheritDoc} */
    @Override public String getDiscoverySpiFormatted() {
        assert cfg != null;

        return cfg.getDiscoverySpi().toString();
    }

    /** {@inheritDoc} */
    @Override public String getEventStorageSpiFormatted() {
        assert cfg != null;

        return cfg.getEventStorageSpi().toString();
    }

    /** {@inheritDoc} */
    @Override public String getCollisionSpiFormatted() {
        assert cfg != null;

        return cfg.getCollisionSpi().toString();
    }

    /** {@inheritDoc} */
    @Override public String getFailoverSpiFormatted() {
        assert cfg != null;

        return Arrays.toString(cfg.getFailoverSpi());
    }

    /** {@inheritDoc} */
    @Override public String getLoadBalancingSpiFormatted() {
        assert cfg != null;

        return Arrays.toString(cfg.getLoadBalancingSpi());
    }

    /** {@inheritDoc} */
    @Override public String getOsInformation() {
        return U.osString();
    }

    /** {@inheritDoc} */
    @Override public String getJdkInformation() {
        return U.jdkString();
    }

    /** {@inheritDoc} */
    @Override public String getOsUser() {
        return System.getProperty("user.name");
    }

    /** {@inheritDoc} */
    @Override public void printLastErrors() {
        ctx.exceptionRegistry().printErrors(log);
    }

    /** {@inheritDoc} */
    @Override public String getVmName() {
        return ManagementFactory.getRuntimeMXBean().getName();
    }

    /** {@inheritDoc} */
    @Override public String getInstanceName() {
        return gridName;
    }

    /** {@inheritDoc} */
    @Override public String getExecutorServiceFormatted() {
        assert cfg != null;

        return String.valueOf(cfg.getPublicThreadPoolSize());
    }

    /** {@inheritDoc} */
    @Override public String getIgniteHome() {
        assert cfg != null;

        return cfg.getIgniteHome();
    }

    /** {@inheritDoc} */
    @Override public String getGridLoggerFormatted() {
        assert cfg != null;

        return cfg.getGridLogger().toString();
    }

    /** {@inheritDoc} */
    @Override public String getMBeanServerFormatted() {
        assert cfg != null;

        return cfg.getMBeanServer().toString();
    }

    /** {@inheritDoc} */
    @Override public UUID getLocalNodeId() {
        assert cfg != null;

        return cfg.getNodeId();
    }

    /** {@inheritDoc} */
    @SuppressWarnings("unchecked")
    @Override public List<String> getUserAttributesFormatted() {
        assert cfg != null;

        return (List<String>)F.transform(cfg.getUserAttributes().entrySet(), new C1<Map.Entry<String, ?>, String>() {
            @Override public String apply(Map.Entry<String, ?> e) {
                return e.getKey() + ", " + e.getValue().toString();
            }
        });
    }

    /** {@inheritDoc} */
    @Override public boolean isPeerClassLoadingEnabled() {
        assert cfg != null;

        return cfg.isPeerClassLoadingEnabled();
    }

    /** {@inheritDoc} */
    @Override public List<String> getLifecycleBeansFormatted() {
        LifecycleBean[] beans = cfg.getLifecycleBeans();

        if (F.isEmpty(beans))
            return Collections.emptyList();
        else {
            List<String> res = new ArrayList<>(beans.length);

            for (LifecycleBean bean : beans)
                res.add(String.valueOf(bean));

            return res;
        }
    }

    /**
     * @param name  New attribute name.
     * @param val New attribute value.
     * @throws IgniteCheckedException If duplicated SPI name found.
     */
    private void add(String name, @Nullable Serializable val) throws IgniteCheckedException {
        assert name != null;

        if (ctx.addNodeAttribute(name, val) != null) {
            if (name.endsWith(ATTR_SPI_CLASS))
                // User defined duplicated names for the different SPIs.
                throw new IgniteCheckedException("Failed to set SPI attribute. Duplicated SPI name found: " +
                    name.substring(0, name.length() - ATTR_SPI_CLASS.length()));

            // Otherwise it's a mistake of setting up duplicated attribute.
            assert false : "Duplicate attribute: " + name;
        }
    }

    /**
     * Notifies life-cycle beans of grid event.
     *
     * @param evt Grid event.
     * @throws IgniteCheckedException If user threw exception during start.
     */
    @SuppressWarnings({"CatchGenericClass"})
    private void notifyLifecycleBeans(LifecycleEventType evt) throws IgniteCheckedException {
        if (!cfg.isDaemon() && cfg.getLifecycleBeans() != null) {
            for (LifecycleBean bean : cfg.getLifecycleBeans())
                if (bean != null) {
                    try {
                        bean.onLifecycleEvent(evt);
                    }
                    catch (Exception e) {
                        throw new IgniteCheckedException(e);
                    }
                }
        }
    }

    /**
     * Notifies life-cycle beans of grid event.
     *
     * @param evt Grid event.
     */
    @SuppressWarnings({"CatchGenericClass"})
    private void notifyLifecycleBeansEx(LifecycleEventType evt) {
        try {
            notifyLifecycleBeans(evt);
        }
        // Catch generic throwable to secure against user assertions.
        catch (Throwable e) {
            U.error(log, "Failed to notify lifecycle bean (safely ignored) [evt=" + evt +
                (gridName == null ? "" : ", gridName=" + gridName) + ']', e);

            if (e instanceof Error)
                throw (Error)e;
        }
    }

    /**
     * @param cfg Configuration to use.
     * @param utilityCachePool Utility cache pool.
     * @param execSvc Executor service.
     * @param sysExecSvc System executor service.
     * @param stripedExecSvc Striped executor.
     * @param p2pExecSvc P2P executor service.
     * @param mgmtExecSvc Management executor service.
     * @param igfsExecSvc IGFS executor service.
     * @param dataStreamExecSvc data stream executor service.
     * @param restExecSvc Reset executor service.
     * @param affExecSvc Affinity executor service.
     * @param idxExecSvc Indexing executor service.
     * @param callbackExecSvc Callback executor service.
     * @param qryExecSvc Query executor service.
     * @param errHnd Error handler to use for notification about startup problems.
     * @throws IgniteCheckedException Thrown in case of any errors.
     */
    @SuppressWarnings({"CatchGenericClass", "unchecked"})
    public void start(
        final IgniteConfiguration cfg,
        ExecutorService utilityCachePool,
        final ExecutorService execSvc,
        final ExecutorService sysExecSvc,
        final StripedExecutor stripedExecSvc,
        ExecutorService p2pExecSvc,
        ExecutorService mgmtExecSvc,
        ExecutorService igfsExecSvc,
        ExecutorService dataStreamExecSvc,
        ExecutorService restExecSvc,
        ExecutorService affExecSvc,
        @Nullable ExecutorService idxExecSvc,
        IgniteStripedThreadPoolExecutor callbackExecSvc,
        ExecutorService qryExecSvc,
        GridAbsClosure errHnd
    )
        throws IgniteCheckedException
    {
        gw.compareAndSet(null, new GridKernalGatewayImpl(cfg.getGridName()));

        GridKernalGateway gw = this.gw.get();

        gw.writeLock();

        try {
            switch (gw.getState()) {
                case STARTED: {
                    U.warn(log, "Grid has already been started (ignored).");

                    return;
                }

                case STARTING: {
                    U.warn(log, "Grid is already in process of being started (ignored).");

                    return;
                }

                case STOPPING: {
                    throw new IgniteCheckedException("Grid is in process of being stopped");
                }

                case STOPPED: {
                    break;
                }
            }

            gw.setState(STARTING);
        }
        finally {
            gw.writeUnlock();
        }

        assert cfg != null;

        // Make sure we got proper configuration.
        validateCommon(cfg);

        gridName = cfg.getGridName();

        this.cfg = cfg;

        log = (GridLoggerProxy)cfg.getGridLogger().getLogger(
            getClass().getName() + (gridName != null ? '%' + gridName : ""));

        RuntimeMXBean rtBean = ManagementFactory.getRuntimeMXBean();

        // Ack various information.
        ackAsciiLogo();
        ackConfigUrl();
        ackDaemon();
        ackOsInfo();
        ackLanguageRuntime();
        ackRemoteManagement();
        ackVmArguments(rtBean);
        ackClassPaths(rtBean);
        ackSystemProperties();
        ackEnvironmentVariables();
        ackCacheConfiguration();
        ackP2pConfiguration();
        ackRebalanceConfiguration();

        // Run background network diagnostics.
        GridDiagnostic.runBackgroundCheck(gridName, execSvc, log);

        // Ack 3-rd party licenses location.
        if (log.isInfoEnabled() && cfg.getIgniteHome() != null)
            log.info("3-rd party licenses can be found at: " + cfg.getIgniteHome() + File.separatorChar + "libs" +
                File.separatorChar + "licenses");

        // Check that user attributes are not conflicting
        // with internally reserved names.
        for (String name : cfg.getUserAttributes().keySet())
            if (name.startsWith(ATTR_PREFIX))
                throw new IgniteCheckedException("User attribute has illegal name: '" + name + "'. Note that all names " +
                    "starting with '" + ATTR_PREFIX + "' are reserved for internal use.");

        // Ack local node user attributes.
        logNodeUserAttributes();

        // Ack configuration.
        ackSpis();

        List<PluginProvider> plugins = U.allPluginProviders();

        final boolean activeOnStart = cfg.isActiveOnStart();

        // Spin out SPIs & managers.
        try {
            ctx = new GridKernalContextImpl(log,
                this,
                cfg,
                gw,
                utilityCachePool,
                execSvc,
                sysExecSvc,
                stripedExecSvc,
                p2pExecSvc,
                mgmtExecSvc,
                igfsExecSvc,
                dataStreamExecSvc,
                restExecSvc,
                affExecSvc,
                idxExecSvc,
                callbackExecSvc,
                qryExecSvc,
                plugins
            );

            cfg.getMarshaller().setContext(ctx.marshallerContext());

            ClusterProcessor clusterProc = new ClusterProcessor(ctx);

            startProcessor(clusterProc);

            U.onGridStart();

            // Start and configure resource processor first as it contains resources used
            // by all other managers and processors.
            GridResourceProcessor rsrcProc = new GridResourceProcessor(ctx);

            rsrcProc.setSpringContext(rsrcCtx);

            scheduler = new IgniteSchedulerImpl(ctx);

            startProcessor(rsrcProc);

            // Inject resources into lifecycle beans.
            if (!cfg.isDaemon() && cfg.getLifecycleBeans() != null) {
                for (LifecycleBean bean : cfg.getLifecycleBeans()) {
                    if (bean != null)
                        rsrcProc.inject(bean);
                }
            }

            // Lifecycle notification.
            notifyLifecycleBeans(BEFORE_NODE_START);

            // Starts lifecycle aware components.
            U.startLifecycleAware(lifecycleAwares(cfg));

            addHelper(IGFS_HELPER.create(F.isEmpty(cfg.getFileSystemConfiguration())));

            addHelper(HADOOP_HELPER.createIfInClassPath(ctx, false));

            startProcessor(new IgnitePluginProcessor(ctx, cfg, plugins));

            startProcessor(new PoolProcessor(ctx));

            // Closure processor should be started before all others
            // (except for resource processor), as many components can depend on it.
            startProcessor(new GridClosureProcessor(ctx));

            // Start some other processors (order & place is important).
            startProcessor(new GridPortProcessor(ctx));
            startProcessor(new GridJobMetricsProcessor(ctx));

            // Timeout processor needs to be started before managers,
            // as managers may depend on it.
            startProcessor(new GridTimeoutProcessor(ctx));

            // Start security processors.
            startProcessor(createComponent(GridSecurityProcessor.class, ctx));

            // Start SPI managers.
            // NOTE: that order matters as there are dependencies between managers.
            startManager(new GridIoManager(ctx));
            startManager(new GridCheckpointManager(ctx));

            startManager(new GridEventStorageManager(ctx));
            startManager(new GridDeploymentManager(ctx));
            startManager(new GridLoadBalancerManager(ctx));
            startManager(new GridFailoverManager(ctx));
            startManager(new GridCollisionManager(ctx));
            startManager(new GridIndexingManager(ctx));

            ackSecurity();

            // Assign discovery manager to context before other processors start so they
            // are able to register custom event listener.
            GridManager discoMgr = new GridDiscoveryManager(ctx);

            ctx.add(discoMgr, false);

            // Start processors before discovery manager, so they will
            // be able to start receiving messages once discovery completes.
<<<<<<< HEAD
            try {
                startProcessor(createComponent(DiscoveryNodeValidationProcessor.class, ctx));
                startProcessor(new GridClockSyncProcessor(ctx));
                startProcessor(new GridAffinityProcessor(ctx));
                startProcessor(createComponent(GridSegmentationProcessor.class, ctx));
                startProcessor(createComponent(IgniteCacheObjectProcessor.class, ctx));
                startProcessor(new GridCacheProcessor(ctx));
                startProcessor(new GridClusterStateProcessor(ctx));
                startProcessor(new GridQueryProcessor(ctx));
                startProcessor(new OdbcProcessor(ctx));
                startProcessor(new GridServiceProcessor(ctx));
                startProcessor(new GridTaskSessionProcessor(ctx));
                startProcessor(new GridJobProcessor(ctx));
                startProcessor(new GridTaskProcessor(ctx));
                startProcessor((GridProcessor)SCHEDULE.createOptional(ctx));
                startProcessor(new GridRestProcessor(ctx));
                startProcessor(new DataStreamProcessor(ctx));
                startProcessor((GridProcessor)IGFS.create(ctx, F.isEmpty(cfg.getFileSystemConfiguration())));
                startProcessor(new GridContinuousProcessor(ctx));
                startProcessor(createHadoopComponent());
                startProcessor(new DataStructuresProcessor(ctx));
                startProcessor(createComponent(PlatformProcessor.class, ctx));

                // Start plugins.
                for (PluginProvider provider : ctx.plugins().allProviders()) {
                    ctx.add(new GridPluginComponent(provider));

                    provider.start(ctx.plugins().pluginContextForProvider(provider));
                }
=======
            startProcessor(createComponent(DiscoveryNodeValidationProcessor.class, ctx));
            startProcessor(new GridClockSyncProcessor(ctx));
            startProcessor(new GridAffinityProcessor(ctx));
            startProcessor(createComponent(GridSegmentationProcessor.class, ctx));
            startProcessor(createComponent(IgniteCacheObjectProcessor.class, ctx));
            startProcessor(new GridCacheProcessor(ctx));
            startProcessor(new GridQueryProcessor(ctx));
            startProcessor(new OdbcProcessor(ctx));
            startProcessor(new GridServiceProcessor(ctx));
            startProcessor(new GridTaskSessionProcessor(ctx));
            startProcessor(new GridJobProcessor(ctx));
            startProcessor(new GridTaskProcessor(ctx));
            startProcessor((GridProcessor)SCHEDULE.createOptional(ctx));
            startProcessor(new GridRestProcessor(ctx));
            startProcessor(new DataStreamProcessor(ctx));
            startProcessor((GridProcessor)IGFS.create(ctx, F.isEmpty(cfg.getFileSystemConfiguration())));
            startProcessor(new GridContinuousProcessor(ctx));
            startProcessor(createHadoopComponent());
            startProcessor(new DataStructuresProcessor(ctx));
            startProcessor(createComponent(PlatformProcessor.class, ctx));
            startProcessor(new GridMarshallerMappingProcessor(ctx));

            // Start plugins.
            for (PluginProvider provider : ctx.plugins().allProviders()) {
                ctx.add(new GridPluginComponent(provider));
>>>>>>> 85b08c5a

                fillNodeAttributes(clusterProc.updateNotifierEnabled());
            }
            catch (Throwable e) {
                // Stop discovery spi to close tcp socket.
                ctx.discovery().stop(true);

<<<<<<< HEAD
                throw e;
            }
=======
            // Start platform plugins.
            if (ctx.config().getPlatformConfiguration() != null)
                startProcessor(new PlatformPluginProcessor(ctx));

            fillNodeAttributes(clusterProc.updateNotifierEnabled());
>>>>>>> 85b08c5a

            gw.writeLock();

            try {
                gw.setState(STARTED);

                // Start discovery manager last to make sure that grid is fully initialized.
                startManager(discoMgr);
            }
            finally {
                gw.writeUnlock();
            }

            // Check whether physical RAM is not exceeded.
            checkPhysicalRam();

            // Suggest configuration optimizations.
            suggestOptimizations(cfg);

            // Suggest JVM optimizations.
            ctx.performance().addAll(JvmConfigurationSuggestions.getSuggestions());

            // Suggest Operation System optimizations.
            ctx.performance().addAll(OsConfigurationSuggestions.getSuggestions());

            // Notify discovery manager the first to make sure that topology is discovered.
            ctx.discovery().onKernalStart(activeOnStart);

            // Notify IO manager the second so further components can send and receive messages.
            ctx.io().onKernalStart(activeOnStart);

            // Start plugins.
            for (PluginProvider provider : ctx.plugins().allProviders())
                provider.onIgniteStart();

            // Callbacks.
            for (GridComponent comp : ctx) {
                // Skip discovery manager.
                if (comp instanceof GridDiscoveryManager)
                    continue;

                // Skip IO manager.
                if (comp instanceof GridIoManager)
                    continue;

                if (comp instanceof GridPluginComponent)
                    continue;

                if (!skipDaemon(comp))
                    comp.onKernalStart(activeOnStart);
            }

            // Register MBeans.
            registerKernalMBean();
            registerLocalNodeMBean();
            registerExecutorMBeans(execSvc, sysExecSvc, p2pExecSvc, mgmtExecSvc, restExecSvc, qryExecSvc);

            // Lifecycle bean notifications.
            notifyLifecycleBeans(AFTER_NODE_START);
        }
        catch (Throwable e) {
            IgniteSpiVersionCheckException verCheckErr = X.cause(e, IgniteSpiVersionCheckException.class);

            if (verCheckErr != null)
                U.error(log, verCheckErr.getMessage());
            else if (X.hasCause(e, InterruptedException.class, IgniteInterruptedCheckedException.class))
                U.warn(log, "Grid startup routine has been interrupted (will rollback).");
            else
                U.error(log, "Got exception while starting (will rollback startup routine).", e);

            errHnd.apply();

            stop(true);

            if (e instanceof Error)
                throw e;
            else if (e instanceof IgniteCheckedException)
                throw (IgniteCheckedException)e;
            else
                throw new IgniteCheckedException(e);
        }

        // Mark start timestamp.
        startTime = U.currentTimeMillis();

        String intervalStr = IgniteSystemProperties.getString(IGNITE_STARVATION_CHECK_INTERVAL);

        // Start starvation checker if enabled.
        boolean starveCheck = !isDaemon() && !"0".equals(intervalStr);

        if (starveCheck) {
            final long interval = F.isEmpty(intervalStr) ? PERIODIC_STARVATION_CHECK_FREQ : Long.parseLong(intervalStr);

            starveTask = ctx.timeout().schedule(new Runnable() {
                /** Last completed task count. */
                private long lastCompletedCntPub;

                /** Last completed task count. */
                private long lastCompletedCntSys;

                @Override public void run() {
                    if (execSvc instanceof ThreadPoolExecutor) {
                        ThreadPoolExecutor exec = (ThreadPoolExecutor)execSvc;

                        lastCompletedCntPub = checkPoolStarvation(exec, lastCompletedCntPub, "public");
                    }

                    if (sysExecSvc instanceof ThreadPoolExecutor) {
                        ThreadPoolExecutor exec = (ThreadPoolExecutor)sysExecSvc;

                        lastCompletedCntSys = checkPoolStarvation(exec, lastCompletedCntSys, "system");
                    }

                    if (stripedExecSvc != null)
                        stripedExecSvc.checkStarvation();
                }

                /**
                 * @param exec Thread pool executor to check.
                 * @param lastCompletedCnt Last completed tasks count.
                 * @param pool Pool name for message.
                 * @return Current completed tasks count.
                 */
                private long checkPoolStarvation(
                    ThreadPoolExecutor exec,
                    long lastCompletedCnt,
                    String pool
                ) {
                    long completedCnt = exec.getCompletedTaskCount();

                    // If all threads are active and no task has completed since last time and there is
                    // at least one waiting request, then it is possible starvation.
                    if (exec.getPoolSize() == exec.getActiveCount() && completedCnt == lastCompletedCnt &&
                        !exec.getQueue().isEmpty())
                        LT.warn(
                            log,
                            "Possible thread pool starvation detected (no task completed in last " +
                                interval + "ms, is " + pool + " thread pool size large enough?)");

                    return completedCnt;
                }
            }, interval, interval);
        }

        long metricsLogFreq = cfg.getMetricsLogFrequency();

        if (metricsLogFreq > 0) {
            metricsLogTask = ctx.timeout().schedule(new Runnable() {
                private final DecimalFormat dblFmt = new DecimalFormat("#.##");

                @Override public void run() {
                    if (log.isInfoEnabled()) {
                        try {
                            ClusterMetrics m = cluster().localNode().metrics();

                            double cpuLoadPct = m.getCurrentCpuLoad() * 100;
                            double avgCpuLoadPct = m.getAverageCpuLoad() * 100;
                            double gcPct = m.getCurrentGcCpuLoad() * 100;

                            //Heap params
                            long heapUsed = m.getHeapMemoryUsed();
                            long heapMax = m.getHeapMemoryMaximum();

                            long heapUsedInMBytes = heapUsed / 1024 / 1024;
                            long heapCommInMBytes = m.getHeapMemoryCommitted() / 1024 / 1024;

                            double freeHeapPct = heapMax > 0 ? ((double)((heapMax - heapUsed) * 100)) / heapMax : -1;

                            //Non heap params
                            long nonHeapUsed = m.getNonHeapMemoryUsed();
                            long nonHeapMax = m.getNonHeapMemoryMaximum();

                            long nonHeapUsedInMBytes = nonHeapUsed / 1024 / 1024;
                            long nonHeapCommInMBytes = m.getNonHeapMemoryCommitted() / 1024 / 1024;

                            double freeNonHeapPct = nonHeapMax > 0 ? ((double)((nonHeapMax - nonHeapUsed) * 100)) / nonHeapMax : -1;

                            int hosts = 0;
                            int nodes = 0;
                            int cpus = 0;

                            try {
                                ClusterMetrics metrics = cluster().metrics();

                                Collection<ClusterNode> nodes0 = cluster().nodes();

                                hosts = U.neighborhood(nodes0).size();
                                nodes = metrics.getTotalNodes();
                                cpus = metrics.getTotalCpus();
                            }
                            catch (IgniteException ignore) {
                                // No-op.
                            }

                            int pubPoolActiveThreads = 0;
                            int pubPoolIdleThreads = 0;
                            int pubPoolQSize = 0;

                            if (execSvc instanceof ThreadPoolExecutor) {
                                ThreadPoolExecutor exec = (ThreadPoolExecutor)execSvc;

                                int poolSize = exec.getPoolSize();

                                pubPoolActiveThreads = Math.min(poolSize, exec.getActiveCount());
                                pubPoolIdleThreads = poolSize - pubPoolActiveThreads;
                                pubPoolQSize = exec.getQueue().size();
                            }

                            int sysPoolActiveThreads = 0;
                            int sysPoolIdleThreads = 0;
                            int sysPoolQSize = 0;

                            if (sysExecSvc instanceof ThreadPoolExecutor) {
                                ThreadPoolExecutor exec = (ThreadPoolExecutor)sysExecSvc;

                                int poolSize = exec.getPoolSize();

                                sysPoolActiveThreads = Math.min(poolSize, exec.getActiveCount());
                                sysPoolIdleThreads = poolSize - sysPoolActiveThreads;
                                sysPoolQSize = exec.getQueue().size();
                            }

                            PageMemory pageMem = ctx.cache().context().database().pageMemory();

                            String id = U.id8(localNode().id());

                            String msg = NL +
                                "Metrics for local node (to disable set 'metricsLogFrequency' to 0)" + NL +
                                "    ^-- Node [id=" + id + ", name=" + name() + ", uptime=" + getUpTimeFormatted() + "]" + NL +
                                "    ^-- H/N/C [hosts=" + hosts + ", nodes=" + nodes + ", CPUs=" + cpus + "]" + NL +
                                "    ^-- CPU [cur=" + dblFmt.format(cpuLoadPct) + "%, avg=" +
                                dblFmt.format(avgCpuLoadPct) + "%, GC=" + dblFmt.format(gcPct) + "%]" + NL +
                                "    ^-- PageMemory [pages=" + (pageMem != null ? pageMem.loadedPages() : 0) + "]" + NL +
                                "    ^-- Heap [used=" + dblFmt.format(heapUsedInMBytes) + "MB, free=" +
                                dblFmt.format(freeHeapPct) + "%, comm=" + dblFmt.format(heapCommInMBytes) + "MB]" + NL +
                                "    ^-- Non heap [used=" + dblFmt.format(nonHeapUsedInMBytes) + "MB, free=" +
                                dblFmt.format(freeNonHeapPct) + "%, comm=" + dblFmt.format(nonHeapCommInMBytes) + "MB]" + NL +
                                "    ^-- Public thread pool [active=" + pubPoolActiveThreads + ", idle=" +
                                pubPoolIdleThreads + ", qSize=" + pubPoolQSize + "]" + NL +
                                "    ^-- System thread pool [active=" + sysPoolActiveThreads + ", idle=" +
                                sysPoolIdleThreads + ", qSize=" + sysPoolQSize + "]" + NL +
                                "    ^-- Outbound messages queue [size=" + m.getOutboundMessagesQueueSize() + "]";

                            log.info(msg);

                            ctx.cache().context().database().dumpStatistics(log);
                        }
                        catch (IgniteClientDisconnectedException ignore) {
                            // No-op.
                        }
                    }
                }
            }, metricsLogFreq, metricsLogFreq);
        }

        final long longOpDumpTimeout =
            IgniteSystemProperties.getLong(IgniteSystemProperties.IGNITE_LONG_OPERATIONS_DUMP_TIMEOUT, 60_000);

        if (longOpDumpTimeout > 0) {
            longOpDumpTask = ctx.timeout().schedule(new Runnable() {
                @Override public void run() {
                    GridKernalContext ctx = IgniteKernal.this.ctx;

                    if (ctx != null)
                        ctx.cache().context().exchange().dumpLongRunningOperations(longOpDumpTimeout);
                }
            }, longOpDumpTimeout, longOpDumpTimeout);
        }

        ctx.performance().add("Disable assertions (remove '-ea' from JVM options)", !U.assertionsEnabled());

        ctx.performance().logSuggestions(log, gridName);

        U.quietAndInfo(log, "To start Console Management & Monitoring run ignitevisorcmd.{sh|bat}");

        ackStart(rtBean);

        if (!isDaemon())
            ctx.discovery().ackTopology(localNode().order());
    }

    /**
     * Create Hadoop component.
     *
     * @return Non-null Hadoop component: workable or no-op.
     * @throws IgniteCheckedException If the component is mandatory and cannot be initialized.
     */
    private HadoopProcessorAdapter createHadoopComponent() throws IgniteCheckedException {
        boolean mandatory = cfg.getHadoopConfiguration() != null;

        if (mandatory) {
            if (cfg.isPeerClassLoadingEnabled())
                throw new IgniteCheckedException("Hadoop module cannot be used with peer class loading enabled " +
                    "(set IgniteConfiguration.peerClassLoadingEnabled to \"false\").");

            HadoopProcessorAdapter res = IgniteComponentType.HADOOP.createIfInClassPath(ctx, true);

            res.validateEnvironment();

            return res;
        }
        else {
            HadoopProcessorAdapter cmp = null;

            if (!ctx.hadoopHelper().isNoOp() && cfg.isPeerClassLoadingEnabled()) {
                U.warn(log, "Hadoop module is found in classpath, but will not be started because peer class " +
                    "loading is enabled (set IgniteConfiguration.peerClassLoadingEnabled to \"false\" if you want " +
                    "to use Hadoop module).");
            }
            else {
                cmp = IgniteComponentType.HADOOP.createIfInClassPath(ctx, false);

                try {
                    cmp.validateEnvironment();
                }
                catch (IgniteException | IgniteCheckedException e) {
                    U.quietAndWarn(log, "Hadoop module will not start due to exception: " + e.getMessage());

                    cmp = null;
                }
            }

            if (cmp == null)
                cmp = IgniteComponentType.HADOOP.create(ctx, true);

            return cmp;
        }
    }

    /**
     * Validates common configuration parameters.
     *
     * @param cfg Configuration.
     */
    private void validateCommon(IgniteConfiguration cfg) {
        A.notNull(cfg.getNodeId(), "cfg.getNodeId()");

        A.notNull(cfg.getMBeanServer(), "cfg.getMBeanServer()");
        A.notNull(cfg.getGridLogger(), "cfg.getGridLogger()");
        A.notNull(cfg.getMarshaller(), "cfg.getMarshaller()");
        A.notNull(cfg.getUserAttributes(), "cfg.getUserAttributes()");

        // All SPIs should be non-null.
        A.notNull(cfg.getCheckpointSpi(), "cfg.getCheckpointSpi()");
        A.notNull(cfg.getCommunicationSpi(), "cfg.getCommunicationSpi()");
        A.notNull(cfg.getDeploymentSpi(), "cfg.getDeploymentSpi()");
        A.notNull(cfg.getDiscoverySpi(), "cfg.getDiscoverySpi()");
        A.notNull(cfg.getEventStorageSpi(), "cfg.getEventStorageSpi()");
        A.notNull(cfg.getCollisionSpi(), "cfg.getCollisionSpi()");
        A.notNull(cfg.getFailoverSpi(), "cfg.getFailoverSpi()");
        A.notNull(cfg.getLoadBalancingSpi(), "cfg.getLoadBalancingSpi()");
        A.notNull(cfg.getIndexingSpi(), "cfg.getIndexingSpi()");

        A.ensure(cfg.getNetworkTimeout() > 0, "cfg.getNetworkTimeout() > 0");
        A.ensure(cfg.getNetworkSendRetryDelay() > 0, "cfg.getNetworkSendRetryDelay() > 0");
        A.ensure(cfg.getNetworkSendRetryCount() > 0, "cfg.getNetworkSendRetryCount() > 0");
    }

    /**
     * Checks whether physical RAM is not exceeded.
     */
    @SuppressWarnings("ConstantConditions")
    private void checkPhysicalRam() {
        long ram = ctx.discovery().localNode().attribute(ATTR_PHY_RAM);

        if (ram != -1) {
            String macs = ctx.discovery().localNode().attribute(ATTR_MACS);

            long totalHeap = 0;

            for (ClusterNode node : ctx.discovery().allNodes()) {
                if (macs.equals(node.attribute(ATTR_MACS))) {
                    long heap = node.metrics().getHeapMemoryMaximum();

                    if (heap != -1)
                        totalHeap += heap;
                }
            }

            if (totalHeap > ram) {
                U.quietAndWarn(log, "Attempting to start more nodes than physical RAM " +
                    "available on current host (this can cause significant slowdown)");
            }
        }
    }

    /**
     * @param cfg Configuration to check for possible performance issues.
     */
    private void suggestOptimizations(IgniteConfiguration cfg) {
        GridPerformanceSuggestions perf = ctx.performance();

        if (ctx.collision().enabled())
            perf.add("Disable collision resolution (remove 'collisionSpi' from configuration)");

        if (ctx.checkpoint().enabled())
            perf.add("Disable checkpoints (remove 'checkpointSpi' from configuration)");

        if (cfg.isMarshalLocalJobs())
            perf.add("Disable local jobs marshalling (set 'marshalLocalJobs' to false)");

        if (cfg.getIncludeEventTypes() != null && cfg.getIncludeEventTypes().length != 0)
            perf.add("Disable grid events (remove 'includeEventTypes' from configuration)");

        if (BinaryMarshaller.available() && (cfg.getMarshaller() != null && !(cfg.getMarshaller() instanceof BinaryMarshaller)))
            perf.add("Use default binary marshaller (do not set 'marshaller' explicitly)");
    }

    /**
     * Creates attributes map and fills it in.
     *
     * @param notifyEnabled Update notifier flag.
     * @throws IgniteCheckedException thrown if was unable to set up attribute.
     */
    @SuppressWarnings({"SuspiciousMethodCalls", "unchecked", "TypeMayBeWeakened"})
    private void fillNodeAttributes(boolean notifyEnabled) throws IgniteCheckedException {
        final String[] incProps = cfg.getIncludeProperties();

        try {
            // Stick all environment settings into node attributes.
            for (Map.Entry<String, String> sysEntry : System.getenv().entrySet()) {
                String name = sysEntry.getKey();

                if (incProps == null || U.containsStringArray(incProps, name, true) ||
                    U.isVisorNodeStartProperty(name) || U.isVisorRequiredProperty(name))
                    ctx.addNodeAttribute(name, sysEntry.getValue());
            }

            if (log.isDebugEnabled())
                log.debug("Added environment properties to node attributes.");
        }
        catch (SecurityException e) {
            throw new IgniteCheckedException("Failed to add environment properties to node attributes due to " +
                "security violation: " + e.getMessage());
        }

        try {
            // Stick all system properties into node's attributes overwriting any
            // identical names from environment properties.
            for (Map.Entry<Object, Object> e : snapshot().entrySet()) {
                String key = (String)e.getKey();

                if (incProps == null || U.containsStringArray(incProps, key, true) ||
                    U.isVisorRequiredProperty(key)) {
                    Object val = ctx.nodeAttribute(key);

                    if (val != null && !val.equals(e.getValue()))
                        U.warn(log, "System property will override environment variable with the same name: " + key);

                    ctx.addNodeAttribute(key, e.getValue());
                }
            }

            ctx.addNodeAttribute(IgniteNodeAttributes.ATTR_UPDATE_NOTIFIER_ENABLED, notifyEnabled);

            if (log.isDebugEnabled())
                log.debug("Added system properties to node attributes.");
        }
        catch (SecurityException e) {
            throw new IgniteCheckedException("Failed to add system properties to node attributes due to security " +
                "violation: " + e.getMessage());
        }

        // Add local network IPs and MACs.
        String ips = F.concat(U.allLocalIps(), ", "); // Exclude loopbacks.
        String macs = F.concat(U.allLocalMACs(), ", "); // Only enabled network interfaces.

        // Ack network context.
        if (log.isInfoEnabled()) {
            log.info("Non-loopback local IPs: " + (F.isEmpty(ips) ? "N/A" : ips));
            log.info("Enabled local MACs: " + (F.isEmpty(macs) ? "N/A" : macs));
        }

        // Warn about loopback.
        if (ips.isEmpty() && macs.isEmpty())
            U.warn(log, "Ignite is starting on loopback address... Only nodes on the same physical " +
                    "computer can participate in topology.",
                "Ignite is starting on loopback address...");

        // Stick in network context into attributes.
        add(ATTR_IPS, (ips.isEmpty() ? "" : ips));
        add(ATTR_MACS, (macs.isEmpty() ? "" : macs));

        // Stick in some system level attributes
        add(ATTR_JIT_NAME, U.getCompilerMx() == null ? "" : U.getCompilerMx().getName());
        add(ATTR_BUILD_VER, VER_STR);
        add(ATTR_BUILD_DATE, BUILD_TSTAMP_STR);
        add(ATTR_MARSHALLER, cfg.getMarshaller().getClass().getName());
        add(ATTR_MARSHALLER_USE_DFLT_SUID,
            getBoolean(IGNITE_OPTIMIZED_MARSHALLER_USE_DEFAULT_SUID, OptimizedMarshaller.USE_DFLT_SUID));
        add(ATTR_LATE_AFFINITY_ASSIGNMENT, cfg.isLateAffinityAssignment());
        add(ATTR_ACTIVE_ON_START, cfg.isActiveOnStart());

        if (cfg.getMarshaller() instanceof BinaryMarshaller) {
            add(ATTR_MARSHALLER_COMPACT_FOOTER, cfg.getBinaryConfiguration() == null ?
                BinaryConfiguration.DFLT_COMPACT_FOOTER :
                cfg.getBinaryConfiguration().isCompactFooter());

            add(ATTR_MARSHALLER_USE_BINARY_STRING_SER_VER_2,
                getBoolean(IGNITE_BINARY_MARSHALLER_USE_STRING_SERIALIZATION_VER_2,
                    BinaryUtils.USE_STR_SERIALIZATION_VER_2));
        }

        add(ATTR_USER_NAME, System.getProperty("user.name"));
        add(ATTR_GRID_NAME, gridName);

        add(ATTR_PEER_CLASSLOADING, cfg.isPeerClassLoadingEnabled());
        add(ATTR_DEPLOYMENT_MODE, cfg.getDeploymentMode());
        add(ATTR_LANG_RUNTIME, getLanguage());

        add(ATTR_JVM_PID, U.jvmPid());

        add(ATTR_CLIENT_MODE, cfg.isClientMode());

        add(ATTR_CONSISTENCY_CHECK_SKIPPED, getBoolean(IGNITE_SKIP_CONFIGURATION_CONSISTENCY_CHECK));

        if (cfg.getConsistentId() != null)
            add(ATTR_NODE_CONSISTENT_ID, cfg.getConsistentId());

        // Build a string from JVM arguments, because parameters with spaces are split.
        SB jvmArgs = new SB(512);

        for (String arg : U.jvmArgs()) {
            if (arg.startsWith("-"))
                jvmArgs.a("@@@");
            else
                jvmArgs.a(' ');

            jvmArgs.a(arg);
        }
        // Add it to attributes.
        add(ATTR_JVM_ARGS, jvmArgs.toString());

        // Check daemon system property and override configuration if it's set.
        if (isDaemon())
            add(ATTR_DAEMON, "true");

        // In case of the parsing error, JMX remote disabled or port not being set
        // node attribute won't be set.
        if (isJmxRemoteEnabled()) {
            String portStr = System.getProperty("com.sun.management.jmxremote.port");

            if (portStr != null)
                try {
                    add(ATTR_JMX_PORT, Integer.parseInt(portStr));
                }
                catch (NumberFormatException ignore) {
                    // No-op.
                }
        }

        // Whether restart is enabled and stick the attribute.
        add(ATTR_RESTART_ENABLED, Boolean.toString(isRestartEnabled()));

        // Save port range, port numbers will be stored by rest processor at runtime.
        if (cfg.getConnectorConfiguration() != null)
            add(ATTR_REST_PORT_RANGE, cfg.getConnectorConfiguration().getPortRange());

        // Stick in SPI versions and classes attributes.
        addSpiAttributes(cfg.getCollisionSpi());
        addSpiAttributes(cfg.getDiscoverySpi());
        addSpiAttributes(cfg.getFailoverSpi());
        addSpiAttributes(cfg.getCommunicationSpi());
        addSpiAttributes(cfg.getEventStorageSpi());
        addSpiAttributes(cfg.getCheckpointSpi());
        addSpiAttributes(cfg.getLoadBalancingSpi());
        addSpiAttributes(cfg.getDeploymentSpi());

        // Set user attributes for this node.
        if (cfg.getUserAttributes() != null) {
            for (Map.Entry<String, ?> e : cfg.getUserAttributes().entrySet()) {
                if (ctx.hasNodeAttribute(e.getKey()))
                    U.warn(log, "User or internal attribute has the same name as environment or system " +
                        "property and will take precedence: " + e.getKey());

                ctx.addNodeAttribute(e.getKey(), e.getValue());
            }
        }
    }

    /**
     * Add SPI version and class attributes into node attributes.
     *
     * @param spiList Collection of SPIs to get attributes from.
     * @throws IgniteCheckedException Thrown if was unable to set up attribute.
     */
    private void addSpiAttributes(IgniteSpi... spiList) throws IgniteCheckedException {
        for (IgniteSpi spi : spiList) {
            Class<? extends IgniteSpi> spiCls = spi.getClass();

            add(U.spiAttribute(spi, ATTR_SPI_CLASS), spiCls.getName());
        }
    }

    /** @throws IgniteCheckedException If registration failed. */
    private void registerKernalMBean() throws IgniteCheckedException {
        try {
            kernalMBean = U.registerMBean(
                cfg.getMBeanServer(),
                cfg.getGridName(),
                "Kernal",
                getClass().getSimpleName(),
                this,
                IgniteMXBean.class);

            if (log.isDebugEnabled())
                log.debug("Registered kernal MBean: " + kernalMBean);
        }
        catch (JMException e) {
            kernalMBean = null;

            throw new IgniteCheckedException("Failed to register kernal MBean.", e);
        }
    }

    /** @throws IgniteCheckedException If registration failed. */
    private void registerLocalNodeMBean() throws IgniteCheckedException {
        ClusterLocalNodeMetricsMXBean mbean = new ClusterLocalNodeMetricsMXBeanImpl(ctx.discovery().localNode());

        try {
            locNodeMBean = U.registerMBean(
                cfg.getMBeanServer(),
                cfg.getGridName(),
                "Kernal",
                mbean.getClass().getSimpleName(),
                mbean,
                ClusterLocalNodeMetricsMXBean.class);

            if (log.isDebugEnabled())
                log.debug("Registered local node MBean: " + locNodeMBean);
        }
        catch (JMException e) {
            locNodeMBean = null;

            throw new IgniteCheckedException("Failed to register local node MBean.", e);
        }
    }

    /** @throws IgniteCheckedException If registration failed. */
    private void registerExecutorMBeans(ExecutorService execSvc,
        ExecutorService sysExecSvc,
        ExecutorService p2pExecSvc,
        ExecutorService mgmtExecSvc,
        ExecutorService restExecSvc,
        ExecutorService qryExecSvc) throws IgniteCheckedException {
        pubExecSvcMBean = registerExecutorMBean(execSvc, "GridExecutionExecutor");
        sysExecSvcMBean = registerExecutorMBean(sysExecSvc, "GridSystemExecutor");
        mgmtExecSvcMBean = registerExecutorMBean(mgmtExecSvc, "GridManagementExecutor");
        p2PExecSvcMBean = registerExecutorMBean(p2pExecSvc, "GridClassLoadingExecutor");
        qryExecSvcMBean = registerExecutorMBean(qryExecSvc, "GridQueryExecutor");

        ConnectorConfiguration clientCfg = cfg.getConnectorConfiguration();

        if (clientCfg != null)
            restExecSvcMBean = registerExecutorMBean(restExecSvc, "GridRestExecutor");
    }

    /**
     * @param exec Executor service to register.
     * @param name Property name for executor.
     * @return Name for created MBean.
     * @throws IgniteCheckedException If registration failed.
     */
    private ObjectName registerExecutorMBean(ExecutorService exec, String name) throws IgniteCheckedException {
        assert exec != null;

        try {
            ObjectName res = U.registerMBean(
                cfg.getMBeanServer(),
                cfg.getGridName(),
                "Thread Pools",
                name,
                new ThreadPoolMXBeanAdapter(exec),
                ThreadPoolMXBean.class);

            if (log.isDebugEnabled())
                log.debug("Registered executor service MBean: " + res);

            return res;
        }
        catch (JMException e) {
            throw new IgniteCheckedException("Failed to register executor service MBean [name=" + name + ", exec=" + exec + ']',
                e);
        }
    }

    /**
     * Unregisters given mbean.
     *
     * @param mbean MBean to unregister.
     * @return {@code True} if successfully unregistered, {@code false} otherwise.
     */
    private boolean unregisterMBean(@Nullable ObjectName mbean) {
        if (mbean != null)
            try {
                cfg.getMBeanServer().unregisterMBean(mbean);

                if (log.isDebugEnabled())
                    log.debug("Unregistered MBean: " + mbean);

                return true;
            }
            catch (JMException e) {
                U.error(log, "Failed to unregister MBean.", e);

                return false;
            }

        return true;
    }

    /**
     * @param mgr Manager to start.
     * @throws IgniteCheckedException Throw in case of any errors.
     */
    private void startManager(GridManager mgr) throws IgniteCheckedException {
        // Add manager to registry before it starts to avoid cases when manager is started
        // but registry does not have it yet.
        ctx.add(mgr);

        try {
            if (!skipDaemon(mgr))
                mgr.start(cfg.isActiveOnStart());
        }
        catch (IgniteCheckedException e) {
            U.error(log, "Failed to start manager: " + mgr, e);

            throw new IgniteCheckedException("Failed to start manager: " + mgr, e);
        }
    }

    /**
     * @param proc Processor to start.
     * @throws IgniteCheckedException Thrown in case of any error.
     */
    private void startProcessor(GridProcessor proc) throws IgniteCheckedException {
        ctx.add(proc);

        try {
            if (!skipDaemon(proc))
                proc.start(cfg.isActiveOnStart());
        }
        catch (IgniteCheckedException e) {
            throw new IgniteCheckedException("Failed to start processor: " + proc, e);
        }
    }

    /**
     * Add helper.
     *
     * @param helper Helper.
     */
    private void addHelper(Object helper) {
        ctx.addHelper(helper);
    }

    /**
     * Gets "on" or "off" string for given boolean value.
     *
     * @param b Boolean value to convert.
     * @return Result string.
     */
    private String onOff(boolean b) {
        return b ? "on" : "off";
    }

    /**
     *
     * @return Whether or not REST is enabled.
     */
    private boolean isRestEnabled() {
        assert cfg != null;

        return cfg.getConnectorConfiguration() != null &&
            // By default rest processor doesn't start on client nodes.
            (!isClientNode() || (isClientNode() && IgniteSystemProperties.getBoolean(IGNITE_REST_START_ON_CLIENT)));
    }

    /**
     * @return {@code True} if node client or daemon otherwise {@code false}.
     */
    private boolean isClientNode() {
        return cfg.isClientMode() || cfg.isDaemon();
    }

    /**
     * Acks remote management.
     */
    private void ackRemoteManagement() {
        assert log != null;

        if (!log.isInfoEnabled())
            return;

        SB sb = new SB();

        sb.a("Remote Management [");

        boolean on = isJmxRemoteEnabled();

        sb.a("restart: ").a(onOff(isRestartEnabled())).a(", ");
        sb.a("REST: ").a(onOff(isRestEnabled())).a(", ");
        sb.a("JMX (");
        sb.a("remote: ").a(onOff(on));

        if (on) {
            sb.a(", ");

            sb.a("port: ").a(System.getProperty("com.sun.management.jmxremote.port", "<n/a>")).a(", ");
            sb.a("auth: ").a(onOff(Boolean.getBoolean("com.sun.management.jmxremote.authenticate"))).a(", ");

            // By default SSL is enabled, that's why additional check for null is needed.
            // See http://docs.oracle.com/javase/6/docs/technotes/guides/management/agent.html
            sb.a("ssl: ").a(onOff(Boolean.getBoolean("com.sun.management.jmxremote.ssl") ||
                System.getProperty("com.sun.management.jmxremote.ssl") == null));
        }

        sb.a(")");

        sb.a(']');

        log.info(sb.toString());
    }

    /**
     * Acks configuration URL.
     */
    private void ackConfigUrl() {
        assert log != null;

        if (log.isInfoEnabled())
            log.info("Config URL: " + System.getProperty(IGNITE_CONFIG_URL, "n/a"));
    }

    /**
     * Acks ASCII-logo. Thanks to http://patorjk.com/software/taag
     */
    private void ackAsciiLogo() {
        assert log != null;

        if (System.getProperty(IGNITE_NO_ASCII) == null) {
            String ver = "ver. " + ACK_VER_STR;

            // Big thanks to: http://patorjk.com/software/taag
            // Font name "Small Slant"
            if (log.isInfoEnabled()) {
                log.info(NL + NL +
                    ">>>    __________  ________________  " + NL +
                    ">>>   /  _/ ___/ |/ /  _/_  __/ __/  " + NL +
                    ">>>  _/ // (7 7    // /  / / / _/    " + NL +
                    ">>> /___/\\___/_/|_/___/ /_/ /___/   " + NL +
                    ">>> " + NL +
                    ">>> " + ver + NL +
                    ">>> " + COPYRIGHT + NL +
                    ">>> " + NL +
                    ">>> Ignite documentation: " + "http://" + SITE + NL
                );
            }

            if (log.isQuiet()) {
                U.quiet(false,
                    "   __________  ________________ ",
                    "  /  _/ ___/ |/ /  _/_  __/ __/ ",
                    " _/ // (7 7    // /  / / / _/   ",
                    "/___/\\___/_/|_/___/ /_/ /___/  ",
                    "",
                    ver,
                    COPYRIGHT,
                    "",
                    "Ignite documentation: " + "http://" + SITE,
                    "",
                    "Quiet mode.");

                String fileName = log.fileName();

                if (fileName != null)
                    U.quiet(false, "  ^-- Logging to file '" + fileName + '\'');

                U.quiet(false,
                    "  ^-- To see **FULL** console log here add -DIGNITE_QUIET=false or \"-v\" to ignite.{sh|bat}",
                    "");
            }
        }
    }

    /**
     * Prints start info.
     *
     * @param rtBean Java runtime bean.
     */
    private void ackStart(RuntimeMXBean rtBean) {
        ClusterNode locNode = localNode();

        if (log.isQuiet()) {
            U.quiet(false, "");
            U.quiet(false, "Ignite node started OK (id=" + U.id8(locNode.id()) +
                (F.isEmpty(gridName) ? "" : ", grid=" + gridName) + ')');
        }

        if (log.isInfoEnabled()) {
            log.info("");

            String ack = "Ignite ver. " + VER_STR + '#' + BUILD_TSTAMP_STR + "-sha1:" + REV_HASH_STR;

            String dash = U.dash(ack.length());

            SB sb = new SB();

            for (GridPortRecord rec : ctx.ports().records())
                sb.a(rec.protocol()).a(":").a(rec.port()).a(" ");

            String str =
                NL + NL +
                    ">>> " + dash + NL +
                    ">>> " + ack + NL +
                    ">>> " + dash + NL +
                    ">>> OS name: " + U.osString() + NL +
                    ">>> CPU(s): " + locNode.metrics().getTotalCpus() + NL +
                    ">>> Heap: " + U.heapSize(locNode, 2) + "GB" + NL +
                    ">>> VM name: " + rtBean.getName() + NL +
                    (gridName == null ? "" : ">>> Grid name: " + gridName + NL) +
                    ">>> Local node [" +
                    "ID=" + locNode.id().toString().toUpperCase() +
                    ", order=" + locNode.order() + ", clientMode=" + ctx.clientNode() +
                    "]" + NL +
                    ">>> Local node addresses: " + U.addressesAsString(locNode) + NL +
                    ">>> Local ports: " + sb + NL;

            log.info(str);
        }
    }

    /**
     * Logs out OS information.
     */
    private void ackOsInfo() {
        assert log != null;

        if (log.isQuiet())
            U.quiet(false, "OS: " + U.osString());

        if (log.isInfoEnabled()) {
            log.info("OS: " + U.osString());
            log.info("OS user: " + System.getProperty("user.name"));

            int jvmPid = U.jvmPid();

            log.info("PID: " + (jvmPid == -1 ? "N/A" : jvmPid));
        }
    }

    /**
     * Logs out language runtime.
     */
    private void ackLanguageRuntime() {
        assert log != null;

        if (log.isQuiet())
            U.quiet(false, "VM information: " + U.jdkString());

        if (log.isInfoEnabled()) {
            log.info("Language runtime: " + getLanguage());
            log.info("VM information: " + U.jdkString());
            log.info("VM total memory: " + U.heapSize(2) + "GB");
        }
    }

    /**
     * @return Language runtime.
     */
    @SuppressWarnings("ThrowableInstanceNeverThrown")
    private String getLanguage() {
        boolean scala = false;
        boolean groovy = false;
        boolean clojure = false;

        for (StackTraceElement elem : Thread.currentThread().getStackTrace()) {
            String s = elem.getClassName().toLowerCase();

            if (s.contains("scala")) {
                scala = true;

                break;
            }
            else if (s.contains("groovy")) {
                groovy = true;

                break;
            }
            else if (s.contains("clojure")) {
                clojure = true;

                break;
            }
        }

        if (scala) {
            try (InputStream in = getClass().getResourceAsStream("/library.properties")) {
                Properties props = new Properties();

                if (in != null)
                    props.load(in);

                return "Scala ver. " + props.getProperty("version.number", "<unknown>");
            }
            catch (Exception ignore) {
                return "Scala ver. <unknown>";
            }
        }

        // How to get Groovy and Clojure version at runtime?!?
        return groovy ? "Groovy" : clojure ? "Clojure" : U.jdkName() + " ver. " + U.jdkVersion();
    }

    /**
     * Stops grid instance.
     *
     * @param cancel Whether or not to cancel running jobs.
     */
    public void stop(boolean cancel) {
        // Make sure that thread stopping grid is not interrupted.
        boolean interrupted = Thread.interrupted();

        try {
            stop0(cancel);
        }
        finally {
            if (interrupted)
                Thread.currentThread().interrupt();
        }
    }

    /**
     * @return {@code True} if node started shutdown sequence.
     */
    public boolean isStopping() {
        return stopGuard.get();
    }

    /**
     * @param cancel Whether or not to cancel running jobs.
     */
    private void stop0(boolean cancel) {
        gw.compareAndSet(null, new GridKernalGatewayImpl(gridName));

        GridKernalGateway gw = this.gw.get();

        if (stopGuard.compareAndSet(false, true)) {
            // Only one thread is allowed to perform stop sequence.
            boolean firstStop = false;

            GridKernalState state = gw.getState();

            if (state == STARTED || state == DISCONNECTED)
                firstStop = true;
            else if (state == STARTING)
                U.warn(log, "Attempt to stop starting grid. This operation " +
                    "cannot be guaranteed to be successful.");

            if (firstStop) {
                // Notify lifecycle beans.
                if (log.isDebugEnabled())
                    log.debug("Notifying lifecycle beans.");

                notifyLifecycleBeansEx(LifecycleEventType.BEFORE_NODE_STOP);
            }

            List<GridComponent> comps = ctx.components();

            // Callback component in reverse order while kernal is still functional
            // if called in the same thread, at least.
            for (ListIterator<GridComponent> it = comps.listIterator(comps.size()); it.hasPrevious(); ) {
                GridComponent comp = it.previous();

                try {
                    if (!skipDaemon(comp))
                        comp.onKernalStop(cancel);
                }
                catch (Throwable e) {
                    errOnStop = true;

                    U.error(log, "Failed to pre-stop processor: " + comp, e);

                    if (e instanceof Error)
                        throw e;
                }
            }

            if (starveTask != null)
                starveTask.close();

            if (metricsLogTask != null)
                metricsLogTask.close();

            if (longOpDumpTask != null)
                longOpDumpTask.close();

            boolean interrupted = false;

            while (true) {
                try {
                    if (gw.tryWriteLock(10))
                        break;
                }
                catch (InterruptedException ignored) {
                    // Preserve interrupt status & ignore.
                    // Note that interrupted flag is cleared.
                    interrupted = true;
                }
            }

            if (interrupted)
                Thread.currentThread().interrupt();

            try {
                assert gw.getState() == STARTED || gw.getState() == STARTING || gw.getState() == DISCONNECTED;

                // No more kernal calls from this point on.
                gw.setState(STOPPING);

                ctx.cluster().get().clearNodeMap();

                if (log.isDebugEnabled())
                    log.debug("Grid " + (gridName == null ? "" : '\'' + gridName + "' ") + "is stopping.");
            }
            finally {
                gw.writeUnlock();
            }

            // Stopping cache operations.
            GridCacheProcessor cache = ctx.cache();

            if (cache != null)
                cache.blockGateways();

            // Unregister MBeans.
            if (!(
                unregisterMBean(pubExecSvcMBean) &
                    unregisterMBean(sysExecSvcMBean) &
                    unregisterMBean(mgmtExecSvcMBean) &
                    unregisterMBean(p2PExecSvcMBean) &
                    unregisterMBean(kernalMBean) &
                    unregisterMBean(locNodeMBean) &
                    unregisterMBean(restExecSvcMBean) &
                    unregisterMBean(qryExecSvcMBean)
            ))
                errOnStop = false;

            // Stop components in reverse order.
            for (ListIterator<GridComponent> it = comps.listIterator(comps.size()); it.hasPrevious(); ) {
                GridComponent comp = it.previous();

                try {
                    if (!skipDaemon(comp)) {
                        comp.stop(cancel);

                        if (log.isDebugEnabled())
                            log.debug("Component stopped: " + comp);
                    }
                }
                catch (Throwable e) {
                    errOnStop = true;

                    U.error(log, "Failed to stop component (ignoring): " + comp, e);

                    if (e instanceof Error)
                        throw (Error)e;
                }
            }

            // Stops lifecycle aware components.
            U.stopLifecycleAware(log, lifecycleAwares(cfg));

            // Lifecycle notification.
            notifyLifecycleBeansEx(LifecycleEventType.AFTER_NODE_STOP);

            // Clean internal class/classloader caches to avoid stopped contexts held in memory.
            U.clearClassCache();
            MarshallerExclusions.clearCache();
            BinaryEnumCache.clear();

            gw.writeLock();

            try {
                gw.setState(STOPPED);
            }
            finally {
                gw.writeUnlock();
            }

            // Ack stop.
            if (log.isQuiet()) {
                String nodeName = gridName == null ? "" : "name=" + gridName + ", ";

                if (!errOnStop)
                    U.quiet(false, "Ignite node stopped OK [" + nodeName + "uptime=" +
                        X.timeSpan2HMSM(U.currentTimeMillis() - startTime) + ']');
                else
                    U.quiet(true, "Ignite node stopped wih ERRORS [" + nodeName + "uptime=" +
                        X.timeSpan2HMSM(U.currentTimeMillis() - startTime) + ']');
            }

            if (log.isInfoEnabled())
                if (!errOnStop) {
                    String ack = "Ignite ver. " + VER_STR + '#' + BUILD_TSTAMP_STR + "-sha1:" + REV_HASH_STR +
                        " stopped OK";

                    String dash = U.dash(ack.length());

                    log.info(NL + NL +
                        ">>> " + dash + NL +
                        ">>> " + ack + NL +
                        ">>> " + dash + NL +
                        (gridName == null ? "" : ">>> Grid name: " + gridName + NL) +
                        ">>> Grid uptime: " + X.timeSpan2HMSM(U.currentTimeMillis() - startTime) +
                        NL +
                        NL);
                }
                else {
                    String ack = "Ignite ver. " + VER_STR + '#' + BUILD_TSTAMP_STR + "-sha1:" + REV_HASH_STR +
                        " stopped with ERRORS";

                    String dash = U.dash(ack.length());

                    log.info(NL + NL +
                        ">>> " + ack + NL +
                        ">>> " + dash + NL +
                        (gridName == null ? "" : ">>> Grid name: " + gridName + NL) +
                        ">>> Grid uptime: " + X.timeSpan2HMSM(U.currentTimeMillis() - startTime) +
                        NL +
                        ">>> See log above for detailed error message." + NL +
                        ">>> Note that some errors during stop can prevent grid from" + NL +
                        ">>> maintaining correct topology since this node may have" + NL +
                        ">>> not exited grid properly." + NL +
                        NL);
                }

            try {
                U.onGridStop();
            }
            catch (InterruptedException ignored) {
                // Preserve interrupt status.
                Thread.currentThread().interrupt();
            }
        }
        else {
            // Proper notification.
            if (log.isDebugEnabled()) {
                if (gw.getState() == STOPPED)
                    log.debug("Grid is already stopped. Nothing to do.");
                else
                    log.debug("Grid is being stopped by another thread. Aborting this stop sequence " +
                        "allowing other thread to finish.");
            }
        }
    }

    /**
     * USED ONLY FOR TESTING.
     *
     * @param <K> Key type.
     * @param <V> Value type.
     * @return Internal cache instance.
     */
    /*@java.test.only*/
    public <K, V> GridCacheAdapter<K, V> internalCache() {
        checkClusterState();

        return internalCache(null);
    }

    /**
     * USED ONLY FOR TESTING.
     *
     * @param name Cache name.
     * @param <K>  Key type.
     * @param <V>  Value type.
     * @return Internal cache instance.
     */
    /*@java.test.only*/
    public <K, V> GridCacheAdapter<K, V> internalCache(@Nullable String name) {
        checkClusterState();

        return ctx.cache().internalCache(name);
    }

    /**
     * It's intended for use by internal marshalling implementation only.
     *
     * @return Kernal context.
     */
    @Override public GridKernalContext context() {
        return ctx;
    }

    /**
     * Prints all system properties in debug mode.
     */
    private void ackSystemProperties() {
        assert log != null;

        if (log.isDebugEnabled())
            for (Map.Entry<Object, Object> entry : snapshot().entrySet())
                log.debug("System property [" + entry.getKey() + '=' + entry.getValue() + ']');
    }

    /**
     * Prints all user attributes in info mode.
     */
    private void logNodeUserAttributes() {
        assert log != null;

        if (log.isInfoEnabled())
            for (Map.Entry<?, ?> attr : cfg.getUserAttributes().entrySet())
                log.info("Local node user attribute [" + attr.getKey() + '=' + attr.getValue() + ']');
    }

    /**
     * Prints all environment variables in debug mode.
     */
    private void ackEnvironmentVariables() {
        assert log != null;

        if (log.isDebugEnabled())
            for (Map.Entry<?, ?> envVar : System.getenv().entrySet())
                log.debug("Environment variable [" + envVar.getKey() + '=' + envVar.getValue() + ']');
    }

    /**
     * Acks daemon mode status.
     */
    private void ackDaemon() {
        assert log != null;

        if (log.isInfoEnabled())
            log.info("Daemon mode: " + (isDaemon() ? "on" : "off"));
    }

    /**
     *
     * @return {@code True} is this node is daemon.
     */
    private boolean isDaemon() {
        assert cfg != null;

        return cfg.isDaemon() || "true".equalsIgnoreCase(System.getProperty(IGNITE_DAEMON));
    }

    /**
     * Whether or not remote JMX management is enabled for this node. Remote JMX management is
     * enabled when the following system property is set:
     * <ul>
     *     <li>{@code com.sun.management.jmxremote}</li>
     * </ul>
     *
     * @return {@code True} if remote JMX management is enabled - {@code false} otherwise.
     */
    @Override public boolean isJmxRemoteEnabled() {
        return System.getProperty("com.sun.management.jmxremote") != null;
    }

    /**
     * Whether or not node restart is enabled. Node restart us supported when this node was started
     * with {@code bin/ignite.{sh|bat}} script using {@code -r} argument. Node can be
     * programmatically restarted using {@link Ignition#restart(boolean)}} method.
     *
     * @return {@code True} if restart mode is enabled, {@code false} otherwise.
     * @see Ignition#restart(boolean)
     */
    @Override public boolean isRestartEnabled() {
        return System.getProperty(IGNITE_SUCCESS_FILE) != null;
    }

    /**
     * Prints all configuration properties in info mode and SPIs in debug mode.
     */
    private void ackSpis() {
        assert log != null;

        if (log.isDebugEnabled()) {
            log.debug("+-------------+");
            log.debug("START SPI LIST:");
            log.debug("+-------------+");
            log.debug("Grid checkpoint SPI     : " + Arrays.toString(cfg.getCheckpointSpi()));
            log.debug("Grid collision SPI      : " + cfg.getCollisionSpi());
            log.debug("Grid communication SPI  : " + cfg.getCommunicationSpi());
            log.debug("Grid deployment SPI     : " + cfg.getDeploymentSpi());
            log.debug("Grid discovery SPI      : " + cfg.getDiscoverySpi());
            log.debug("Grid event storage SPI  : " + cfg.getEventStorageSpi());
            log.debug("Grid failover SPI       : " + Arrays.toString(cfg.getFailoverSpi()));
            log.debug("Grid load balancing SPI : " + Arrays.toString(cfg.getLoadBalancingSpi()));
        }
    }

    /**
     *
     */
    private void ackRebalanceConfiguration() throws IgniteCheckedException {
        if (cfg.getSystemThreadPoolSize() <= cfg.getRebalanceThreadPoolSize())
            throw new IgniteCheckedException("Rebalance thread pool size exceed or equals System thread pool size. " +
                "Change IgniteConfiguration.rebalanceThreadPoolSize property before next start.");

        if (cfg.getRebalanceThreadPoolSize() < 1)
            throw new IgniteCheckedException("Rebalance thread pool size minimal allowed value is 1. " +
                "Change IgniteConfiguration.rebalanceThreadPoolSize property before next start.");

        for (CacheConfiguration ccfg : cfg.getCacheConfiguration()) {
            if (ccfg.getRebalanceBatchesPrefetchCount() < 1)
                throw new IgniteCheckedException("Rebalance batches prefetch count minimal allowed value is 1. " +
                    "Change CacheConfiguration.rebalanceBatchesPrefetchCount property before next start. " +
                    "[cache=" + ccfg.getName() + "]");
        }
    }

    /**
     *
     */
    private void ackCacheConfiguration() {
        CacheConfiguration[] cacheCfgs = cfg.getCacheConfiguration();

        if (cacheCfgs == null || cacheCfgs.length == 0)
            U.warn(log, "Cache is not configured - in-memory data grid is off.");
        else {
            SB sb = new SB();

            for (CacheConfiguration c : cacheCfgs) {
                String name = U.maskName(c.getName());

                sb.a("'").a(name).a("', ");
            }

            String names = sb.toString();

            U.log(log, "Configured caches [" + names.substring(0, names.length() - 2) + ']');
        }
    }

    /**
     *
     */
    private void ackP2pConfiguration() {
        assert cfg != null;

        if (cfg.isPeerClassLoadingEnabled())
            U.warn(
                log,
                "Peer class loading is enabled (disable it in production for performance and " +
                    "deployment consistency reasons)",
                "Peer class loading is enabled (disable it for better performance)"
            );
    }

    /**
     * Prints security status.
     */
    private void ackSecurity() {
        assert log != null;

        U.quietAndInfo(log, "Security status [authentication=" + onOff(ctx.security().enabled())
            + ", tls/ssl=" + onOff(ctx.config().getSslContextFactory() != null) + ']');
    }

    /**
     * Prints out VM arguments and IGNITE_HOME in info mode.
     *
     * @param rtBean Java runtime bean.
     */
    private void ackVmArguments(RuntimeMXBean rtBean) {
        assert log != null;

        // Ack IGNITE_HOME and VM arguments.
        if (log.isInfoEnabled()) {
            log.info("IGNITE_HOME=" + cfg.getIgniteHome());
            log.info("VM arguments: " + rtBean.getInputArguments());
        }
    }

    /**
     * Prints out class paths in debug mode.
     *
     * @param rtBean Java runtime bean.
     */
    private void ackClassPaths(RuntimeMXBean rtBean) {
        assert log != null;

        // Ack all class paths.
        if (log.isDebugEnabled()) {
            log.debug("Boot class path: " + rtBean.getBootClassPath());
            log.debug("Class path: " + rtBean.getClassPath());
            log.debug("Library path: " + rtBean.getLibraryPath());
        }
    }

    /**
     * @param cfg Grid configuration.
     * @return Components provided in configuration which can implement {@link LifecycleAware} interface.
     */
    private Iterable<Object> lifecycleAwares(IgniteConfiguration cfg) {
        Collection<Object> objs = new ArrayList<>();

        if (cfg.getLifecycleBeans() != null)
            Collections.addAll(objs, cfg.getLifecycleBeans());

        if (cfg.getSegmentationResolvers() != null)
            Collections.addAll(objs, cfg.getSegmentationResolvers());

        if (cfg.getConnectorConfiguration() != null) {
            objs.add(cfg.getConnectorConfiguration().getMessageInterceptor());
            objs.add(cfg.getConnectorConfiguration().getSslContextFactory());
        }

        objs.add(cfg.getMarshaller());
        objs.add(cfg.getGridLogger());
        objs.add(cfg.getMBeanServer());

        return objs;
    }

    /** {@inheritDoc} */
    @Override public IgniteConfiguration configuration() {
        return cfg;
    }

    /** {@inheritDoc} */
    @Override public IgniteLogger log() {
        return cfg.getGridLogger();
    }

    /** {@inheritDoc} */
    @Override public boolean removeCheckpoint(String key) {
        A.notNull(key, "key");

        guard();

        try {
            checkClusterState();

            return ctx.checkpoint().removeCheckpoint(key);
        }
        finally {
            unguard();
        }
    }

    /** {@inheritDoc} */
    @Override public boolean pingNode(String nodeId) {
        A.notNull(nodeId, "nodeId");

        return cluster().pingNode(UUID.fromString(nodeId));
    }

    /** {@inheritDoc} */
    @Override public void undeployTaskFromGrid(String taskName) throws JMException {
        A.notNull(taskName, "taskName");

        try {
            compute().undeployTask(taskName);
        }
        catch (IgniteException e) {
            throw U.jmException(e);
        }
    }

    /** {@inheritDoc} */
    @SuppressWarnings("unchecked")
    @Override public String executeTask(String taskName, String arg) throws JMException {
        try {
            return compute().execute(taskName, arg);
        }
        catch (IgniteException e) {
            throw U.jmException(e);
        }
    }

    /** {@inheritDoc} */
    @Override public boolean pingNodeByAddress(String host) {
        guard();

        try {
            for (ClusterNode n : cluster().nodes())
                if (n.addresses().contains(host))
                    return ctx.discovery().pingNode(n.id());

            return false;
        }
        catch (IgniteCheckedException e) {
            throw U.convertException(e);
        }
        finally {
            unguard();
        }
    }

    /** {@inheritDoc} */
    @Override public boolean eventUserRecordable(int type) {
        guard();

        try {
            return ctx.event().isUserRecordable(type);
        }
        finally {
            unguard();
        }
    }

    /** {@inheritDoc} */
    @Override public boolean allEventsUserRecordable(int[] types) {
        A.notNull(types, "types");

        guard();

        try {
            return ctx.event().isAllUserRecordable(types);
        }
        finally {
            unguard();
        }
    }

    /** {@inheritDoc} */
    @Override public IgniteTransactions transactions() {
        guard();

        try {
            checkClusterState();

            return ctx.cache().transactions();
        }
        finally {
            unguard();
        }
    }

    /**
     * @param name Cache name.
     * @return Cache.
     */
    public <K, V> IgniteInternalCache<K, V> getCache(@Nullable String name) {
        guard();

        try {
            checkClusterState();

            return ctx.cache().publicCache(name);
        }
        finally {
            unguard();
        }
    }

    /** {@inheritDoc} */
    @Override public <K, V> IgniteCache<K, V> cache(@Nullable String name) {
        guard();

        try {
            checkClusterState();

            return ctx.cache().publicJCache(name, false, true);
        }
        catch (IgniteCheckedException e) {
            throw CU.convertToCacheException(e);
        }
        finally {
            unguard();
        }
    }

    /** {@inheritDoc} */
    @Override public <K, V> IgniteCache<K, V> createCache(CacheConfiguration<K, V> cacheCfg) {
        A.notNull(cacheCfg, "cacheCfg");

        guard();

        try {
            checkClusterState();

            ctx.cache().dynamicStartCache(cacheCfg,
                cacheCfg.getName(),
                null,
                true,
                true,
                true).get();

            return ctx.cache().publicJCache(cacheCfg.getName());
        }
        catch (IgniteCheckedException e) {
            throw CU.convertToCacheException(e);
        }
        finally {
            unguard();
        }
    }


    /** {@inheritDoc} */
    @Override public Collection<IgniteCache> createCaches(Collection<CacheConfiguration> cacheCfgs) {
        A.notNull(cacheCfgs, "cacheCfgs");

        guard();

        try {
            ctx.cache().dynamicStartCaches(cacheCfgs,
                true,
                true).get();

            List<IgniteCache> createdCaches = new ArrayList<>(cacheCfgs.size());

            for (CacheConfiguration cacheCfg : cacheCfgs)
                createdCaches.add(ctx.cache().publicJCache(cacheCfg.getName()));

            return createdCaches;
        }
        catch (IgniteCheckedException e) {
            throw CU.convertToCacheException(e);
        }
        finally {
            unguard();
        }
    }

    /** {@inheritDoc} */
    @Override public <K, V> IgniteCache<K, V> createCache(String cacheName) {
        guard();

        try {
            checkClusterState();

            ctx.cache().createFromTemplate(cacheName).get();

            return ctx.cache().publicJCache(cacheName);
        }
        catch (IgniteCheckedException e) {
            throw CU.convertToCacheException(e);
        }
        finally {
            unguard();
        }
    }

    /** {@inheritDoc} */
    @Override public <K, V> IgniteCache<K, V> getOrCreateCache(CacheConfiguration<K, V> cacheCfg) {
        A.notNull(cacheCfg, "cacheCfg");

        guard();

        try {
            checkClusterState();

            if (ctx.cache().cache(cacheCfg.getName()) == null) {
                ctx.cache().dynamicStartCache(cacheCfg,
                    cacheCfg.getName(),
                    null,
                    false,
                    true,
                    true).get();
            }

            return ctx.cache().publicJCache(cacheCfg.getName());
        }
        catch (IgniteCheckedException e) {
            throw CU.convertToCacheException(e);
        }
        finally {
            unguard();
        }
    }

    /** {@inheritDoc} */
    @Override public Collection<IgniteCache> getOrCreateCaches(Collection<CacheConfiguration> cacheCfgs) {
        A.notNull(cacheCfgs, "cacheCfgs");

        guard();

        try {
            ctx.cache().dynamicStartCaches(cacheCfgs,
                false,
                true).get();

            List<IgniteCache> createdCaches = new ArrayList<>(cacheCfgs.size());

            for (CacheConfiguration cacheCfg : cacheCfgs)
                createdCaches.add(ctx.cache().publicJCache(cacheCfg.getName()));

            return createdCaches;
        }
        catch (IgniteCheckedException e) {
            throw CU.convertToCacheException(e);
        }
        finally {
            unguard();
        }
    }

    /** {@inheritDoc} */
    @Override public <K, V> IgniteCache<K, V> createCache(
        CacheConfiguration<K, V> cacheCfg,
        NearCacheConfiguration<K, V> nearCfg
    ) {
        A.notNull(cacheCfg, "cacheCfg");
        A.notNull(nearCfg, "nearCfg");

        guard();

        try {
            checkClusterState();

            ctx.cache().dynamicStartCache(cacheCfg,
                cacheCfg.getName(),
                nearCfg,
                true,
                true,
                true).get();

            return ctx.cache().publicJCache(cacheCfg.getName());
        }
        catch (IgniteCheckedException e) {
            throw CU.convertToCacheException(e);
        }
        finally {
            unguard();
        }
    }

    /** {@inheritDoc} */
    @Override public <K, V> IgniteCache<K, V> getOrCreateCache(CacheConfiguration<K, V> cacheCfg,
        NearCacheConfiguration<K, V> nearCfg) {
        A.notNull(cacheCfg, "cacheCfg");
        A.notNull(nearCfg, "nearCfg");

        guard();

        try {
            checkClusterState();

            IgniteInternalCache<Object, Object> cache = ctx.cache().cache(cacheCfg.getName());

            if (cache == null) {
                ctx.cache().dynamicStartCache(cacheCfg,
                    cacheCfg.getName(),
                    nearCfg,
                    false,
                    true,
                    true).get();
            }
            else {
                if (cache.configuration().getNearConfiguration() == null) {
                    ctx.cache().dynamicStartCache(cacheCfg,
                        cacheCfg.getName(),
                        nearCfg,
                        false,
                        true,
                        true).get();
                }
            }

            return ctx.cache().publicJCache(cacheCfg.getName());
        }
        catch (IgniteCheckedException e) {
            throw CU.convertToCacheException(e);
        }
        finally {
            unguard();
        }
    }

    /** {@inheritDoc} */
    @Override public <K, V> IgniteCache<K, V> createNearCache(String cacheName, NearCacheConfiguration<K, V> nearCfg) {
        A.notNull(nearCfg, "nearCfg");

        guard();

        try {
            checkClusterState();

            ctx.cache().dynamicStartCache(null,
                cacheName,
                nearCfg,
                true,
                true,
                true).get();

            IgniteCacheProxy<K, V> cache = ctx.cache().publicJCache(cacheName);

            checkNearCacheStarted(cache);

            return cache;
        }
        catch (IgniteCheckedException e) {
            throw CU.convertToCacheException(e);
        }
        finally {
            unguard();
        }
    }

    /** {@inheritDoc} */
    @Override public <K, V> IgniteCache<K, V> getOrCreateNearCache(@Nullable String cacheName,
        NearCacheConfiguration<K, V> nearCfg) {
        A.notNull(nearCfg, "nearCfg");

        guard();

        try {
            checkClusterState();

            IgniteInternalCache<Object, Object> internalCache = ctx.cache().cache(cacheName);

            if (internalCache == null) {
                ctx.cache().dynamicStartCache(null,
                    cacheName,
                    nearCfg,
                    false,
                    true,
                    true).get();
            }
            else {
                if (internalCache.configuration().getNearConfiguration() == null) {
                    ctx.cache().dynamicStartCache(null,
                        cacheName,
                        nearCfg,
                        false,
                        true,
                        true).get();
                }
            }

            IgniteCacheProxy<K, V> cache = ctx.cache().publicJCache(cacheName);

            checkNearCacheStarted(cache);

            return cache;
        }
        catch (IgniteCheckedException e) {
            throw CU.convertToCacheException(e);
        }
        finally {
            unguard();
        }
    }

    /**
     * @param cache Cache.
     * @throws IgniteCheckedException If cache without near cache was already started.
     */
    private void checkNearCacheStarted(IgniteCacheProxy<?, ?> cache) throws IgniteCheckedException {
        if (!cache.context().isNear())
            throw new IgniteCheckedException("Failed to start near cache " +
                "(a cache with the same name without near cache is already started)");
    }

    /** {@inheritDoc} */
    @Override public void destroyCache(String cacheName) {
        IgniteInternalFuture stopFut = destroyCacheAsync(cacheName, true);

        try {
            stopFut.get();
        }
        catch (IgniteCheckedException e) {
            throw CU.convertToCacheException(e);
        }
    }

    /** {@inheritDoc} */
    @Override public void destroyCaches(Collection<String> cacheNames) {
        IgniteInternalFuture stopFut = destroyCachesAsync(cacheNames, true);

        try {
            stopFut.get();
        }
        catch (IgniteCheckedException e) {
            throw CU.convertToCacheException(e);
        }
    }

    /**
     * @param cacheName Cache name.
     * @param checkThreadTx If {@code true} checks that current thread does not have active transactions.
     * @return Ignite future.
     */
    public IgniteInternalFuture<?> destroyCacheAsync(String cacheName, boolean checkThreadTx) {
        guard();

        try {
            checkClusterState();

            return ctx.cache().dynamicDestroyCache(cacheName, checkThreadTx);
        }
        finally {
            unguard();
        }
    }

    /**
     * @param cacheNames Collection of cache names.
     * @param checkThreadTx If {@code true} checks that current thread does not have active transactions.
     * @return Ignite future.
     */
    public IgniteInternalFuture<?> destroyCachesAsync(Collection<String> cacheNames, boolean checkThreadTx) {
        guard();

        try {
            return ctx.cache().dynamicDestroyCaches(cacheNames, checkThreadTx);
        }
        finally {
            unguard();
        }
    }

    /** {@inheritDoc} */
    @Override public <K, V> IgniteCache<K, V> getOrCreateCache(String cacheName) {
        guard();

        try {
            checkClusterState();

            if (ctx.cache().cache(cacheName) == null)
                ctx.cache().getOrCreateFromTemplate(cacheName, true).get();

            return ctx.cache().publicJCache(cacheName);
        }
        catch (IgniteCheckedException e) {
            throw CU.convertToCacheException(e);
        }
        finally {
            unguard();
        }
    }

    /**
     * @param cacheName Cache name.
     * @param checkThreadTx If {@code true} checks that current thread does not have active transactions.
     * @return Future that will be completed when cache is deployed.
     */
    public IgniteInternalFuture<?> getOrCreateCacheAsync(String cacheName, boolean checkThreadTx) {
        guard();

        try {
            checkClusterState();

            if (ctx.cache().cache(cacheName) == null)
                return ctx.cache().getOrCreateFromTemplate(cacheName, checkThreadTx);

            return new GridFinishedFuture<>();
        }
        finally {
            unguard();
        }
    }

    /** {@inheritDoc} */
    @Override public <K, V> void addCacheConfiguration(CacheConfiguration<K, V> cacheCfg) {
        A.notNull(cacheCfg, "cacheCfg");

        guard();

        try {
            checkClusterState();

            ctx.cache().addCacheConfiguration(cacheCfg);
        }
        catch (IgniteCheckedException e) {
            throw CU.convertToCacheException(e);
        }
        finally {
            unguard();
        }
    }

    /**
     * @return Public caches.
     */
    public Collection<IgniteCacheProxy<?, ?>> caches() {
        guard();

        try {
            checkClusterState();

            return ctx.cache().publicCaches();
        }
        finally {
            unguard();
        }
    }

    /** {@inheritDoc} */
    @Override public Collection<String> cacheNames() {
        guard();

        try {
            checkClusterState();

            return ctx.cache().publicCacheNames();
        }
        finally {
            unguard();
        }
    }

    /** {@inheritDoc} */
    @Override public <K extends GridCacheUtilityKey, V> IgniteInternalCache<K, V> utilityCache() {
        guard();

        try {
            checkClusterState();

            return ctx.cache().utilityCache();
        }
        finally {
            unguard();
        }
    }

    /** {@inheritDoc} */
    @Override public <K, V> IgniteInternalCache<K, V> cachex(@Nullable String name) {
        guard();

        try {
            checkClusterState();

            return ctx.cache().cache(name);
        }
        finally {
            unguard();
        }
    }

    /** {@inheritDoc} */
    @Override public <K, V> IgniteInternalCache<K, V> cachex() {
        guard();

        try {
            checkClusterState();

            return ctx.cache().cache();
        }
        finally {
            unguard();
        }
    }

    /** {@inheritDoc} */
    @Override public Collection<IgniteInternalCache<?, ?>> cachesx(
        IgnitePredicate<? super IgniteInternalCache<?, ?>>[] p) {
        guard();

        try {
            checkClusterState();

            return F.retain(ctx.cache().caches(), true, p);
        }
        finally {
            unguard();
        }
    }

    /** {@inheritDoc} */
    @Override public <K, V> IgniteDataStreamer<K, V> dataStreamer(@Nullable String cacheName) {
        guard();

        try {
            checkClusterState();

            return ctx.<K, V>dataStream().dataStreamer(cacheName);
        }
        finally {
            unguard();
        }
    }

    /** {@inheritDoc} */
    @Override public IgniteFileSystem fileSystem(String name) {
        guard();

        try {
            checkClusterState();

            IgniteFileSystem fs = ctx.igfs().igfs(name);

            if (fs == null)
                throw new IllegalArgumentException("IGFS is not configured: " + name);

            return fs;
        }
        finally {
            unguard();
        }
    }

    /** {@inheritDoc} */
    @Nullable @Override public IgniteFileSystem igfsx(@Nullable String name) {
        guard();

        try {
            checkClusterState();

            return ctx.igfs().igfs(name);
        }
        finally {
            unguard();
        }
    }

    /** {@inheritDoc} */
    @Override public Collection<IgniteFileSystem> fileSystems() {
        guard();

        try {
            checkClusterState();

            return ctx.igfs().igfss();
        }
        finally {
            unguard();
        }
    }

    /** {@inheritDoc} */
    @Override public Hadoop hadoop() {
        guard();

        try {
            checkClusterState();

            return ctx.hadoop().hadoop();
        }
        finally {
            unguard();
        }
    }

    /** {@inheritDoc} */
    @Override public <T extends IgnitePlugin> T plugin(String name) throws PluginNotFoundException {
        guard();

        try {
            return (T)ctx.pluginProvider(name).plugin();
        }
        finally {
            unguard();
        }
    }

    /** {@inheritDoc} */
    @Override public IgniteBinary binary() {
        checkClusterState();

        IgniteCacheObjectProcessor objProc = ctx.cacheObjects();

        return objProc.binary();
    }

    /** {@inheritDoc} */
    @Override public IgniteProductVersion version() {
        return VER;
    }

    /** {@inheritDoc} */
    @Override public String latestVersion() {
        ctx.gateway().readLock();

        try {
            return ctx.cluster().latestVersion();
        }
        finally {
            ctx.gateway().readUnlock();
        }
    }

    /** {@inheritDoc} */
    @Override public IgniteScheduler scheduler() {
        return scheduler;
    }

    /** {@inheritDoc} */
    @Override public void close() throws IgniteException {
        Ignition.stop(gridName, true);
    }

    /** {@inheritDoc} */
    @Override public <K> Affinity<K> affinity(String cacheName) {
        checkClusterState();

        GridCacheAdapter<K, ?> cache = ctx.cache().internalCache(cacheName);

        if (cache != null)
            return cache.affinity();

        return ctx.affinity().affinityProxy(cacheName);
    }

    /** {@inheritDoc} */
    @Override public boolean active() {
        guard();

        try {
            return context().state().active();
        }
        finally {
            unguard();
        }
    }

    /** {@inheritDoc} */
    @Override public void active(boolean active) {
        guard();

        try {
            context().state().changeGlobalState(active).get();
        }
        catch (IgniteCheckedException e) {
            throw U.convertException(e);
        }
        finally {
            unguard();
        }
    }

    /** {@inheritDoc} */
    @Override public void resetLostPartitions(Collection<String> cacheNames) {
        guard();

        try {
            ctx.cache().resetCacheState(cacheNames).get();
        }
        catch (IgniteCheckedException e) {
            throw U.convertException(e);
        }
        finally {
            unguard();
        }
    }

    /** {@inheritDoc} */
    @Nullable @Override public IgniteAtomicSequence atomicSequence(String name, long initVal, boolean create) {
        guard();

        try {
            checkClusterState();

            return ctx.dataStructures().sequence(name, initVal, create);
        }
        catch (IgniteCheckedException e) {
            throw U.convertException(e);
        }
        finally {
            unguard();
        }
    }

    /** {@inheritDoc} */
    @Nullable @Override public IgniteAtomicLong atomicLong(String name, long initVal, boolean create) {
        guard();

        try {
            checkClusterState();

            return ctx.dataStructures().atomicLong(name, initVal, create);
        }
        catch (IgniteCheckedException e) {
            throw U.convertException(e);
        }
        finally {
            unguard();
        }
    }

    /** {@inheritDoc} */
    @Nullable @Override public <T> IgniteAtomicReference<T> atomicReference(
        String name,
        @Nullable T initVal,
        boolean create
    ) {
        guard();

        try {
            checkClusterState();

            return ctx.dataStructures().atomicReference(name, initVal, create);
        }
        catch (IgniteCheckedException e) {
            throw U.convertException(e);
        }
        finally {
            unguard();
        }
    }

    /** {@inheritDoc} */
    @Nullable @Override public <T, S> IgniteAtomicStamped<T, S> atomicStamped(String name,
        @Nullable T initVal,
        @Nullable S initStamp,
        boolean create) {
        guard();

        try {
            checkClusterState();

            return ctx.dataStructures().atomicStamped(name, initVal, initStamp, create);
        }
        catch (IgniteCheckedException e) {
            throw U.convertException(e);
        }
        finally {
            unguard();
        }
    }

    /** {@inheritDoc} */
    @Nullable @Override public IgniteCountDownLatch countDownLatch(String name,
        int cnt,
        boolean autoDel,
        boolean create) {
        guard();

        try {
            checkClusterState();

            return ctx.dataStructures().countDownLatch(name, cnt, autoDel, create);
        }
        catch (IgniteCheckedException e) {
            throw U.convertException(e);
        }
        finally {
            unguard();
        }
    }

    /** {@inheritDoc} */
    @Nullable @Override public IgniteSemaphore semaphore(
        String name,
        int cnt,
        boolean failoverSafe,
        boolean create
    ) {
        guard();

        try {
            checkClusterState();

            return ctx.dataStructures().semaphore(name, cnt, failoverSafe, create);
        }
        catch (IgniteCheckedException e) {
            throw U.convertException(e);
        }
        finally {
            unguard();
        }
    }

    /** {@inheritDoc} */
    @Nullable @Override public IgniteLock reentrantLock(
        String name,
        boolean failoverSafe,
        boolean fair,
        boolean create
    ) {
        guard();

        try {
            checkClusterState();

            return ctx.dataStructures().reentrantLock(name, failoverSafe, fair, create);
        }
        catch (IgniteCheckedException e) {
            throw U.convertException(e);
        }
        finally {
            unguard();
        }
    }

    /** {@inheritDoc} */
    @Nullable @Override public <T> IgniteQueue<T> queue(String name,
        int cap,
        CollectionConfiguration cfg) {
        guard();

        try {
            checkClusterState();

            return ctx.dataStructures().queue(name, cap, cfg);
        }
        catch (IgniteCheckedException e) {
            throw U.convertException(e);
        }
        finally {
            unguard();
        }
    }

    /** {@inheritDoc} */
    @Nullable @Override public <T> IgniteSet<T> set(String name,
        CollectionConfiguration cfg) {
        guard();

        try {
            checkClusterState();

            return ctx.dataStructures().set(name, cfg);
        }
        catch (IgniteCheckedException e) {
            throw U.convertException(e);
        }
        finally {
            unguard();
        }
    }

    /**
     * <tt>ctx.gateway().readLock()</tt>
     */
    private void guard() {
        assert ctx != null;

        ctx.gateway().readLock();
    }

    /**
     * <tt>ctx.gateway().readUnlock()</tt>
     */
    private void unguard() {
        assert ctx != null;

        ctx.gateway().readUnlock();
    }

    /**
     * Validate operation on cluster. Check current cluster state.
     *
     * @throws IgniteException if cluster in inActive state
     */
    private void checkClusterState() throws IgniteException {
        if (!ctx.state().active())
            throw new IgniteException("can not perform operation, because cluster inactive");
    }

    /**
     *
     */
    public void onDisconnected() {
        Throwable err = null;

        GridFutureAdapter<?> reconnectFut = ctx.gateway().onDisconnected();

        if (reconnectFut == null) {
            assert ctx.gateway().getState() != STARTED : ctx.gateway().getState();

            return;
        }

        IgniteFuture<?> userFut = new IgniteFutureImpl<>(reconnectFut);

        ctx.cluster().get().clientReconnectFuture(userFut);

        ctx.disconnected(true);

        List<GridComponent> comps = ctx.components();

        for (ListIterator<GridComponent> it = comps.listIterator(comps.size()); it.hasPrevious(); ) {
            GridComponent comp = it.previous();

            try {
                if (!skipDaemon(comp))
                    comp.onDisconnected(userFut);
            }
            catch (IgniteCheckedException e) {
                err = e;
            }
            catch (Throwable e) {
                err = e;

                if (e instanceof Error)
                    throw e;
            }
        }

        for (GridCacheContext cctx : ctx.cache().context().cacheContexts()) {
            cctx.gate().writeLock();

            cctx.gate().writeUnlock();
        }

        ctx.gateway().writeLock();

        ctx.gateway().writeUnlock();

        if (err != null) {
            reconnectFut.onDone(err);

            U.error(log, "Failed to reconnect, will stop node", err);

            close();
        }
    }

    /**
     * @param clusterRestarted {@code True} if all cluster nodes restarted while client was disconnected.
     */
    @SuppressWarnings("unchecked")
    public void onReconnected(final boolean clusterRestarted) {
        Throwable err = null;

        try {
            ctx.disconnected(false);

            GridCompoundFuture<?, ?> reconnectFut = new GridCompoundFuture<>();

            for (GridComponent comp : ctx.components()) {
                IgniteInternalFuture<?> fut = comp.onReconnected(clusterRestarted);

                if (fut != null)
                    reconnectFut.add((IgniteInternalFuture)fut);
            }

            reconnectFut.add((IgniteInternalFuture)ctx.cache().context().exchange().reconnectExchangeFuture());

            reconnectFut.markInitialized();

            reconnectFut.listen(new CI1<IgniteInternalFuture<?>>() {
                @Override public void apply(IgniteInternalFuture<?> fut) {
                    try {
                        fut.get();

                        ctx.gateway().onReconnected();
                    }
                    catch (IgniteCheckedException e) {
                        U.error(log, "Failed to reconnect, will stop node", e);

                        close();
                    }
                }
            });
        }
        catch (IgniteCheckedException e) {
            err = e;
        }
        catch (Throwable e) {
            err = e;

            if (e instanceof Error)
                throw e;
        }

        if (err != null) {
            U.error(log, "Failed to reconnect, will stop node", err);

            close();
        }
    }

    /**
     * Creates optional component.
     *
     * @param cls Component interface.
     * @param ctx Kernal context.
     * @return Created component.
     * @throws IgniteCheckedException If failed to create component.
     */
    private static <T extends GridComponent> T createComponent(Class<T> cls, GridKernalContext ctx)
        throws IgniteCheckedException {
        assert cls.isInterface() : cls;

        T comp = ctx.plugins().createComponent(cls);

        if (comp != null)
            return comp;

        if (cls.equals(IgniteCacheObjectProcessor.class))
            return (T)new CacheObjectBinaryProcessorImpl(ctx);

        if (cls.equals(DiscoveryNodeValidationProcessor.class))
            return (T)new OsDiscoveryNodeValidationProcessor(ctx);

        Class<T> implCls = null;

        try {
            String clsName;

            // Handle special case for PlatformProcessor
            if (cls.equals(PlatformProcessor.class))
                clsName = ctx.config().getPlatformConfiguration() == null ?
                    PlatformNoopProcessor.class.getName() : cls.getName() + "Impl";
            else
                clsName = componentClassName(cls);

            implCls = (Class<T>)Class.forName(clsName);
        }
        catch (ClassNotFoundException ignore) {
            // No-op.
        }

        if (implCls == null)
            throw new IgniteCheckedException("Failed to find component implementation: " + cls.getName());

        if (!cls.isAssignableFrom(implCls))
            throw new IgniteCheckedException("Component implementation does not implement component interface " +
                "[component=" + cls.getName() + ", implementation=" + implCls.getName() + ']');

        Constructor<T> constructor;

        try {
            constructor = implCls.getConstructor(GridKernalContext.class);
        }
        catch (NoSuchMethodException e) {
            throw new IgniteCheckedException("Component does not have expected constructor: " + implCls.getName(), e);
        }

        try {
            return constructor.newInstance(ctx);
        }
        catch (ReflectiveOperationException e) {
            throw new IgniteCheckedException("Failed to create component [component=" + cls.getName() +
                ", implementation=" + implCls.getName() + ']', e);
        }
    }

    /**
     * @param cls Component interface.
     * @return Name of component implementation class for open source edition.
     */
    private static String componentClassName(Class<?> cls) {
        return cls.getPackage().getName() + ".os." + cls.getSimpleName().replace("Grid", "GridOs");
    }

    /** {@inheritDoc} */
    @Override public void readExternal(ObjectInput in) throws IOException, ClassNotFoundException {
        gridName = U.readString(in);
    }

    /** {@inheritDoc} */
    @Override public void writeExternal(ObjectOutput out) throws IOException {
        U.writeString(out, gridName);
    }

    /**
     * @return IgniteKernal instance.
     *
     * @throws ObjectStreamException If failed.
     */
    protected Object readResolve() throws ObjectStreamException {
        try {
            return IgnitionEx.localIgnite();
        }
        catch (IllegalStateException e) {
            throw U.withCause(new InvalidObjectException(e.getMessage()), e);
        }
    }

    /**
     * @param comp Grid component.
     * @return {@code true} if node running in daemon mode and component marked by {@code SkipDaemon} annotation.
     */
    private boolean skipDaemon(GridComponent comp) {
        return ctx.isDaemon() && U.hasAnnotation(comp.getClass(), SkipDaemon.class);
    }

    /** {@inheritDoc} */
    public void dumpDebugInfo() {
        try {
            GridKernalContextImpl ctx = this.ctx;

            GridDiscoveryManager discoMrg = ctx != null ? ctx.discovery() : null;

            ClusterNode locNode = discoMrg != null ? discoMrg.localNode() : null;

            if (ctx != null && discoMrg != null && locNode != null) {
                boolean client = ctx.clientNode();

                UUID routerId = locNode instanceof TcpDiscoveryNode ? ((TcpDiscoveryNode)locNode).clientRouterNodeId() : null;

                U.warn(log, "Dumping debug info for node [id=" + locNode.id() +
                    ", name=" + ctx.gridName() +
                    ", order=" + locNode.order() +
                    ", topVer=" + discoMrg.topologyVersion() +
                    ", client=" + client +
                    (client && routerId != null ? ", routerId=" + routerId : "") + ']');

                ctx.cache().context().exchange().dumpDebugInfo();
            }
            else
                U.warn(log, "Dumping debug info for node, context is not initialized [name=" + gridName + ']');
        }
        catch (Exception e) {
            U.error(log, "Failed to dump debug info for node: " + e, e);
        }
    }

    /**
     * @param node Node.
     * @param payload Message payload.
     * @param procFromNioThread If {@code true} message is processed from NIO thread.
     * @return Response future.
     */
    public IgniteInternalFuture sendIoTest(ClusterNode node, byte[] payload, boolean procFromNioThread) {
        return ctx.io().sendIoTest(node, payload, procFromNioThread);
    }

    /**
     * @param nodes Nodes.
     * @param payload Message payload.
     * @param procFromNioThread If {@code true} message is processed from NIO thread.
     * @return Response future.
     */
    public IgniteInternalFuture sendIoTest(List<ClusterNode> nodes, byte[] payload, boolean procFromNioThread) {
        return ctx.io().sendIoTest(nodes, payload, procFromNioThread);
    }

    /** {@inheritDoc} */
    @Override public String toString() {
        return S.toString(IgniteKernal.class, this);
    }
}<|MERGE_RESOLUTION|>--- conflicted
+++ resolved
@@ -892,7 +892,6 @@
 
             // Start processors before discovery manager, so they will
             // be able to start receiving messages once discovery completes.
-<<<<<<< HEAD
             try {
                 startProcessor(createComponent(DiscoveryNodeValidationProcessor.class, ctx));
                 startProcessor(new GridClockSyncProcessor(ctx));
@@ -915,6 +914,7 @@
                 startProcessor(createHadoopComponent());
                 startProcessor(new DataStructuresProcessor(ctx));
                 startProcessor(createComponent(PlatformProcessor.class, ctx));
+                startProcessor(new GridMarshallerMappingProcessor(ctx));
 
                 // Start plugins.
                 for (PluginProvider provider : ctx.plugins().allProviders()) {
@@ -922,33 +922,10 @@
 
                     provider.start(ctx.plugins().pluginContextForProvider(provider));
                 }
-=======
-            startProcessor(createComponent(DiscoveryNodeValidationProcessor.class, ctx));
-            startProcessor(new GridClockSyncProcessor(ctx));
-            startProcessor(new GridAffinityProcessor(ctx));
-            startProcessor(createComponent(GridSegmentationProcessor.class, ctx));
-            startProcessor(createComponent(IgniteCacheObjectProcessor.class, ctx));
-            startProcessor(new GridCacheProcessor(ctx));
-            startProcessor(new GridQueryProcessor(ctx));
-            startProcessor(new OdbcProcessor(ctx));
-            startProcessor(new GridServiceProcessor(ctx));
-            startProcessor(new GridTaskSessionProcessor(ctx));
-            startProcessor(new GridJobProcessor(ctx));
-            startProcessor(new GridTaskProcessor(ctx));
-            startProcessor((GridProcessor)SCHEDULE.createOptional(ctx));
-            startProcessor(new GridRestProcessor(ctx));
-            startProcessor(new DataStreamProcessor(ctx));
-            startProcessor((GridProcessor)IGFS.create(ctx, F.isEmpty(cfg.getFileSystemConfiguration())));
-            startProcessor(new GridContinuousProcessor(ctx));
-            startProcessor(createHadoopComponent());
-            startProcessor(new DataStructuresProcessor(ctx));
-            startProcessor(createComponent(PlatformProcessor.class, ctx));
-            startProcessor(new GridMarshallerMappingProcessor(ctx));
-
-            // Start plugins.
-            for (PluginProvider provider : ctx.plugins().allProviders()) {
-                ctx.add(new GridPluginComponent(provider));
->>>>>>> 85b08c5a
+
+                // Start platform plugins.
+                if (ctx.config().getPlatformConfiguration() != null)
+                    startProcessor(new PlatformPluginProcessor(ctx));
 
                 fillNodeAttributes(clusterProc.updateNotifierEnabled());
             }
@@ -956,16 +933,8 @@
                 // Stop discovery spi to close tcp socket.
                 ctx.discovery().stop(true);
 
-<<<<<<< HEAD
                 throw e;
             }
-=======
-            // Start platform plugins.
-            if (ctx.config().getPlatformConfiguration() != null)
-                startProcessor(new PlatformPluginProcessor(ctx));
-
-            fillNodeAttributes(clusterProc.updateNotifierEnabled());
->>>>>>> 85b08c5a
 
             gw.writeLock();
 

--- conflicted
+++ resolved
@@ -404,11 +404,8 @@
         boolean skipVals,
         boolean needVer,
         boolean keepBinary,
-<<<<<<< HEAD
         boolean recovery,
-=======
         final ExpiryPolicy expiryPlc,
->>>>>>> 85b08c5a
         final GridInClosure3<KeyCacheObject, Object, GridCacheVersion> c
     ) {
         assert cacheCtx.isLocal() : cacheCtx.name();
@@ -1514,11 +1511,8 @@
                 skipVals,
                 needReadVer,
                 !deserializeBinary,
-<<<<<<< HEAD
                 recovery,
-=======
                 expiryPlc,
->>>>>>> 85b08c5a
                 new GridInClosure3<KeyCacheObject, Object, GridCacheVersion>() {
                     @Override public void apply(KeyCacheObject key, Object val, GridCacheVersion loadVer) {
                         if (isRollbackOnly()) {
@@ -2067,11 +2061,8 @@
                     /*read through*/(entryProcessor != null || cacheCtx.config().isLoadPreviousValue()) && !skipStore,
                     retval,
                     keepBinary,
-<<<<<<< HEAD
+                    expiryPlc,
                     recovery);
-=======
-                    expiryPlc);
->>>>>>> 85b08c5a
             }
 
             return new GridFinishedFuture<>();
@@ -2242,11 +2233,8 @@
                     /*read through*/(invokeMap != null || cacheCtx.config().isLoadPreviousValue()) && !skipStore,
                     retval,
                     keepBinary,
-<<<<<<< HEAD
+                    expiryPlc,
                     recovery);
-=======
-                    expiryPlc);
->>>>>>> 85b08c5a
             }
 
             return new GridFinishedFuture<>();
@@ -2266,12 +2254,9 @@
      * @param hasFilters {@code True} if filters not empty.
      * @param readThrough Read through flag.
      * @param retval Return value flag.
-<<<<<<< HEAD
      * @param keepBinary Keep binary flag.
+     * @param expiryPlc Expiry policy.
      * @param recovery Recovery flag.
-=======
-     * @param expiryPlc Expiry policy.
->>>>>>> 85b08c5a
      * @return Load future.
      */
     private IgniteInternalFuture<Void> loadMissing(
@@ -2286,12 +2271,9 @@
         final boolean readThrough,
         final boolean retval,
         final boolean keepBinary,
-<<<<<<< HEAD
+        final ExpiryPolicy expiryPlc,
         final boolean recovery
     ) {
-=======
-        final ExpiryPolicy expiryPlc) {
->>>>>>> 85b08c5a
         GridInClosure3<KeyCacheObject, Object, GridCacheVersion> c =
             new GridInClosure3<KeyCacheObject, Object, GridCacheVersion>() {
                 @Override public void apply(KeyCacheObject key,
@@ -2365,11 +2347,8 @@
             /*skipVals*/singleRmv,
             needReadVer,
             keepBinary,
-<<<<<<< HEAD
             recovery,
-=======
             expiryPlc,
->>>>>>> 85b08c5a
             c);
     }
 

--- conflicted
+++ resolved
@@ -271,30 +271,12 @@
 
     /** {@inheritDoc} */
     @Override public long getSwapEntriesCount() {
-<<<<<<< HEAD
         return 0;
-=======
-        try {
-            return cctx.cache().swapKeys();
-        }
-        catch (IgniteCheckedException ignored) {
-            return 0;
-        }
->>>>>>> 85b08c5a
     }
 
     /** {@inheritDoc} */
     @Override public long getSwapSize() {
-<<<<<<< HEAD
         return 0;
-=======
-        try {
-            return cctx.cache().swapSize();
-        }
-        catch (IgniteCheckedException ignored) {
-            return 0;
-        }
->>>>>>> 85b08c5a
     }
 
     /** {@inheritDoc} */

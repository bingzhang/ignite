/*
 * Licensed to the Apache Software Foundation (ASF) under one or more
 * contributor license agreements.  See the NOTICE file distributed with
 * this work for additional information regarding copyright ownership.
 * The ASF licenses this file to You under the Apache License, Version 2.0
 * (the "License"); you may not use this file except in compliance with
 * the License.  You may obtain a copy of the License at
 *
 *      http://www.apache.org/licenses/LICENSE-2.0
 *
 * Unless required by applicable law or agreed to in writing, software
 * distributed under the License is distributed on an "AS IS" BASIS,
 * WITHOUT WARRANTIES OR CONDITIONS OF ANY KIND, either express or implied.
 * See the License for the specific language governing permissions and
 * limitations under the License.
 */

package org.apache.ignite.internal.processors.cache.distributed.dht.atomic;

import java.io.Externalizable;
import java.util.ArrayList;
import java.util.Arrays;
import java.util.Collection;
import java.util.Collections;
import java.util.HashMap;
import java.util.LinkedHashMap;
import java.util.List;
import java.util.Map;
import java.util.Set;
import java.util.UUID;
import javax.cache.expiry.ExpiryPolicy;
import javax.cache.processor.EntryProcessor;
import javax.cache.processor.EntryProcessorResult;
import org.apache.ignite.IgniteCheckedException;
import org.apache.ignite.IgniteException;
import org.apache.ignite.IgniteLogger;
import org.apache.ignite.IgniteSystemProperties;
import org.apache.ignite.cluster.ClusterNode;
import org.apache.ignite.internal.IgniteInternalFuture;
import org.apache.ignite.internal.NodeStoppingException;
import org.apache.ignite.internal.cluster.ClusterTopologyCheckedException;
import org.apache.ignite.internal.processors.affinity.AffinityTopologyVersion;
import org.apache.ignite.internal.processors.cache.CacheEntryPredicate;
import org.apache.ignite.internal.processors.cache.CacheInvokeEntry;
import org.apache.ignite.internal.processors.cache.CacheInvokeResult;
import org.apache.ignite.internal.processors.cache.CacheLazyEntry;
import org.apache.ignite.internal.processors.cache.CacheMetricsImpl;
import org.apache.ignite.internal.processors.cache.CacheObject;
import org.apache.ignite.internal.processors.cache.CacheOperationContext;
import org.apache.ignite.internal.processors.cache.CacheStorePartialUpdateException;
import org.apache.ignite.internal.processors.cache.EntryGetResult;
import org.apache.ignite.internal.processors.cache.GridCacheConcurrentMap;
import org.apache.ignite.internal.processors.cache.GridCacheContext;
import org.apache.ignite.internal.processors.cache.GridCacheEntryEx;
import org.apache.ignite.internal.processors.cache.GridCacheEntryRemovedException;
import org.apache.ignite.internal.processors.cache.GridCacheMapEntry;
import org.apache.ignite.internal.processors.cache.GridCacheMapEntryFactory;
import org.apache.ignite.internal.processors.cache.GridCacheOperation;
import org.apache.ignite.internal.processors.cache.GridCacheReturn;
import org.apache.ignite.internal.processors.cache.GridCacheUpdateAtomicResult;
import org.apache.ignite.internal.processors.cache.GridDeferredAckMessageSender;
import org.apache.ignite.internal.processors.cache.IgniteCacheExpiryPolicy;
import org.apache.ignite.internal.processors.cache.KeyCacheObject;
import org.apache.ignite.internal.processors.cache.distributed.dht.GridDhtCacheAdapter;
import org.apache.ignite.internal.processors.cache.distributed.dht.GridDhtCacheEntry;
import org.apache.ignite.internal.processors.cache.distributed.dht.GridDhtFuture;
import org.apache.ignite.internal.processors.cache.distributed.dht.GridDhtInvalidPartitionException;
import org.apache.ignite.internal.processors.cache.distributed.dht.GridDhtPartitionTopology;
import org.apache.ignite.internal.processors.cache.distributed.dht.GridPartitionedGetFuture;
import org.apache.ignite.internal.processors.cache.distributed.dht.GridPartitionedSingleGetFuture;
import org.apache.ignite.internal.processors.cache.distributed.dht.preloader.GridDhtPreloader;
import org.apache.ignite.internal.processors.cache.distributed.near.GridNearAtomicCache;
import org.apache.ignite.internal.processors.cache.distributed.near.GridNearCacheAdapter;
import org.apache.ignite.internal.processors.cache.distributed.near.GridNearGetRequest;
import org.apache.ignite.internal.processors.cache.distributed.near.GridNearGetResponse;
import org.apache.ignite.internal.processors.cache.distributed.near.GridNearSingleGetRequest;
import org.apache.ignite.internal.processors.cache.distributed.near.GridNearSingleGetResponse;
import org.apache.ignite.internal.processors.cache.dr.GridCacheDrExpirationInfo;
import org.apache.ignite.internal.processors.cache.dr.GridCacheDrInfo;
import org.apache.ignite.internal.processors.cache.transactions.IgniteTxLocalEx;
import org.apache.ignite.internal.processors.cache.version.GridCacheVersion;
import org.apache.ignite.internal.processors.cache.version.GridCacheVersionConflictContext;
import org.apache.ignite.internal.processors.cache.version.GridCacheVersionEx;
import org.apache.ignite.internal.util.GridUnsafe;
import org.apache.ignite.internal.util.future.GridEmbeddedFuture;
import org.apache.ignite.internal.util.future.GridFinishedFuture;
import org.apache.ignite.internal.util.tostring.GridToStringExclude;
import org.apache.ignite.internal.util.typedef.C1;
import org.apache.ignite.internal.util.typedef.CI1;
import org.apache.ignite.internal.util.typedef.CI2;
import org.apache.ignite.internal.util.typedef.CO;
import org.apache.ignite.internal.util.typedef.CX1;
import org.apache.ignite.internal.util.typedef.F;
import org.apache.ignite.internal.util.typedef.P1;
import org.apache.ignite.internal.util.typedef.internal.A;
import org.apache.ignite.internal.util.typedef.internal.CU;
import org.apache.ignite.internal.util.typedef.internal.S;
import org.apache.ignite.internal.util.typedef.internal.U;
import org.apache.ignite.lang.IgniteBiTuple;
import org.apache.ignite.lang.IgniteClosure;
import org.apache.ignite.lang.IgniteInClosure;
import org.apache.ignite.lang.IgniteOutClosure;
import org.apache.ignite.plugin.security.SecurityPermission;
import org.apache.ignite.transactions.TransactionIsolation;
import org.jetbrains.annotations.Nullable;
import org.jsr166.ConcurrentLinkedDeque8;

import static org.apache.ignite.IgniteSystemProperties.IGNITE_ATOMIC_DEFERRED_ACK_BUFFER_SIZE;
import static org.apache.ignite.IgniteSystemProperties.IGNITE_ATOMIC_DEFERRED_ACK_TIMEOUT;
import static org.apache.ignite.cache.CacheAtomicWriteOrderMode.CLOCK;
import static org.apache.ignite.cache.CacheWriteSynchronizationMode.FULL_ASYNC;
import static org.apache.ignite.cache.CacheWriteSynchronizationMode.FULL_SYNC;
import static org.apache.ignite.internal.GridTopic.TOPIC_CACHE;
import static org.apache.ignite.internal.processors.cache.GridCacheOperation.DELETE;
import static org.apache.ignite.internal.processors.cache.GridCacheOperation.TRANSFORM;
import static org.apache.ignite.internal.processors.cache.GridCacheOperation.UPDATE;
import static org.apache.ignite.internal.processors.cache.GridCacheUtils.isNearEnabled;
import static org.apache.ignite.internal.processors.dr.GridDrType.DR_BACKUP;
import static org.apache.ignite.internal.processors.dr.GridDrType.DR_NONE;
import static org.apache.ignite.internal.processors.dr.GridDrType.DR_PRIMARY;

/**
 * Non-transactional partitioned cache.
 */
@SuppressWarnings("unchecked")
@GridToStringExclude
public class GridDhtAtomicCache<K, V> extends GridDhtCacheAdapter<K, V> {
    /** */
    private static final long serialVersionUID = 0L;

    /** Deferred update response buffer size. */
    private static final int DEFERRED_UPDATE_RESPONSE_BUFFER_SIZE =
        Integer.getInteger(IGNITE_ATOMIC_DEFERRED_ACK_BUFFER_SIZE, 256);

    /** Deferred update response timeout. */
    private static final int DEFERRED_UPDATE_RESPONSE_TIMEOUT =
        Integer.getInteger(IGNITE_ATOMIC_DEFERRED_ACK_TIMEOUT, 500);

    /** */
    static final boolean IGNITE_ATOMIC_SND_MAPPING_TO_NEAR = IgniteSystemProperties.getBoolean("IGNITE_ATOMIC_SND_MAPPING_TO_NEAR", false);

    /** Update reply closure. */
    @GridToStringExclude
    private UpdateReplyClosure updateReplyClos;

    /** Pending */
    private GridDeferredAckMessageSender deferredUpdateMsgSnd;

    /** */
    private GridNearAtomicCache<K, V> near;

    /** Logger. */
    private IgniteLogger msgLog;

    /**
     * Empty constructor required by {@link Externalizable}.
     */
    public GridDhtAtomicCache() {
        // No-op.
    }

    /**
     * @param ctx Cache context.
     */
    public GridDhtAtomicCache(GridCacheContext<K, V> ctx) {
        super(ctx);

        msgLog = ctx.shared().atomicMessageLogger();
    }

    /**
     * @param ctx Cache context.
     * @param map Cache concurrent map.
     */
    public GridDhtAtomicCache(GridCacheContext<K, V> ctx, GridCacheConcurrentMap map) {
        super(ctx, map);

        msgLog = ctx.shared().atomicMessageLogger();
    }

    /** {@inheritDoc} */
    @Override protected void checkJta() throws IgniteCheckedException {
        // No-op.
    }

    /** {@inheritDoc} */
    @Override public boolean isDhtAtomic() {
        return true;
    }

    /** {@inheritDoc} */
    @Override protected GridCacheMapEntryFactory entryFactory() {
        return new GridCacheMapEntryFactory() {
            @Override public GridCacheMapEntry create(
                GridCacheContext ctx,
                AffinityTopologyVersion topVer,
                KeyCacheObject key,
                int hash,
                CacheObject val
            ) {
                if (ctx.useOffheapEntry())
                    return new GridDhtAtomicOffHeapCacheEntry(ctx, topVer, key, hash, val);

                return new GridDhtAtomicCacheEntry(ctx, topVer, key, hash, val);
            }
        };
    }

    /** {@inheritDoc} */
    @Override protected void init() {
        super.init();

        updateReplyClos = new UpdateReplyClosure() {
            @SuppressWarnings("ThrowableResultOfMethodCallIgnored")
            @Override public void apply(GridNearAtomicAbstractUpdateRequest req, GridNearAtomicUpdateResponse res) {
                if (req.writeSynchronizationMode() != FULL_ASYNC)
                    sendNearUpdateReply(res.nodeId(), res);
                else {
                    if (!F.isEmpty(res.remapKeys()))
                        // Remap keys on primary node in FULL_ASYNC mode.
                        remapToNewPrimary(req);
                    else if (res.error() != null) {
                        U.error(log, "Failed to process write update request in FULL_ASYNC mode for keys: " +
                            res.failedKeys(), res.error());
                    }
                }
            }
        };
    }

    /** {@inheritDoc} */
    @SuppressWarnings({"IfMayBeConditional", "SimplifiableIfStatement"})
    @Override public void start() throws IgniteCheckedException {
        super.start();

        // TODO IGNITE-4705.
        log.info("Atomic cache start [name=" + name() +
            ", mode=" + configuration().getWriteSynchronizationMode() +
            ", IGNITE_ATOMIC_SND_MAPPING_TO_NEAR=" + IGNITE_ATOMIC_SND_MAPPING_TO_NEAR + ']');

        deferredUpdateMsgSnd = new GridDeferredAckMessageSender<Long>(ctx.time(), ctx.closures()) {
            @Override public int getTimeout() {
                return DEFERRED_UPDATE_RESPONSE_TIMEOUT;
            }

            @Override public int getBufferSize() {
                return DEFERRED_UPDATE_RESPONSE_BUFFER_SIZE;
            }

            @Override public void finish(UUID nodeId, ConcurrentLinkedDeque8<Long> vers) {
                GridDhtAtomicDeferredUpdateResponse msg = new GridDhtAtomicDeferredUpdateResponse(ctx.cacheId(),
                    vers, ctx.deploymentEnabled());

                try {
                    ctx.kernalContext().gateway().readLock();

                    try {
                        ctx.io().send(nodeId, msg, ctx.ioPolicy());

                        if (msgLog.isDebugEnabled()) {
                            msgLog.debug("Sent deferred DHT update response [futIds=" + msg.futureIds() +
                                ", node=" + nodeId + ']');
                        }
                    }
                    finally {
                        ctx.kernalContext().gateway().readUnlock();
                    }
                }
                catch (IllegalStateException ignored) {
                    if (msgLog.isDebugEnabled()) {
                        msgLog.debug("Failed to send deferred DHT update response, node is stopping [" +
                            "futIds=" + msg.futureIds() + ", node=" + nodeId + ']');
                    }
                }
                catch (ClusterTopologyCheckedException ignored) {
                    if (msgLog.isDebugEnabled()) {
                        msgLog.debug("Failed to send deferred DHT update response, node left [" +
                            "futIds=" + msg.futureIds() + ", node=" + nodeId + ']');
                    }
                }
                catch (IgniteCheckedException e) {
                    U.error(log, "Failed to send deferred DHT update response to remote node [" +
                        "futIds=" + msg.futureIds() + ", node=" + nodeId + ']', e);
                }
            }
        };

        CacheMetricsImpl m = new CacheMetricsImpl(ctx);

        if (ctx.dht().near() != null)
            m.delegate(ctx.dht().near().metrics0());

        metrics = m;

        preldr = new GridDhtPreloader(ctx);

        preldr.start();

        ctx.io().addHandler(
            ctx.cacheId(),
            GridNearGetRequest.class,
            new CI2<UUID, GridNearGetRequest>() {
                @Override public void apply(
                    UUID nodeId,
                    GridNearGetRequest req
                ) {
                    processNearGetRequest(
                        nodeId,
                        req);
                }
            });

        ctx.io().addHandler(
            ctx.cacheId(),
            GridNearSingleGetRequest.class,
            new CI2<UUID, GridNearSingleGetRequest>() {
                @Override public void apply(
                    UUID nodeId,
                    GridNearSingleGetRequest req
                ) {
                    processNearSingleGetRequest(
                        nodeId,
                        req);
                }
            });

        ctx.io().addHandler(
            ctx.cacheId(),
            GridNearAtomicAbstractUpdateRequest.class,
            new CI2<UUID, GridNearAtomicAbstractUpdateRequest>() {
                @Override public void apply(
                    UUID nodeId,
                    GridNearAtomicAbstractUpdateRequest req
                ) {
                    processNearAtomicUpdateRequest(
                        nodeId,
                        req);
                }

                @Override public String toString() {
                    return "GridNearAtomicAbstractUpdateRequest handler " +
                        "[msgIdx=" + GridNearAtomicAbstractUpdateRequest.CACHE_MSG_IDX + ']';
                }
            });

        ctx.io().addHandler(ctx.cacheId(),
            GridNearAtomicUpdateResponse.class,
            new CI2<UUID, GridNearAtomicUpdateResponse>() {
                @Override public void apply(
                    UUID nodeId,
                    GridNearAtomicUpdateResponse res
                ) {
                    processNearAtomicUpdateResponse(
                        nodeId,
                        res);
                }

                @Override public String toString() {
                    return "GridNearAtomicUpdateResponse handler " +
                        "[msgIdx=" + GridNearAtomicUpdateResponse.CACHE_MSG_IDX + ']';
                }
            });

        ctx.io().addHandler(
            ctx.cacheId(),
            GridDhtAtomicAbstractUpdateRequest.class,
            new CI2<UUID, GridDhtAtomicAbstractUpdateRequest>() {
                @Override public void apply(
                    UUID nodeId,
                    GridDhtAtomicAbstractUpdateRequest req
                ) {
                    processDhtAtomicUpdateRequest(
                        nodeId,
                        req);
                }

                @Override public String toString() {
                    return "GridDhtAtomicUpdateRequest handler " +
                        "[msgIdx=" + GridDhtAtomicUpdateRequest.CACHE_MSG_IDX + ']';
                }
            });

        ctx.io().addHandler(
            ctx.cacheId(),
            GridDhtAtomicUpdateResponse.class,
            new CI2<UUID, GridDhtAtomicUpdateResponse>() {
                @Override public void apply(
                    UUID nodeId,
                    GridDhtAtomicUpdateResponse res
                ) {
                    processDhtAtomicUpdateResponse(
                        nodeId,
                        res);
                }

                @Override public String toString() {
                    return "GridDhtAtomicUpdateResponse handler " +
                        "[msgIdx=" + GridDhtAtomicUpdateResponse.CACHE_MSG_IDX + ']';
                }
            });

        ctx.io().addHandler(ctx.cacheId(),
            GridDhtAtomicDeferredUpdateResponse.class,
            new CI2<UUID, GridDhtAtomicDeferredUpdateResponse>() {
                @Override public void apply(
                    UUID nodeId,
                    GridDhtAtomicDeferredUpdateResponse res
                ) {
                    processDhtAtomicDeferredUpdateResponse(
                        nodeId,
                        res);
                }

                @Override public String toString() {
                    return "GridDhtAtomicDeferredUpdateResponse handler " +
                        "[msgIdx=" + GridDhtAtomicDeferredUpdateResponse.CACHE_MSG_IDX + ']';
                }
            });

        ctx.io().addHandler(ctx.cacheId(),
            GridDhtAtomicNearResponse.class,
            new CI2<UUID, GridDhtAtomicNearResponse>() {
            @Override public void apply(UUID uuid, GridDhtAtomicNearResponse msg) {
                processDhtAtomicNearResponse(uuid, msg);
            }

            @Override public String toString() {
                return "GridDhtAtomicNearResponse handler " +
                    "[msgIdx=" + GridDhtAtomicNearResponse.CACHE_MSG_IDX + ']';
            }
        });

        ctx.io().addHandler(ctx.cacheId(),
            GridNearAtomicMappingResponse.class,
            new CI2<UUID, GridNearAtomicMappingResponse>() {
                @Override public void apply(UUID uuid, GridNearAtomicMappingResponse msg) {
                    processDhtAtomicNearMappingResponse(uuid, msg);
                }

                @Override public String toString() {
                    return "GridNearAtomicMappingResponse handler " +
                        "[msgIdx=" + GridNearAtomicMappingResponse.CACHE_MSG_IDX + ']';
                }
            });

        if (near == null) {
            ctx.io().addHandler(
                ctx.cacheId(),
                GridNearGetResponse.class,
                new CI2<UUID, GridNearGetResponse>() {
                    @Override public void apply(
                        UUID nodeId,
                        GridNearGetResponse res
                    ) {
                        processNearGetResponse(
                            nodeId,
                            res);
                    }
                });

            ctx.io().addHandler(
                ctx.cacheId(),
                GridNearSingleGetResponse.class,
                new CI2<UUID, GridNearSingleGetResponse>() {
                    @Override public void apply(
                        UUID nodeId,
                        GridNearSingleGetResponse res
                    ) {
                        processNearSingleGetResponse(
                            nodeId,
                            res);
                    }
                });
        }
    }

    /** {@inheritDoc} */
    @Override public void stop() {
        deferredUpdateMsgSnd.stop();
    }

    /**
     * @param near Near cache.
     */
    public void near(GridNearAtomicCache<K, V> near) {
        this.near = near;
    }

    /** {@inheritDoc} */
    @Override public GridNearCacheAdapter<K, V> near() {
        return near;
    }

    /** {@inheritDoc} */
    @Override protected V get0(K key, String taskName, boolean deserializeBinary, boolean needVer)
        throws IgniteCheckedException {
        ctx.checkSecurity(SecurityPermission.CACHE_READ);

        if (keyCheck)
            validateCacheKey(key);

        CacheOperationContext opCtx = ctx.operationContextPerCall();

        UUID subjId = ctx.subjectIdPerCall(null, opCtx);

        final ExpiryPolicy expiryPlc = opCtx != null ? opCtx.expiry() : null;

        final boolean skipStore = opCtx != null && opCtx.skipStore();

        try {
            return getAsync0(ctx.toCacheKeyObject(key),
                !ctx.config().isReadFromBackup(),
                subjId,
                taskName,
                deserializeBinary,
                expiryPlc,
                false,
                skipStore,
                true,
                needVer).get();
        }
        catch (IgniteException e) {
            if (e.getCause(IgniteCheckedException.class) != null)
                throw e.getCause(IgniteCheckedException.class);
            else
                throw e;
        }
    }

    /** {@inheritDoc} */
    @Override protected IgniteInternalFuture<V> getAsync(final K key,
        final boolean forcePrimary,
        final boolean skipTx,
        @Nullable UUID subjId,
        final String taskName,
        final boolean deserializeBinary,
        final boolean skipVals,
        final boolean canRemap,
        final boolean needVer) {
        ctx.checkSecurity(SecurityPermission.CACHE_READ);

        if (keyCheck)
            validateCacheKey(key);

        CacheOperationContext opCtx = ctx.operationContextPerCall();

        subjId = ctx.subjectIdPerCall(null, opCtx);

        final UUID subjId0 = subjId;

        final ExpiryPolicy expiryPlc = skipVals ? null : opCtx != null ? opCtx.expiry() : null;

        final boolean skipStore = opCtx != null && opCtx.skipStore();

        return asyncOp(new CO<IgniteInternalFuture<V>>() {
            @Override public IgniteInternalFuture<V> apply() {
                return getAsync0(ctx.toCacheKeyObject(key),
                    forcePrimary,
                    subjId0,
                    taskName,
                    deserializeBinary,
                    expiryPlc,
                    skipVals,
                    skipStore,
                    canRemap,
                    needVer);
            }
        });
    }

    /** {@inheritDoc} */
    @Override protected Map<K, V> getAll0(Collection<? extends K> keys, boolean deserializeBinary, boolean needVer)
        throws IgniteCheckedException {
        return getAllAsyncInternal(keys,
            !ctx.config().isReadFromBackup(),
            null,
            ctx.kernalContext().job().currentTaskName(),
            deserializeBinary,
            false,
            true,
            needVer,
            false).get();
    }

    /** {@inheritDoc} */
    @Override public IgniteInternalFuture<Map<K, V>> getAllAsync(
        @Nullable final Collection<? extends K> keys,
        final boolean forcePrimary,
        boolean skipTx,
        @Nullable UUID subjId,
        final String taskName,
        final boolean deserializeBinary,
        final boolean skipVals,
        final boolean canRemap,
        final boolean needVer
    ) {
        return getAllAsyncInternal(keys,
            forcePrimary,
            subjId,
            taskName,
            deserializeBinary,
            skipVals,
            canRemap,
            needVer,
            true);
    }

    /**
     * @param keys Keys.
     * @param forcePrimary Force primary flag.
     * @param subjId Subject ID.
     * @param taskName Task name.
     * @param deserializeBinary Deserialize binary flag.
     * @param skipVals Skip values flag.
     * @param canRemap Can remap flag.
     * @param needVer Need version flag.
     * @param asyncOp Async operation flag.
     * @return Future.
     */
    private IgniteInternalFuture<Map<K, V>> getAllAsyncInternal(
        @Nullable final Collection<? extends K> keys,
        final boolean forcePrimary,
        @Nullable UUID subjId,
        final String taskName,
        final boolean deserializeBinary,
        final boolean skipVals,
        final boolean canRemap,
        final boolean needVer,
        boolean asyncOp
    ) {
        ctx.checkSecurity(SecurityPermission.CACHE_READ);

        if (F.isEmpty(keys))
            return new GridFinishedFuture<>(Collections.<K, V>emptyMap());

        if (keyCheck)
            validateCacheKeys(keys);

        CacheOperationContext opCtx = ctx.operationContextPerCall();

        subjId = ctx.subjectIdPerCall(subjId, opCtx);

        final UUID subjId0 = subjId;

        final ExpiryPolicy expiryPlc = skipVals ? null : opCtx != null ? opCtx.expiry() : null;

        final boolean skipStore = opCtx != null && opCtx.skipStore();

        if (asyncOp) {
            return asyncOp(new CO<IgniteInternalFuture<Map<K, V>>>() {
                @Override public IgniteInternalFuture<Map<K, V>> apply() {
                    return getAllAsync0(ctx.cacheKeysView(keys),
                        forcePrimary,
                        subjId0,
                        taskName,
                        deserializeBinary,
                        expiryPlc,
                        skipVals,
                        skipStore,
                        canRemap,
                        needVer);
                }
            });
        }
        else {
            return getAllAsync0(ctx.cacheKeysView(keys),
                forcePrimary,
                subjId0,
                taskName,
                deserializeBinary,
                expiryPlc,
                skipVals,
                skipStore,
                canRemap,
                needVer);
        }
    }

    /** {@inheritDoc} */
    @Override protected V getAndPut0(K key, V val, @Nullable CacheEntryPredicate filter) throws IgniteCheckedException {
        return (V)update0(
            key,
            val,
            null,
            null,
            true,
            filter,
            true,
            false).get();
    }

    /** {@inheritDoc} */
    @Override protected boolean put0(K key, V val, CacheEntryPredicate filter) throws IgniteCheckedException {
        Boolean res = (Boolean)update0(
            key,
            val,
            null,
            null,
            false,
            filter,
            true,
            false).get();

        assert res != null;

        return res;
    }

    /** {@inheritDoc} */
    @SuppressWarnings("unchecked")
    @Override public IgniteInternalFuture<V> getAndPutAsync0(K key, V val, @Nullable CacheEntryPredicate filter) {
        return update0(
            key,
            val,
            null,
            null,
            true,
            filter,
            true,
            true);
    }

    /** {@inheritDoc} */
    @SuppressWarnings("unchecked")
    @Override public IgniteInternalFuture<Boolean> putAsync0(K key, V val, @Nullable CacheEntryPredicate filter) {
        return update0(
            key,
            val,
            null,
            null,
            false,
            filter,
            true,
            true);
    }

    /** {@inheritDoc} */
    @Override public V tryGetAndPut(K key, V val) throws IgniteCheckedException {
        A.notNull(key, "key", val, "val");

        return (V) update0(
            key,
            val,
            null,
            null,
            true,
            null,
            false,
            false).get();
    }

    /** {@inheritDoc} */
    @Override protected void putAll0(Map<? extends K, ? extends V> m) throws IgniteCheckedException {
        updateAll0(m,
            null,
            null,
            null,
            null,
            false,
            false,
            true,
            UPDATE,
            false).get();
    }

    /** {@inheritDoc} */
    @Override public IgniteInternalFuture<?> putAllAsync0(Map<? extends K, ? extends V> m) {
        return updateAll0(m,
            null,
            null,
            null,
            null,
            false,
            false,
            true,
            UPDATE,
            true).chain(RET2NULL);
    }

    /** {@inheritDoc} */
    @Override public void putAllConflict(Map<KeyCacheObject, GridCacheDrInfo> conflictMap)
        throws IgniteCheckedException {
        putAllConflictAsync(conflictMap).get();
    }

    /** {@inheritDoc} */
    @Override public IgniteInternalFuture<?> putAllConflictAsync(Map<KeyCacheObject, GridCacheDrInfo> conflictMap) {
        ctx.dr().onReceiveCacheEntriesReceived(conflictMap.size());

        return updateAll0(null,
            null,
            null,
            conflictMap,
            null,
            false,
            false,
            true,
            UPDATE,
            true);
    }

    /** {@inheritDoc} */
    @Override public V getAndRemove0(K key) throws IgniteCheckedException {
        return (V)remove0(key, true, null, false).get();
    }

    /** {@inheritDoc} */
    @SuppressWarnings("unchecked")
    @Override public IgniteInternalFuture<V> getAndRemoveAsync0(K key) {
        return remove0(key, true, null, true);
    }

    /** {@inheritDoc} */
    @Override protected void removeAll0(Collection<? extends K> keys) throws IgniteCheckedException {
        removeAllAsync0(keys, null, false, false, false).get();
    }

    /** {@inheritDoc} */
    @Override public IgniteInternalFuture<Object> removeAllAsync0(Collection<? extends K> keys) {
        return removeAllAsync0(keys, null, false, false, true).chain(RET2NULL);
    }

    /** {@inheritDoc} */
    @Override protected boolean remove0(K key, CacheEntryPredicate filter) throws IgniteCheckedException {
        return (Boolean)remove0(key, false, filter, false).get();
    }

    /** {@inheritDoc} */
    @SuppressWarnings("unchecked")
    @Override public IgniteInternalFuture<Boolean> removeAsync0(K key, @Nullable CacheEntryPredicate filter) {
        return remove0(key, false, filter, true);
    }

    /** {@inheritDoc} */
    @Override public void removeAllConflict(Map<KeyCacheObject, GridCacheVersion> conflictMap)
        throws IgniteCheckedException {
        removeAllConflictAsync(conflictMap).get();
    }

    /** {@inheritDoc} */
    @Override public IgniteInternalFuture<?> removeAllConflictAsync(Map<KeyCacheObject, GridCacheVersion> conflictMap) {
        ctx.dr().onReceiveCacheEntriesReceived(conflictMap.size());

        return removeAllAsync0(null, conflictMap, false, false, true);
    }

    /**
     * @return {@code True} if store write-through enabled.
     */
    private boolean writeThrough() {
        return ctx.writeThrough() && ctx.store().configured();
    }

    /**
     * @param op Operation closure.
     * @return Future.
     */
    @SuppressWarnings("unchecked")
    private <T> IgniteInternalFuture<T> asyncOp(final CO<IgniteInternalFuture<T>> op) {
        IgniteInternalFuture<T> fail = asyncOpAcquire();

        if (fail != null)
            return fail;

        FutureHolder holder = lastFut.get();

        holder.lock();

        try {
            IgniteInternalFuture fut = holder.future();

            if (fut != null && !fut.isDone()) {
                IgniteInternalFuture<T> f = new GridEmbeddedFuture(fut,
                    new IgniteOutClosure<IgniteInternalFuture>() {
                        @Override public IgniteInternalFuture<T> apply() {
                            if (ctx.kernalContext().isStopping())
                                return new GridFinishedFuture<>(
                                    new IgniteCheckedException("Operation has been cancelled (node is stopping)."));

                            return op.apply();
                        }
                    });

                saveFuture(holder, f);

                return f;
            }

            IgniteInternalFuture<T> f = op.apply();

            saveFuture(holder, f);

            return f;
        }
        finally {
            holder.unlock();
        }
    }

    /** {@inheritDoc} */
    @Override protected IgniteInternalFuture<Boolean> lockAllAsync(Collection<KeyCacheObject> keys,
        long timeout,
        @Nullable IgniteTxLocalEx tx,
        boolean isInvalidate,
        boolean isRead,
        boolean retval,
        @Nullable TransactionIsolation isolation,
        long createTtl,
        long accessTtl) {
        return new FinishedLockFuture(new UnsupportedOperationException("Locks are not supported for " +
            "CacheAtomicityMode.ATOMIC mode (use CacheAtomicityMode.TRANSACTIONAL instead)"));
    }

    /** {@inheritDoc} */
    @Override public <T> EntryProcessorResult<T> invoke(K key, EntryProcessor<K, V, T> entryProcessor, Object... args)
        throws IgniteCheckedException {
        IgniteInternalFuture<EntryProcessorResult<T>> invokeFut = invoke0(false, key, entryProcessor, args);

        EntryProcessorResult<T> res = invokeFut.get();

        return res != null ? res : new CacheInvokeResult<T>();
    }

    /** {@inheritDoc} */
    @Override public <T> Map<K, EntryProcessorResult<T>> invokeAll(Set<? extends K> keys,
        EntryProcessor<K, V, T> entryProcessor,
        Object... args) throws IgniteCheckedException
    {
        return invokeAll0(false, keys, entryProcessor, args).get();
    }

    /** {@inheritDoc} */
    @Override public <T> IgniteInternalFuture<EntryProcessorResult<T>> invokeAsync(K key,
        EntryProcessor<K, V, T> entryProcessor,
        Object... args) {
        return invoke0(true, key, entryProcessor, args);
    }

    /**
     * @param async Async operation flag.
     * @param key Key.
     * @param entryProcessor Entry processor.
     * @param args Entry processor arguments.
     * @return Future.
     */
    private <T> IgniteInternalFuture<EntryProcessorResult<T>> invoke0(
        boolean async,
        K key,
        EntryProcessor<K, V, T> entryProcessor,
        Object... args) {
        A.notNull(key, "key", entryProcessor, "entryProcessor");

        if (keyCheck)
            validateCacheKey(key);

        CacheOperationContext opCtx = ctx.operationContextPerCall();

        final boolean keepBinary = opCtx != null && opCtx.isKeepBinary();

        IgniteInternalFuture<Map<K, EntryProcessorResult<T>>> fut = update0(
            key,
            null,
            entryProcessor,
            args,
            false,
            null,
            true,
            async);

        return fut.chain(new CX1<IgniteInternalFuture<Map<K, EntryProcessorResult<T>>>, EntryProcessorResult<T>>() {
            @Override public EntryProcessorResult<T> applyx(IgniteInternalFuture<Map<K, EntryProcessorResult<T>>> fut)
                throws IgniteCheckedException {
                Map<K, EntryProcessorResult<T>> resMap = fut.get();

                if (resMap != null) {
                    assert resMap.isEmpty() || resMap.size() == 1 : resMap.size();

                    EntryProcessorResult<T> res = resMap.isEmpty() ? null : resMap.values().iterator().next();

                    if (res instanceof CacheInvokeResult) {
                        CacheInvokeResult invokeRes = (CacheInvokeResult)res;

                        if (invokeRes.result() != null)
                            res = CacheInvokeResult.fromResult((T)ctx.unwrapBinaryIfNeeded(invokeRes.result(),
                                keepBinary, false));
                    }

                    return res;
                }

                return null;
            }
        });
    }

    /** {@inheritDoc} */
    @SuppressWarnings("unchecked")
    @Override public <T> IgniteInternalFuture<Map<K, EntryProcessorResult<T>>> invokeAllAsync(Set<? extends K> keys,
        final EntryProcessor<K, V, T> entryProcessor,
        Object... args) {
        return invokeAll0(true, keys, entryProcessor, args);
    }

    /**
     * @param async Async operation flag.
     * @param keys Keys.
     * @param entryProcessor Entry processor.
     * @param args Entry processor arguments.
     * @return Future.
     */
    private <T> IgniteInternalFuture<Map<K, EntryProcessorResult<T>>> invokeAll0(
        boolean async,
        Set<? extends K> keys,
        final EntryProcessor<K, V, T> entryProcessor,
        Object... args) {
        A.notNull(keys, "keys", entryProcessor, "entryProcessor");

        if (keyCheck)
            validateCacheKeys(keys);

        Map<? extends K, EntryProcessor> invokeMap = F.viewAsMap(keys, new C1<K, EntryProcessor>() {
            @Override public EntryProcessor apply(K k) {
                return entryProcessor;
            }
        });

        CacheOperationContext opCtx = ctx.operationContextPerCall();

        final boolean keepBinary = opCtx != null && opCtx.isKeepBinary();

        IgniteInternalFuture<Map<K, EntryProcessorResult<T>>> resFut = updateAll0(null,
            invokeMap,
            args,
            null,
            null,
            false,
            false,
            true,
            TRANSFORM,
            async);

        return resFut.chain(
            new CX1<IgniteInternalFuture<Map<K, EntryProcessorResult<T>>>, Map<K, EntryProcessorResult<T>>>() {
                @Override public Map<K, EntryProcessorResult<T>> applyx(
                    IgniteInternalFuture<Map<K, EntryProcessorResult<T>>> fut
                ) throws IgniteCheckedException {
                    Map<Object, EntryProcessorResult> resMap = (Map)fut.get();

                    return ctx.unwrapInvokeResult(resMap, keepBinary);
                }
            });
    }

    /** {@inheritDoc} */
    @Override public <T> Map<K, EntryProcessorResult<T>> invokeAll(
        Map<? extends K, ? extends EntryProcessor<K, V, T>> map,
        Object... args) throws IgniteCheckedException {
        A.notNull(map, "map");

        if (keyCheck)
            validateCacheKeys(map.keySet());

        return (Map<K, EntryProcessorResult<T>>)updateAll0(null,
            map,
            args,
            null,
            null,
            false,
            false,
            true,
            TRANSFORM,
            false).get();
    }

    /** {@inheritDoc} */
    @SuppressWarnings("unchecked")
    @Override public <T> IgniteInternalFuture<Map<K, EntryProcessorResult<T>>> invokeAllAsync(
        Map<? extends K, ? extends EntryProcessor<K, V, T>> map,
        Object... args) {
        A.notNull(map, "map");

        if (keyCheck)
            validateCacheKeys(map.keySet());

        return updateAll0(null,
            map,
            args,
            null,
            null,
            false,
            false,
            true,
            TRANSFORM,
            true);
    }

    /**
     * Entry point for all public API put/transform methods.
     *
     * @param map Put map. Either {@code map}, {@code invokeMap} or {@code conflictPutMap} should be passed.
     * @param invokeMap Invoke map. Either {@code map}, {@code invokeMap} or {@code conflictPutMap} should be passed.
     * @param invokeArgs Optional arguments for EntryProcessor.
     * @param conflictPutMap Conflict put map.
     * @param conflictRmvMap Conflict remove map.
     * @param retval Return value required flag.
     * @param rawRetval Return {@code GridCacheReturn} instance.
     * @param waitTopFut Whether to wait for topology future.
     * @param async Async operation flag.
     * @return Completion future.
     */
    @SuppressWarnings("ConstantConditions")
    private IgniteInternalFuture updateAll0(
        @Nullable Map<? extends K, ? extends V> map,
        @Nullable Map<? extends K, ? extends EntryProcessor> invokeMap,
        @Nullable Object[] invokeArgs,
        @Nullable Map<KeyCacheObject, GridCacheDrInfo> conflictPutMap,
        @Nullable Map<KeyCacheObject, GridCacheVersion> conflictRmvMap,
        final boolean retval,
        final boolean rawRetval,
        final boolean waitTopFut,
        final GridCacheOperation op,
        boolean async
    ) {
        assert ctx.updatesAllowed();

        if (map != null && keyCheck)
            validateCacheKeys(map.keySet());

        ctx.checkSecurity(SecurityPermission.CACHE_PUT);

        final CacheOperationContext opCtx = ctx.operationContextPerCall();

        if (opCtx != null && opCtx.hasDataCenterId()) {
            assert conflictPutMap == null : conflictPutMap;
            assert conflictRmvMap == null : conflictRmvMap;

            if (op == GridCacheOperation.TRANSFORM) {
                assert invokeMap != null : invokeMap;

                conflictPutMap = F.viewReadOnly((Map)invokeMap,
                    new IgniteClosure<EntryProcessor, GridCacheDrInfo>() {
                        @Override public GridCacheDrInfo apply(EntryProcessor o) {
                            return new GridCacheDrInfo(o, ctx.versions().next(opCtx.dataCenterId()));
                        }
                    });

                invokeMap = null;
            }
            else if (op == GridCacheOperation.DELETE) {
                assert map != null : map;

                conflictRmvMap = F.viewReadOnly((Map)map, new IgniteClosure<V, GridCacheVersion>() {
                    @Override public GridCacheVersion apply(V o) {
                        return ctx.versions().next(opCtx.dataCenterId());
                    }
                });

                map = null;
            }
            else {
                assert map != null : map;

                conflictPutMap = F.viewReadOnly((Map)map, new IgniteClosure<V, GridCacheDrInfo>() {
                    @Override public GridCacheDrInfo apply(V o) {
                        return new GridCacheDrInfo(ctx.toCacheObject(o), ctx.versions().next(opCtx.dataCenterId()));
                    }
                });

                map = null;
            }
        }

        UUID subjId = ctx.subjectIdPerCall(null, opCtx);

        int taskNameHash = ctx.kernalContext().job().currentTaskNameHash();

        final GridNearAtomicUpdateFuture updateFut = new GridNearAtomicUpdateFuture(
            ctx,
            this,
            ctx.config().getWriteSynchronizationMode(),
            op,
            map != null ? map.keySet() : invokeMap != null ? invokeMap.keySet() : conflictPutMap != null ?
                conflictPutMap.keySet() : conflictRmvMap.keySet(),
            map != null ? map.values() : invokeMap != null ? invokeMap.values() : null,
            invokeArgs,
            (Collection)(conflictPutMap != null ? conflictPutMap.values() : null),
            conflictRmvMap != null ? conflictRmvMap.values() : null,
            retval,
            rawRetval,
            opCtx != null ? opCtx.expiry() : null,
            CU.filterArray(null),
            subjId,
            taskNameHash,
            opCtx != null && opCtx.skipStore(),
            opCtx != null && opCtx.isKeepBinary(),
            opCtx != null && opCtx.noRetries() ? 1 : MAX_RETRIES,
            waitTopFut);

        if (async) {
            return asyncOp(new CO<IgniteInternalFuture<Object>>() {
                @Override public IgniteInternalFuture<Object> apply() {
                    updateFut.map();

                    return updateFut;
                }
            });
        }
        else {
            updateFut.map();

            return updateFut;
        }
    }

    /**
     * Entry point for update/invoke with a single key.
     *
     * @param key Key.
     * @param val Value.
     * @param proc Entry processor.
     * @param invokeArgs Invoke arguments.
     * @param retval Return value flag.
     * @param filter Filter.
     * @param waitTopFut Whether to wait for topology future.
     * @param async Async operation flag.
     * @return Future.
     */
    private IgniteInternalFuture update0(
        K key,
        @Nullable V val,
        @Nullable EntryProcessor proc,
        @Nullable Object[] invokeArgs,
        final boolean retval,
        @Nullable final CacheEntryPredicate filter,
        final boolean waitTopFut,
        boolean async
    ) {
        assert val == null || proc == null;

        assert ctx.updatesAllowed();

        validateCacheKey(key);

        ctx.checkSecurity(SecurityPermission.CACHE_PUT);

        final GridNearAtomicAbstractUpdateFuture updateFut =
            createSingleUpdateFuture(key, val, proc, invokeArgs, retval, filter, waitTopFut);

        if (async) {
            return asyncOp(new CO<IgniteInternalFuture<Object>>() {
                @Override public IgniteInternalFuture<Object> apply() {
                    updateFut.map();

                    return updateFut;
                }
            });
        }
        else {
            updateFut.map();

            return updateFut;
        }
    }

    /**
     * Entry point for remove with single key.
     *
     * @param key Key.
     * @param retval Whether to return
     * @param filter Filter.
     * @param async Async operation flag.
     * @return Future.
     */
    private IgniteInternalFuture remove0(K key, final boolean retval,
        @Nullable CacheEntryPredicate filter,
        boolean async) {
        assert ctx.updatesAllowed();

        ctx.checkSecurity(SecurityPermission.CACHE_REMOVE);

        final GridNearAtomicAbstractUpdateFuture updateFut = createSingleUpdateFuture(key,
            null,
            null,
            null,
            retval,
            filter,
            true);

        if (async) {
            return asyncOp(new CO<IgniteInternalFuture<Object>>() {
                @Override public IgniteInternalFuture<Object> apply() {
                    updateFut.map();

                    return updateFut;
                }
            });
        }
        else {
            updateFut.map();

            return updateFut;
        }
    }

    /**
     * Craete future for single key-val pair update.
     *
     * @param key Key.
     * @param val Value.
     * @param proc Processor.
     * @param invokeArgs Invoke arguments.
     * @param retval Return value flag.
     * @param filter Filter.
     * @param waitTopFut Whether to wait for topology future.
     * @return Future.
     */
    private GridNearAtomicAbstractUpdateFuture createSingleUpdateFuture(
        K key,
        @Nullable V val,
        @Nullable EntryProcessor proc,
        @Nullable Object[] invokeArgs,
        boolean retval,
        @Nullable CacheEntryPredicate filter,
        boolean waitTopFut
    ) {
        CacheOperationContext opCtx = ctx.operationContextPerCall();

        GridCacheOperation op;
        Object val0;

        if (val != null) {
            op = UPDATE;
            val0 = val;
        }
        else if (proc != null) {
            op = TRANSFORM;
            val0 = proc;
        }
        else {
            op = DELETE;
            val0 = null;
        }

        GridCacheDrInfo conflictPutVal = null;
        GridCacheVersion conflictRmvVer = null;

        if (opCtx != null && opCtx.hasDataCenterId()) {
            Byte dcId = opCtx.dataCenterId();

            assert dcId != null;

            if (op == UPDATE) {
                conflictPutVal = new GridCacheDrInfo(ctx.toCacheObject(val), ctx.versions().next(dcId));

                val0 = null;
            }
            else if (op == GridCacheOperation.TRANSFORM) {
                conflictPutVal = new GridCacheDrInfo(proc, ctx.versions().next(dcId));

                val0 = null;
            }
            else
                conflictRmvVer = ctx.versions().next(dcId);
        }

        CacheEntryPredicate[] filters = CU.filterArray(filter);

        if (conflictPutVal == null &&
            conflictRmvVer == null) {
            return new GridNearAtomicSingleUpdateFuture(
                ctx,
                this,
                ctx.config().getWriteSynchronizationMode(),
                op,
                key,
                val0,
                invokeArgs,
                retval,
                false,
                opCtx != null ? opCtx.expiry() : null,
                filters,
                ctx.subjectIdPerCall(null, opCtx),
                ctx.kernalContext().job().currentTaskNameHash(),
                opCtx != null && opCtx.skipStore(),
                opCtx != null && opCtx.isKeepBinary(),
                opCtx != null && opCtx.noRetries() ? 1 : MAX_RETRIES,
                waitTopFut
            );
        }
        else {
            return new GridNearAtomicUpdateFuture(
                ctx,
                this,
                ctx.config().getWriteSynchronizationMode(),
                op,
                Collections.singletonList(key),
                val0 != null ? Collections.singletonList(val0) : null,
                invokeArgs,
                conflictPutVal != null ? Collections.singleton(conflictPutVal) : null,
                conflictRmvVer != null ? Collections.singleton(conflictRmvVer) : null,
                retval,
                false,
                opCtx != null ? opCtx.expiry() : null,
                filters,
                ctx.subjectIdPerCall(null, opCtx),
                ctx.kernalContext().job().currentTaskNameHash(),
                opCtx != null && opCtx.skipStore(),
                opCtx != null && opCtx.isKeepBinary(),
                opCtx != null && opCtx.noRetries() ? 1 : MAX_RETRIES,
                waitTopFut);
        }
    }

    /**
     * Whether this is fast-map operation.
     *
     * @param filters Filters.
     * @param op Operation.
     * @return {@code True} if fast-map.
     */
    public boolean isFastMap(CacheEntryPredicate[] filters, GridCacheOperation op) {
        return F.isEmpty(filters) && op != TRANSFORM && ctx.config().getWriteSynchronizationMode() == FULL_SYNC &&
            ctx.config().getAtomicWriteOrderMode() == CLOCK &&
            !(ctx.writeThrough() && ctx.config().getInterceptor() != null);
    }

    /**
     * Entry point for all public API remove methods.
     *
     * @param keys Keys to remove.
     * @param conflictMap Conflict map.
     * @param retval Return value required flag.
     * @param rawRetval Return {@code GridCacheReturn} instance.
     * @return Completion future.
     */
    private IgniteInternalFuture removeAllAsync0(
        @Nullable Collection<? extends K> keys,
        @Nullable Map<KeyCacheObject, GridCacheVersion> conflictMap,
        final boolean retval,
        boolean rawRetval,
        boolean async
    ) {
        assert ctx.updatesAllowed();

        assert keys != null || conflictMap != null;

        if (keyCheck)
            validateCacheKeys(keys);

        ctx.checkSecurity(SecurityPermission.CACHE_REMOVE);

        final CacheOperationContext opCtx = ctx.operationContextPerCall();

        UUID subjId = ctx.subjectIdPerCall(null, opCtx);

        int taskNameHash = ctx.kernalContext().job().currentTaskNameHash();

        Collection<GridCacheVersion> drVers = null;

        if (opCtx != null && keys != null && opCtx.hasDataCenterId()) {
            assert conflictMap == null : conflictMap;

            drVers = F.transform(keys, new C1<K, GridCacheVersion>() {
                @Override public GridCacheVersion apply(K k) {
                    return ctx.versions().next(opCtx.dataCenterId());
                }
            });
        }

        final GridNearAtomicUpdateFuture updateFut = new GridNearAtomicUpdateFuture(
            ctx,
            this,
            ctx.config().getWriteSynchronizationMode(),
            DELETE,
            keys != null ? keys : conflictMap.keySet(),
            null,
            null,
            null,
            drVers != null ? drVers : (keys != null ? null : conflictMap.values()),
            retval,
            rawRetval,
            opCtx != null ? opCtx.expiry() : null,
            CU.filterArray(null),
            subjId,
            taskNameHash,
            opCtx != null && opCtx.skipStore(),
            opCtx != null && opCtx.isKeepBinary(),
            opCtx != null && opCtx.noRetries() ? 1 : MAX_RETRIES,
            true);

        if (async) {
            return asyncOp(new CO<IgniteInternalFuture<Object>>() {
                @Override public IgniteInternalFuture<Object> apply() {
                    updateFut.map();

                    return updateFut;
                }
            });
        }
        else {
            updateFut.map();

            return updateFut;
        }
    }

    /**
     * Entry point to all public API single get methods.
     *
     * @param key Key.
     * @param forcePrimary Force primary flag.
     * @param subjId Subject ID.
     * @param taskName Task name.
     * @param deserializeBinary Deserialize binary flag.
     * @param expiryPlc Expiry policy.
     * @param skipVals Skip values flag.
     * @param skipStore Skip store flag.
     * @param canRemap Can remap flag.
     * @param needVer Need version.
     * @return Get future.
     */
    private IgniteInternalFuture<V> getAsync0(KeyCacheObject key,
        boolean forcePrimary,
        UUID subjId,
        String taskName,
        boolean deserializeBinary,
        @Nullable ExpiryPolicy expiryPlc,
        boolean skipVals,
        boolean skipStore,
        boolean canRemap,
        boolean needVer
    ) {
        AffinityTopologyVersion topVer = canRemap ? ctx.affinity().affinityTopologyVersion() :
            ctx.shared().exchange().readyAffinityVersion();

        IgniteCacheExpiryPolicy expiry = skipVals ? null : expiryPolicy(expiryPlc);

        GridPartitionedSingleGetFuture fut = new GridPartitionedSingleGetFuture(ctx,
            key,
            topVer,
            !skipStore,
            forcePrimary,
            subjId,
            taskName,
            deserializeBinary,
            expiry,
            skipVals,
            canRemap,
            needVer,
            false);

        fut.init();

        return (IgniteInternalFuture<V>)fut;
    }

    /**
     * Entry point to all public API get methods.
     *
     * @param keys Keys.
     * @param forcePrimary Force primary flag.
     * @param subjId Subject ID.
     * @param taskName Task name.
     * @param deserializeBinary Deserialize binary flag.
     * @param expiryPlc Expiry policy.
     * @param skipVals Skip values flag.
     * @param skipStore Skip store flag.
     * @param needVer Need version.
     * @return Get future.
     */
    private IgniteInternalFuture<Map<K, V>> getAllAsync0(@Nullable Collection<KeyCacheObject> keys,
        boolean forcePrimary,
        UUID subjId,
        String taskName,
        boolean deserializeBinary,
        @Nullable ExpiryPolicy expiryPlc,
        boolean skipVals,
        boolean skipStore,
        boolean canRemap,
        boolean needVer
    ) {
        AffinityTopologyVersion topVer = canRemap ? ctx.affinity().affinityTopologyVersion() :
            ctx.shared().exchange().readyAffinityVersion();

        final IgniteCacheExpiryPolicy expiry = skipVals ? null : expiryPolicy(expiryPlc);

        // Optimisation: try to resolve value locally and escape 'get future' creation.
        if (!forcePrimary && ctx.affinityNode()) {
            Map<K, V> locVals = U.newHashMap(keys.size());

            boolean success = true;

            // Optimistically expect that all keys are available locally (avoid creation of get future).
            for (KeyCacheObject key : keys) {
                GridCacheEntryEx entry = null;

                while (true) {
                    try {
                        entry = ctx.isSwapOrOffheapEnabled() ? entryEx(key) : peekEx(key);

                        // If our DHT cache do has value, then we peek it.
                        if (entry != null) {
                            boolean isNew = entry.isNewLocked();

                            CacheObject v = null;
                            GridCacheVersion ver = null;

                            if (needVer) {
                                EntryGetResult res = entry.innerGetVersioned(
                                    null,
                                    null,
                                    /*swap*/true,
                                    /*unmarshal*/true,
                                    /**update-metrics*/false,
                                    /*event*/!skipVals,
                                    subjId,
                                    null,
                                    taskName,
                                    expiry,
                                    true,
                                    null);

                                if (res != null) {
                                    v = res.value();
                                    ver = res.version();
                                }
                            }
                            else {
                                v = entry.innerGet(null,
                                    null,
                                    /*swap*/true,
                                    /*read-through*/false,
                                    /**update-metrics*/false,
                                    /*event*/!skipVals,
                                    /*temporary*/false,
                                    subjId,
                                    null,
                                    taskName,
                                    expiry,
                                    !deserializeBinary);
                            }

                            // Entry was not in memory or in swap, so we remove it from cache.
                            if (v == null) {
                                GridCacheVersion obsoleteVer = context().versions().next();

                                if (isNew && entry.markObsoleteIfEmpty(obsoleteVer))
                                    removeEntry(entry);

                                success = false;
                            }
                            else
                                ctx.addResult(locVals, key, v, skipVals, false, deserializeBinary, true, ver);
                        }
                        else
                            success = false;

                        break; // While.
                    }
                    catch (GridCacheEntryRemovedException ignored) {
                        // No-op, retry.
                    }
                    catch (GridDhtInvalidPartitionException ignored) {
                        success = false;

                        break; // While.
                    }
                    catch (IgniteCheckedException e) {
                        return new GridFinishedFuture<>(e);
                    }
                    finally {
                        if (entry != null)
                            ctx.evicts().touch(entry, topVer);
                    }
                }

                if (!success)
                    break;
                else if (!skipVals && ctx.config().isStatisticsEnabled())
                    metrics0().onRead(true);
            }

            if (success) {
                sendTtlUpdateRequest(expiry);

                return new GridFinishedFuture<>(locVals);
            }
        }

        if (expiry != null)
            expiry.reset();

        // Either reload or not all values are available locally.
        GridPartitionedGetFuture<K, V> fut = new GridPartitionedGetFuture<>(ctx,
            keys,
            topVer,
            !skipStore,
            forcePrimary,
            subjId,
            taskName,
            deserializeBinary,
            expiry,
            skipVals,
            canRemap,
            needVer,
            false);

        fut.init();

        return fut;
    }

    /**
     * Executes local update.
     *
     * @param nodeId Node ID.
     * @param req Update request.
     * @param completionCb Completion callback.
     */
    void updateAllAsyncInternal(
        final UUID nodeId,
        final GridNearAtomicAbstractUpdateRequest req,
        final UpdateReplyClosure completionCb
    ) {
        IgniteInternalFuture<Object> forceFut = preldr.request(req, req.topologyVersion());

        if (forceFut == null || forceFut.isDone()) {
            try {
                if (forceFut != null)
                    forceFut.get();
            }
            catch (NodeStoppingException ignored) {
                return;
            }
            catch (IgniteCheckedException e) {
                onForceKeysError(nodeId, req, completionCb, e);

                return;
            }

            updateAllAsyncInternal0(nodeId, req, completionCb);
        }
        else {
            forceFut.listen(new CI1<IgniteInternalFuture<Object>>() {
                @Override public void apply(IgniteInternalFuture<Object> fut) {
                    try {
                        fut.get();
                    }
                    catch (NodeStoppingException ignored) {
                        return;
                    }
                    catch (IgniteCheckedException e) {
                        onForceKeysError(nodeId, req, completionCb, e);

                        return;
                    }

                    updateAllAsyncInternal0(nodeId, req, completionCb);
                }
            });
        }
    }

    /**
     * @param nodeId Node ID.
     * @param req Update request.
     * @param completionCb Completion callback.
     * @param e Error.
     */
    private void onForceKeysError(final UUID nodeId,
        final GridNearAtomicAbstractUpdateRequest req,
        final UpdateReplyClosure completionCb,
        IgniteCheckedException e
    ) {
        GridNearAtomicUpdateResponse res = new GridNearAtomicUpdateResponse(ctx.cacheId(),
            nodeId,
            req.futureId(),
            ctx.deploymentEnabled());

        res.addFailedKeys(req.keys(), e);

        completionCb.apply(req, res);
    }

    /**
     * Executes local update after preloader fetched values.
     *
     * @param nodeId Node ID.
     * @param req Update request.
     * @param completionCb Completion callback.
     */
    private void updateAllAsyncInternal0(
        UUID nodeId,
        GridNearAtomicAbstractUpdateRequest req,
        UpdateReplyClosure completionCb
    ) {
        GridNearAtomicUpdateResponse res = new GridNearAtomicUpdateResponse(ctx.cacheId(), nodeId, req.futureId(),
            ctx.deploymentEnabled());

        res.partition(req.partition());

        assert !req.returnValue() || (req.operation() == TRANSFORM || req.size() == 1);

        GridDhtAtomicAbstractUpdateFuture dhtFut = null;

        boolean remap = false;

        String taskName = ctx.kernalContext().task().resolveTaskName(req.taskNameHash());

        IgniteCacheExpiryPolicy expiry = null;

        try {
            // If batch store update is enabled, we need to lock all entries.
            // First, need to acquire locks on cache entries, then check filter.
            List<GridDhtCacheEntry> locked = lockEntries(req, req.topologyVersion());

            Collection<IgniteBiTuple<GridDhtCacheEntry, GridCacheVersion>> deleted = null;

            try {
                GridDhtPartitionTopology top = topology();

                top.readLock();

                try {
                    if (top.stopping()) {
                        res.addFailedKeys(req.keys(), new IgniteCheckedException("Failed to perform cache operation " +
                            "(cache is stopped): " + name()));

                        completionCb.apply(req, res);

                        return;
                    }

                    // Do not check topology version if topology was locked on near node by
                    // external transaction or explicit lock.
                    if (req.topologyLocked() || !needRemap(req.topologyVersion(), top.topologyVersion())) {
                        ClusterNode node = ctx.discovery().node(nodeId);

                        if (node == null) {
                            U.warn(msgLog, "Skip near update request, node originated update request left [" +
                                "futId=" + req.futureId() + ", node=" + nodeId + ']');

                            return;
                        }

                        boolean hasNear = ctx.discovery().cacheNearNode(node, name());

                        // Assign next version for update inside entries lock.
                        GridCacheVersion ver = ctx.versions().next(top.topologyVersion());

                        if (hasNear)
                            res.nearVersion(ver);

                        if (msgLog.isDebugEnabled()) {
                            msgLog.debug("Assigned update version [futId=" + req.futureId() +
                                ", writeVer=" + ver + ']');
                        }

                        assert ver != null : "Got null version for update request: " + req;

                        boolean sndPrevVal = !top.rebalanceFinished(req.topologyVersion());

                        dhtFut = createDhtFuture(ver, req, res, completionCb, false);

                        expiry = expiryPolicy(req.expiry());

                        GridCacheReturn retVal = null;

                        if (req.size() > 1 &&                    // Several keys ...
                            writeThrough() && !req.skipStore() && // and store is enabled ...
                            !ctx.store().isLocal() &&             // and this is not local store ...
                                                                  // (conflict resolver should be used for local store)
                            !ctx.dr().receiveEnabled()            // and no DR.
                            ) {
                            // This method can only be used when there are no replicated entries in the batch.
                            UpdateBatchResult updRes = updateWithBatch(node,
                                hasNear,
                                req,
                                res,
                                locked,
                                ver,
                                dhtFut,
                                completionCb,
                                ctx.isDrEnabled(),
                                taskName,
                                expiry,
                                sndPrevVal);

                            deleted = updRes.deleted();
                            dhtFut = updRes.dhtFuture();

                            if (req.operation() == TRANSFORM)
                                retVal = updRes.invokeResults();
                        }
                        else {
                            UpdateSingleResult updRes = updateSingle(node,
                                hasNear,
                                req,
                                res,
                                locked,
                                ver,
                                dhtFut,
                                completionCb,
                                ctx.isDrEnabled(),
                                taskName,
                                expiry,
                                sndPrevVal);

                            retVal = updRes.returnValue();
                            deleted = updRes.deleted();
                            dhtFut = updRes.dhtFuture();
                        }

                        if (retVal == null)
                            retVal = new GridCacheReturn(ctx, node.isLocal(), true, null, true);

                        res.returnValue(retVal);

                        if (req.writeSynchronizationMode() != FULL_ASYNC)
                            req.cleanup(!node.isLocal());

                        if (dhtFut != null)
                            ctx.mvcc().addAtomicFuture(dhtFut.id(), dhtFut);
                    }
                    else
                        // Should remap all keys.
                        remap = true;
                }
                finally {
                    top.readUnlock();
                }
            }
            catch (GridCacheEntryRemovedException e) {
                assert false : "Entry should not become obsolete while holding lock.";

                e.printStackTrace();
            }
            finally {
                if (locked != null)
                    unlockEntries(locked, req.topologyVersion());

                // Enqueue if necessary after locks release.
                if (deleted != null) {
                    assert !deleted.isEmpty();
                    assert ctx.deferredDelete() : this;

                    for (IgniteBiTuple<GridDhtCacheEntry, GridCacheVersion> e : deleted)
                        ctx.onDeferredDelete(e.get1(), e.get2());
                }
            }
        }
        catch (GridDhtInvalidPartitionException ignore) {
            assert !req.fastMap() || req.clientRequest() : req;

            if (log.isDebugEnabled())
                log.debug("Caught invalid partition exception for cache entry (will remap update request): " + req);

            remap = true;
        }
        catch (Throwable e) {
            // At least RuntimeException can be thrown by the code above when GridCacheContext is cleaned and there is
            // an attempt to use cleaned resources.
            U.error(log, "Unexpected exception during cache update", e);

            res.addFailedKeys(req.keys(), e);

            completionCb.apply(req, res);

            if (e instanceof Error)
                throw e;

            return;
        }

        if (remap) {
            assert dhtFut == null;

            res.remapKeys(req.keys());

            completionCb.apply(req, res);
        }
        else {
            // If there are backups, map backup update future.
            if (dhtFut != null) {
                dhtFut.map(res.returnValue());
                // Otherwise, complete the call.
            }
            else
                completionCb.apply(req, res);
        }

        sendTtlUpdateRequest(expiry);
    }

    /**
     * Updates locked entries using batched write-through.
     *
     * @param node Sender node.
     * @param hasNear {@code True} if originating node has near cache.
     * @param req Update request.
     * @param res Update response.
     * @param locked Locked entries.
     * @param ver Assigned version.
     * @param dhtFut Optional DHT future.
     * @param completionCb Completion callback to invoke when DHT future is completed.
     * @param replicate Whether replication is enabled.
     * @param taskName Task name.
     * @param expiry Expiry policy.
     * @param sndPrevVal If {@code true} sends previous value to backups.
     * @return Deleted entries.
     * @throws GridCacheEntryRemovedException Should not be thrown.
     */
    @SuppressWarnings("unchecked")
    private UpdateBatchResult updateWithBatch(
        final ClusterNode node,
        final boolean hasNear,
        final GridNearAtomicAbstractUpdateRequest req,
        final GridNearAtomicUpdateResponse res,
        final List<GridDhtCacheEntry> locked,
        final GridCacheVersion ver,
        @Nullable GridDhtAtomicAbstractUpdateFuture dhtFut,
        final GridDhtAtomicCache.UpdateReplyClosure completionCb,
        final boolean replicate,
        final String taskName,
        @Nullable final IgniteCacheExpiryPolicy expiry,
        final boolean sndPrevVal
    ) throws GridCacheEntryRemovedException {
        assert !ctx.dr().receiveEnabled(); // Cannot update in batches during DR due to possible conflicts.
        assert !req.returnValue() || req.operation() == TRANSFORM; // Should not request return values for putAll.

        if (!F.isEmpty(req.filter()) && ctx.loadPreviousValue()) {
            try {
                reloadIfNeeded(locked);
            }
            catch (IgniteCheckedException e) {
                res.addFailedKeys(req.keys(), e);

                return new UpdateBatchResult();
            }
        }

        int size = req.size();

        Map<KeyCacheObject, CacheObject> putMap = null;

        Map<KeyCacheObject, EntryProcessor<Object, Object, Object>> entryProcessorMap = null;

        Collection<KeyCacheObject> rmvKeys = null;

        List<CacheObject> writeVals = null;

        UpdateBatchResult updRes = new UpdateBatchResult();

        List<GridDhtCacheEntry> filtered = new ArrayList<>(size);

        GridCacheOperation op = req.operation();

        GridCacheReturn invokeRes = null;

        int firstEntryIdx = 0;

        boolean intercept = ctx.config().getInterceptor() != null;

        for (int i = 0; i < locked.size(); i++) {
            GridDhtCacheEntry entry = locked.get(i);

            if (entry == null)
                continue;

            try {
                if (!checkFilter(entry, req, res)) {
                    if (expiry != null && entry.hasValue()) {
                        long ttl = expiry.forAccess();

                        if (ttl != CU.TTL_NOT_CHANGED) {
                            entry.updateTtl(null, ttl);

                            expiry.ttlUpdated(entry.key(),
                                entry.version(),
                                entry.readers());
                        }
                    }

                    if (log.isDebugEnabled())
                        log.debug("Entry did not pass the filter (will skip write) [entry=" + entry +
                            ", filter=" + Arrays.toString(req.filter()) + ", res=" + res + ']');

                    if (hasNear)
                        res.addSkippedIndex(i);

                    firstEntryIdx++;

                    continue;
                }

                if (op == TRANSFORM) {
                    EntryProcessor<Object, Object, Object> entryProcessor = req.entryProcessor(i);

                    CacheObject old = entry.innerGet(
                        ver,
                        null,
                        /*read swap*/true,
                        /*read through*/true,
                        /*metrics*/true,
                        /*event*/true,
                        /*temporary*/true,
                        req.subjectId(),
                        entryProcessor,
                        taskName,
                        null,
                        req.keepBinary());

                    Object oldVal = null;
                    Object updatedVal = null;

                    CacheInvokeEntry<Object, Object> invokeEntry = new CacheInvokeEntry(entry.key(), old,
                        entry.version(), req.keepBinary(), entry);

                    CacheObject updated;

                    try {
                        Object computed = entryProcessor.process(invokeEntry, req.invokeArguments());

                        if (computed != null) {
                            if (invokeRes == null)
                                invokeRes = new GridCacheReturn(node.isLocal());

                            computed = ctx.unwrapTemporary(computed);

                            invokeRes.addEntryProcessResult(ctx, entry.key(), invokeEntry.key(), computed, null,
                                req.keepBinary());
                        }

                        if (!invokeEntry.modified())
                            continue;

                        updatedVal = ctx.unwrapTemporary(invokeEntry.getValue());

                        updated = ctx.toCacheObject(updatedVal);
                    }
                    catch (Exception e) {
                        if (invokeRes == null)
                            invokeRes = new GridCacheReturn(node.isLocal());

                        invokeRes.addEntryProcessResult(ctx, entry.key(), invokeEntry.key(), null, e, req.keepBinary());

                        updated = old;
                    }

                    if (updated == null) {
                        if (intercept) {
                            CacheLazyEntry e = new CacheLazyEntry(ctx, entry.key(), invokeEntry.key(), old, oldVal, req.keepBinary());

                            IgniteBiTuple<Boolean, ?> interceptorRes = ctx.config().getInterceptor().onBeforeRemove(e);

                            if (ctx.cancelRemove(interceptorRes))
                                continue;
                        }

                        // Update previous batch.
                        if (putMap != null) {
                            dhtFut = updatePartialBatch(
                                hasNear,
                                firstEntryIdx,
                                filtered,
                                ver,
                                node,
                                writeVals,
                                putMap,
                                null,
                                entryProcessorMap,
                                dhtFut,
                                completionCb,
                                req,
                                res,
                                replicate,
                                updRes,
                                taskName,
                                expiry,
                                sndPrevVal);

                            firstEntryIdx = i;

                            putMap = null;
                            writeVals = null;
                            entryProcessorMap = null;

                            filtered = new ArrayList<>();
                        }

                        // Start collecting new batch.
                        if (rmvKeys == null)
                            rmvKeys = new ArrayList<>(size);

                        rmvKeys.add(entry.key());
                    }
                    else {
                        if (intercept) {
                            CacheLazyEntry e = new CacheLazyEntry(ctx, entry.key(), invokeEntry.key(), old, oldVal, req.keepBinary());

                            Object val = ctx.config().getInterceptor().onBeforePut(e, updatedVal);

                            if (val == null)
                                continue;

                            updated = ctx.toCacheObject(ctx.unwrapTemporary(val));
                        }

                        // Update previous batch.
                        if (rmvKeys != null) {
                            dhtFut = updatePartialBatch(
                                hasNear,
                                firstEntryIdx,
                                filtered,
                                ver,
                                node,
                                null,
                                null,
                                rmvKeys,
                                entryProcessorMap,
                                dhtFut,
                                completionCb,
                                req,
                                res,
                                replicate,
                                updRes,
                                taskName,
                                expiry,
                                sndPrevVal);

                            firstEntryIdx = i;

                            rmvKeys = null;
                            entryProcessorMap = null;

                            filtered = new ArrayList<>();
                        }

                        if (putMap == null) {
                            putMap = new LinkedHashMap<>(size, 1.0f);
                            writeVals = new ArrayList<>(size);
                        }

                        putMap.put(entry.key(), updated);
                        writeVals.add(updated);
                    }

                    if (entryProcessorMap == null)
                        entryProcessorMap = new HashMap<>();

                    entryProcessorMap.put(entry.key(), entryProcessor);
                }
                else if (op == UPDATE) {
                    CacheObject updated = req.value(i);

                    if (intercept) {
                        CacheObject old = entry.innerGet(
                             null,
                             null,
                            /*read swap*/true,
                            /*read through*/ctx.loadPreviousValue(),
                            /*metrics*/true,
                            /*event*/true,
                            /*temporary*/true,
                            req.subjectId(),
                            null,
                            taskName,
                            null,
                            req.keepBinary());

                        Object val = ctx.config().getInterceptor().onBeforePut(
                            new CacheLazyEntry(
                                ctx,
                                entry.key(),
                                old,
                                req.keepBinary()),
                            ctx.unwrapBinaryIfNeeded(
                                updated,
                                req.keepBinary(),
                                false));

                        if (val == null)
                            continue;

                        updated = ctx.toCacheObject(ctx.unwrapTemporary(val));
                    }

                    assert updated != null;

                    if (putMap == null) {
                        putMap = new LinkedHashMap<>(size, 1.0f);
                        writeVals = new ArrayList<>(size);
                    }

                    putMap.put(entry.key(), updated);
                    writeVals.add(updated);
                }
                else {
                    assert op == DELETE;

                    if (intercept) {
                        CacheObject old = entry.innerGet(
                            null,
                            null,
                            /*read swap*/true,
                            /*read through*/ctx.loadPreviousValue(),
                            /*metrics*/true,
                            /*event*/true,
                            /*temporary*/true,
                            req.subjectId(),
                            null,
                            taskName,
                            null,
                            req.keepBinary());

                        IgniteBiTuple<Boolean, ?> interceptorRes = ctx.config().getInterceptor()
                            .onBeforeRemove(new CacheLazyEntry(ctx, entry.key(), old, req.keepBinary()));

                        if (ctx.cancelRemove(interceptorRes))
                            continue;
                    }

                    if (rmvKeys == null)
                        rmvKeys = new ArrayList<>(size);

                    rmvKeys.add(entry.key());
                }

                filtered.add(entry);
            }
            catch (IgniteCheckedException e) {
                res.addFailedKey(entry.key(), e);
            }
        }

        // Store final batch.
        if (putMap != null || rmvKeys != null) {
            dhtFut = updatePartialBatch(
                hasNear,
                firstEntryIdx,
                filtered,
                ver,
                node,
                writeVals,
                putMap,
                rmvKeys,
                entryProcessorMap,
                dhtFut,
                completionCb,
                req,
                res,
                replicate,
                updRes,
                taskName,
                expiry,
                sndPrevVal);
        }
        else
            assert filtered.isEmpty();

        updRes.dhtFuture(dhtFut);

        updRes.invokeResult(invokeRes);

        return updRes;
    }

    /**
     * @param entries Entries.
     * @throws IgniteCheckedException If failed.
     */
    private void reloadIfNeeded(final List<GridDhtCacheEntry> entries) throws IgniteCheckedException {
        Map<KeyCacheObject, Integer> needReload = null;

        for (int i = 0; i < entries.size(); i++) {
            GridDhtCacheEntry entry = entries.get(i);

            if (entry == null)
                continue;

            CacheObject val = entry.rawGetOrUnmarshal(false);

            if (val == null) {
                if (needReload == null)
                    needReload = new HashMap<>(entries.size(), 1.0f);

                needReload.put(entry.key(), i);
            }
        }

        if (needReload != null) {
            final Map<KeyCacheObject, Integer> idxMap = needReload;

            ctx.store().loadAll(null, needReload.keySet(), new CI2<KeyCacheObject, Object>() {
                @Override public void apply(KeyCacheObject k, Object v) {
                    Integer idx = idxMap.get(k);

                    if (idx != null) {
                        GridDhtCacheEntry entry = entries.get(idx);

                        try {
                            GridCacheVersion ver = entry.version();

                            entry.versionedValue(ctx.toCacheObject(v), null, ver, null, null);
                        }
                        catch (GridCacheEntryRemovedException e) {
                            assert false : "Entry should not get obsolete while holding lock [entry=" + entry +
                                ", e=" + e + ']';
                        }
                        catch (IgniteCheckedException e) {
                            throw new IgniteException(e);
                        }
                    }
                }
            });
        }
    }

    /**
     * Updates locked entries one-by-one.
     *
     * @param nearNode Originating node.
     * @param hasNear {@code True} if originating node has near cache.
     * @param req Update request.
     * @param res Update response.
     * @param locked Locked entries.
     * @param ver Assigned update version.
     * @param dhtFut Optional DHT future.
     * @param completionCb Completion callback to invoke when DHT future is completed.
     * @param replicate Whether DR is enabled for that cache.
     * @param taskName Task name.
     * @param expiry Expiry policy.
     * @param sndPrevVal If {@code true} sends previous value to backups.
     * @return Return value.
     * @throws GridCacheEntryRemovedException Should be never thrown.
     */
    private UpdateSingleResult updateSingle(
        ClusterNode nearNode,
        boolean hasNear,
        GridNearAtomicAbstractUpdateRequest req,
        GridNearAtomicUpdateResponse res,
        List<GridDhtCacheEntry> locked,
        GridCacheVersion ver,
        @Nullable GridDhtAtomicAbstractUpdateFuture dhtFut,
        GridDhtAtomicCache.UpdateReplyClosure completionCb,
        boolean replicate,
        String taskName,
        @Nullable IgniteCacheExpiryPolicy expiry,
        boolean sndPrevVal
    ) throws GridCacheEntryRemovedException {
        GridCacheReturn retVal = null;
        Collection<IgniteBiTuple<GridDhtCacheEntry, GridCacheVersion>> deleted = null;

        AffinityTopologyVersion topVer = req.topologyVersion();

        boolean checkReaders = hasNear || ctx.discovery().hasNearCache(ctx.cacheId(), topVer);

        boolean readersOnly = false;

        boolean intercept = ctx.config().getInterceptor() != null;

        // Avoid iterator creation.
        for (int i = 0; i < req.size(); i++) {
            KeyCacheObject k = req.key(i);

            GridCacheOperation op = req.operation();

            // We are holding java-level locks on entries at this point.
            // No GridCacheEntryRemovedException can be thrown.
            try {
                GridDhtCacheEntry entry = locked.get(i);

                if (entry == null)
                    continue;

                GridCacheVersion newConflictVer = req.conflictVersion(i);
                long newConflictTtl = req.conflictTtl(i);
                long newConflictExpireTime = req.conflictExpireTime(i);

                assert !(newConflictVer instanceof GridCacheVersionEx) : newConflictVer;

                Object writeVal = op == TRANSFORM ? req.entryProcessor(i) : req.writeValue(i);

                Collection<UUID> readers = null;
                Collection<UUID> filteredReaders = null;

                if (checkReaders) {
                    readers = entry.readers();
                    filteredReaders = F.view(entry.readers(), F.notEqualTo(nearNode.id()));
                }

                GridCacheUpdateAtomicResult updRes = entry.innerUpdate(
                    ver,
                    nearNode.id(),
                    locNodeId,
                    op,
                    writeVal,
                    req.invokeArguments(),
                    writeThrough() && !req.skipStore(),
                    !req.skipStore(),
                    sndPrevVal || req.returnValue(),
                    req.keepBinary(),
                    expiry,
                    /*event*/true,
                    /*metrics*/true,
                    /*primary*/true,
                    /*verCheck*/false,
                    topVer,
                    req.filter(),
                    replicate ? DR_PRIMARY : DR_NONE,
                    newConflictTtl,
                    newConflictExpireTime,
                    newConflictVer,
                    /*conflictResolve*/true,
                    intercept,
                    req.subjectId(),
                    taskName,
                    /*prevVal*/null,
                    /*updateCntr*/null,
                    dhtFut);

                if (dhtFut == null && !F.isEmpty(filteredReaders)) {
                    dhtFut = createDhtFuture(ver, req, res, completionCb, true);

                    readersOnly = true;
                }

                if (dhtFut != null) {
                    if (updRes.sendToDht()) { // Send to backups even in case of remove-remove scenarios.
                        GridCacheVersionConflictContext<?, ?> conflictCtx = updRes.conflictResolveResult();

                        if (conflictCtx == null)
                            newConflictVer = null;
                        else if (conflictCtx.isMerge())
                            newConflictVer = null; // Conflict version is discarded in case of merge.

                        EntryProcessor<Object, Object, Object> entryProcessor = null;

                        if (!readersOnly) {
                            dhtFut.addWriteEntry(
                                nearNode.id(),
                                entry,
                                updRes.newValue(),
                                entryProcessor,
                                updRes.newTtl(),
                                updRes.conflictExpireTime(),
                                newConflictVer,
                                sndPrevVal,
                                updRes.oldValue(),
                                updRes.updateCounter());
                        }

                        if (!F.isEmpty(filteredReaders))
                            dhtFut.addNearWriteEntries(
                                nearNode.id(),
                                filteredReaders,
                                entry,
                                updRes.newValue(),
                                entryProcessor,
                                updRes.newTtl(),
                                updRes.conflictExpireTime());
                    }
                    else {
                        if (log.isDebugEnabled())
                            log.debug("Entry did not pass the filter or conflict resolution (will skip write) " +
                                "[entry=" + entry + ", filter=" + Arrays.toString(req.filter()) + ']');
                    }
                }

                if (hasNear) {
                    if (updRes.sendToDht()) {
                        if (!ctx.affinity().partitionBelongs(nearNode, entry.partition(), topVer)) {
                            // If put the same value as in request then do not need to send it back.
                            if (op == TRANSFORM || writeVal != updRes.newValue()) {
                                res.addNearValue(i,
                                    updRes.newValue(),
                                    updRes.newTtl(),
                                    updRes.conflictExpireTime());
                            }
                            else
                                res.addNearTtl(i, updRes.newTtl(), updRes.conflictExpireTime());

                            if (updRes.newValue() != null) {
                                IgniteInternalFuture<Boolean> f = entry.addReader(nearNode.id(), req.messageId(), topVer);

                                assert f == null : f;
                            }
                        }
                        else if (F.contains(readers, nearNode.id())) // Reader became primary or backup.
                            entry.removeReader(nearNode.id(), req.messageId());
                        else
                            res.addSkippedIndex(i);
                    }
                    else
                        res.addSkippedIndex(i);
                }

                if (updRes.removeVersion() != null) {
                    if (deleted == null)
                        deleted = new ArrayList<>(req.size());

                    deleted.add(F.t(entry, updRes.removeVersion()));
                }

                if (op == TRANSFORM) {
                    assert !req.returnValue();

                    IgniteBiTuple<Object, Exception> compRes = updRes.computedResult();

                    if (compRes != null && (compRes.get1() != null || compRes.get2() != null)) {
                        if (retVal == null)
                            retVal = new GridCacheReturn(nearNode.isLocal());

                        retVal.addEntryProcessResult(ctx,
                            k,
                            null,
                            compRes.get1(),
                            compRes.get2(),
                            req.keepBinary());
                    }
                }
                else {
                    // Create only once.
                    if (retVal == null) {
                        CacheObject ret = updRes.oldValue();

                        retVal = new GridCacheReturn(ctx,
                            nearNode.isLocal(),
                            req.keepBinary(),
                            req.returnValue() ? ret : null,
                            updRes.success());
                    }
                }
            }
            catch (IgniteCheckedException e) {
                res.addFailedKey(k, e);
            }
        }

        return new UpdateSingleResult(retVal, deleted, dhtFut);
    }

    /**
     * @param hasNear {@code True} if originating node has near cache.
     * @param firstEntryIdx Index of the first entry in the request keys collection.
     * @param entries Entries to update.
     * @param ver Version to set.
     * @param nearNode Originating node.
     * @param writeVals Write values.
     * @param putMap Values to put.
     * @param rmvKeys Keys to remove.
     * @param entryProcessorMap Entry processors.
     * @param dhtFut DHT update future if has backups.
     * @param completionCb Completion callback to invoke when DHT future is completed.
     * @param req Request.
     * @param res Response.
     * @param replicate Whether replication is enabled.
     * @param batchRes Batch update result.
     * @param taskName Task name.
     * @param expiry Expiry policy.
     * @param sndPrevVal If {@code true} sends previous value to backups.
     * @return Deleted entries.
     */
    @SuppressWarnings("ForLoopReplaceableByForEach")
    @Nullable private GridDhtAtomicAbstractUpdateFuture updatePartialBatch(
        final boolean hasNear,
        final int firstEntryIdx,
        final List<GridDhtCacheEntry> entries,
        final GridCacheVersion ver,
        final ClusterNode nearNode,
        @Nullable final List<CacheObject> writeVals,
        @Nullable final Map<KeyCacheObject, CacheObject> putMap,
        @Nullable final Collection<KeyCacheObject> rmvKeys,
        @Nullable final Map<KeyCacheObject, EntryProcessor<Object, Object, Object>> entryProcessorMap,
        @Nullable GridDhtAtomicAbstractUpdateFuture dhtFut,
        final GridDhtAtomicCache.UpdateReplyClosure completionCb,
        final GridNearAtomicAbstractUpdateRequest req,
        final GridNearAtomicUpdateResponse res,
        final boolean replicate,
        final UpdateBatchResult batchRes,
        final String taskName,
        @Nullable final IgniteCacheExpiryPolicy expiry,
        final boolean sndPrevVal
    ) {
        assert putMap == null ^ rmvKeys == null;

        assert req.conflictVersions() == null : "Cannot be called when there are conflict entries in the batch.";

        AffinityTopologyVersion topVer = req.topologyVersion();

        boolean checkReaders = hasNear || ctx.discovery().hasNearCache(ctx.cacheId(), topVer);

        CacheStorePartialUpdateException storeErr = null;

        try {
            GridCacheOperation op;

            if (putMap != null) {
                // If fast mapping, filter primary keys for write to store.
                Map<KeyCacheObject, CacheObject> storeMap = req.fastMap() ?
                    F.view(putMap, new P1<CacheObject>() {
                        @Override public boolean apply(CacheObject key) {
                            return ctx.affinity().primaryByKey(ctx.localNode(), key, req.topologyVersion());
                        }
                    }) :
                    putMap;

                try {
                    ctx.store().putAll(null, F.viewReadOnly(storeMap, new C1<CacheObject, IgniteBiTuple<CacheObject, GridCacheVersion>>() {
                        @Override public IgniteBiTuple<CacheObject, GridCacheVersion> apply(CacheObject v) {
                            return F.t(v, ver);
                        }
                    }));
                }
                catch (CacheStorePartialUpdateException e) {
                    storeErr = e;
                }

                op = UPDATE;
            }
            else {
                // If fast mapping, filter primary keys for write to store.
                Collection<KeyCacheObject> storeKeys = req.fastMap() ?
                    F.view(rmvKeys, new P1<Object>() {
                        @Override public boolean apply(Object key) {
                            return ctx.affinity().primaryByKey(ctx.localNode(), key, req.topologyVersion());
                        }
                    }) :
                    rmvKeys;

                try {
                    ctx.store().removeAll(null, storeKeys);
                }
                catch (CacheStorePartialUpdateException e) {
                    storeErr = e;
                }

                op = DELETE;
            }

            boolean intercept = ctx.config().getInterceptor() != null;

            // Avoid iterator creation.
            for (int i = 0; i < entries.size(); i++) {
                GridDhtCacheEntry entry = entries.get(i);

                assert Thread.holdsLock(entry);

                if (entry.obsolete()) {
                    assert req.operation() == DELETE : "Entry can become obsolete only after remove: " + entry;

                    continue;
                }

                if (storeErr != null &&
                    storeErr.failedKeys().contains(entry.key().value(ctx.cacheObjectContext(), false)))
                    continue;

                try {
                    // We are holding java-level locks on entries at this point.
                    CacheObject writeVal = op == UPDATE ? writeVals.get(i) : null;

                    assert writeVal != null || op == DELETE : "null write value found.";

                    boolean primary = !req.fastMap() || ctx.affinity().primaryByPartition(ctx.localNode(),
                        entry.partition(),
                        req.topologyVersion());

                    Collection<UUID> readers = null;
                    Collection<UUID> filteredReaders = null;

                    if (checkReaders) {
                        readers = entry.readers();
                        filteredReaders = F.view(entry.readers(), F.notEqualTo(nearNode.id()));
                    }

                    GridCacheUpdateAtomicResult updRes = entry.innerUpdate(
                        ver,
                        nearNode.id(),
                        locNodeId,
                        op,
                        writeVal,
                        null,
                        /*write-through*/false,
                        /*read-through*/false,
                        /*retval*/sndPrevVal,
                        req.keepBinary(),
                        expiry,
                        /*event*/true,
                        /*metrics*/true,
                        primary,
                        ctx.config().getAtomicWriteOrderMode() == CLOCK, // Check version in CLOCK mode on primary node.
                        topVer,
                        null,
                        replicate ? primary ? DR_PRIMARY : DR_BACKUP : DR_NONE,
                        CU.TTL_NOT_CHANGED,
                        CU.EXPIRE_TIME_CALCULATE,
                        null,
                        /*conflict resolve*/false,
                        /*intercept*/false,
                        req.subjectId(),
                        taskName,
                        null,
                        null,
                        dhtFut);

                    assert !updRes.success() || updRes.newTtl() == CU.TTL_NOT_CHANGED || expiry != null :
                        "success=" + updRes.success() + ", newTtl=" + updRes.newTtl() + ", expiry=" + expiry;

                    if (intercept) {
                        if (op == UPDATE) {
                            ctx.config().getInterceptor().onAfterPut(new CacheLazyEntry(
                                ctx,
                                entry.key(),
                                updRes.newValue(),
                                req.keepBinary()));
                        }
                        else {
                            assert op == DELETE : op;

                            // Old value should be already loaded for 'CacheInterceptor.onBeforeRemove'.
                            ctx.config().getInterceptor().onAfterRemove(new CacheLazyEntry(ctx, entry.key(),
                                updRes.oldValue(), req.keepBinary()));
                        }
                    }

                    batchRes.addDeleted(entry, updRes, entries);

                    if (dhtFut == null && !F.isEmpty(filteredReaders)) {
                        dhtFut = createDhtFuture(ver, req, res, completionCb, true);

                        batchRes.readersOnly(true);
                    }

                    if (dhtFut != null) {
                        EntryProcessor<Object, Object, Object> entryProcessor =
                            entryProcessorMap == null ? null : entryProcessorMap.get(entry.key());

                        if (!batchRes.readersOnly()) {
                            dhtFut.addWriteEntry(
                                nearNode.id(),
                                entry,
                                writeVal,
                                entryProcessor,
                                updRes.newTtl(),
                                CU.EXPIRE_TIME_CALCULATE,
                                null,
                                sndPrevVal,
                                updRes.oldValue(),
                                updRes.updateCounter());
                        }

                        if (!F.isEmpty(filteredReaders))
                            dhtFut.addNearWriteEntries(
                                nearNode.id(),
                                filteredReaders,
                                entry,
                                writeVal,
                                entryProcessor,
                                updRes.newTtl(),
                                CU.EXPIRE_TIME_CALCULATE);
                    }

                    if (hasNear) {
                        if (primary) {
                            if (!ctx.affinity().partitionBelongs(nearNode, entry.partition(), topVer)) {
                                int idx = firstEntryIdx + i;

                                if (req.operation() == TRANSFORM) {
                                    res.addNearValue(idx,
                                        writeVal,
                                        updRes.newTtl(),
                                        CU.EXPIRE_TIME_CALCULATE);
                                }
                                else
                                    res.addNearTtl(idx, updRes.newTtl(), CU.EXPIRE_TIME_CALCULATE);

                                if (writeVal != null || entry.hasValue()) {
                                    IgniteInternalFuture<Boolean> f = entry.addReader(nearNode.id(), req.messageId(), topVer);

                                    assert f == null : f;
                                }
                            }
                            else if (readers.contains(nearNode.id())) // Reader became primary or backup.
                                entry.removeReader(nearNode.id(), req.messageId());
                            else
                                res.addSkippedIndex(firstEntryIdx + i);
                        }
                        else
                            res.addSkippedIndex(firstEntryIdx + i);
                    }
                }
                catch (GridCacheEntryRemovedException e) {
                    assert false : "Entry cannot become obsolete while holding lock.";

                    e.printStackTrace();
                }
            }
        }
        catch (IgniteCheckedException e) {
            res.addFailedKeys(putMap != null ? putMap.keySet() : rmvKeys, e, ctx);
        }

        if (storeErr != null) {
            ArrayList<KeyCacheObject> failed = new ArrayList<>(storeErr.failedKeys().size());

            for (Object failedKey : storeErr.failedKeys())
                failed.add(ctx.toCacheKeyObject(failedKey));

            res.addFailedKeys(failed, storeErr.getCause(), ctx);
        }

        return dhtFut;
    }

    /**
     * Acquires java-level locks on cache entries. Returns collection of locked entries.
     *
     * @param req Request with keys to lock.
     * @param topVer Topology version to lock on.
     * @return Collection of locked entries.
     * @throws GridDhtInvalidPartitionException If entry does not belong to local node. If exception is thrown,
     *      locks are released.
     */
    @SuppressWarnings("ForLoopReplaceableByForEach")
    private List<GridDhtCacheEntry> lockEntries(GridNearAtomicAbstractUpdateRequest req, AffinityTopologyVersion topVer)
        throws GridDhtInvalidPartitionException {
        if (req.size() == 1) {
            KeyCacheObject key = req.key(0);

            while (true) {
                try {
                    GridDhtCacheEntry entry = entryExx(key, topVer);

                    GridUnsafe.monitorEnter(entry);

                    if (entry.obsolete())
                        GridUnsafe.monitorExit(entry);
                    else
                        return Collections.singletonList(entry);
                }
                catch (GridDhtInvalidPartitionException e) {
                    // Ignore invalid partition exception in CLOCK ordering mode.
                    if (ctx.config().getAtomicWriteOrderMode() == CLOCK)
                        return Collections.singletonList(null);
                    else
                        throw e;
                }
            }
        }
        else {
            List<GridDhtCacheEntry> locked = new ArrayList<>(req.size());

            while (true) {
                for (int i = 0; i < req.size(); i++) {
                    try {
                        GridDhtCacheEntry entry = entryExx(req.key(i), topVer);

                        locked.add(entry);
                    }
                    catch (GridDhtInvalidPartitionException e) {
                        // Ignore invalid partition exception in CLOCK ordering mode.
                        if (ctx.config().getAtomicWriteOrderMode() == CLOCK)
                            locked.add(null);
                        else
                            throw e;
                    }
                }

                boolean retry = false;

                for (int i = 0; i < locked.size(); i++) {
                    GridCacheMapEntry entry = locked.get(i);

                    if (entry == null)
                        continue;

                    GridUnsafe.monitorEnter(entry);

                    if (entry.obsolete()) {
                        // Unlock all locked.
                        for (int j = 0; j <= i; j++) {
                            if (locked.get(j) != null)
                                GridUnsafe.monitorExit(locked.get(j));
                        }

                        // Clear entries.
                        locked.clear();

                        // Retry.
                        retry = true;

                        break;
                    }
                }

                if (!retry)
                    return locked;
            }
        }
    }

    /**
     * Releases java-level locks on cache entries.
     *
     * @param locked Locked entries.
     * @param topVer Topology version.
     */
    private void unlockEntries(Collection<GridDhtCacheEntry> locked, AffinityTopologyVersion topVer) {
        // Process deleted entries before locks release.
        assert ctx.deferredDelete() : this;

        // Entries to skip eviction manager notification for.
        // Enqueue entries while holding locks.
        Collection<KeyCacheObject> skip = null;

        try {
            for (GridCacheMapEntry entry : locked) {
                if (entry != null && entry.deleted()) {
                    if (skip == null)
                        skip = U.newHashSet(locked.size());

                    skip.add(entry.key());
                }
            }
        }
        finally {
            // At least RuntimeException can be thrown by the code above when GridCacheContext is cleaned and there is
            // an attempt to use cleaned resources.
            // That's why releasing locks in the finally block..
            for (GridCacheMapEntry entry : locked) {
                if (entry != null)
                    GridUnsafe.monitorExit(entry);
            }
        }

        // Try evict partitions.
        for (GridDhtCacheEntry entry : locked) {
            if (entry != null)
                entry.onUnlock();
        }

        if (skip != null && skip.size() == locked.size())
            // Optimization.
            return;

        // Must touch all entries since update may have deleted entries.
        // Eviction manager will remove empty entries.
        for (GridCacheMapEntry entry : locked) {
            if (entry != null && (skip == null || !skip.contains(entry.key())))
                ctx.evicts().touch(entry, topVer);
        }
    }

    /**
     * @param entry Entry to check.
     * @param req Update request.
     * @param res Update response. If filter evaluation failed, key will be added to failed keys and method
     *      will return false.
     * @return {@code True} if filter evaluation succeeded.
     */
    private boolean checkFilter(GridCacheEntryEx entry, GridNearAtomicAbstractUpdateRequest req,
        GridNearAtomicUpdateResponse res) {
        try {
            return ctx.isAllLocked(entry, req.filter());
        }
        catch (IgniteCheckedException e) {
            res.addFailedKey(entry.key(), e);

            return false;
        }
    }

    /**
     * @param req Request to remap.
     */
    private void remapToNewPrimary(GridNearAtomicAbstractUpdateRequest req) {
        assert req.writeSynchronizationMode() == FULL_ASYNC : req;

        if (log.isDebugEnabled())
            log.debug("Remapping near update request locally: " + req);

        Collection<?> vals;
        Collection<GridCacheDrInfo> drPutVals;
        Collection<GridCacheVersion> drRmvVals;

        if (req.conflictVersions() == null) {
            vals = req.values();

            drPutVals = null;
            drRmvVals = null;
        }
        else if (req.operation() == UPDATE) {
            int size = req.keys().size();

            drPutVals = new ArrayList<>(size);

            for (int i = 0; i < size; i++) {
                long ttl = req.conflictTtl(i);

                if (ttl == CU.TTL_NOT_CHANGED)
                    drPutVals.add(new GridCacheDrInfo(req.value(i), req.conflictVersion(i)));
                else
                    drPutVals.add(new GridCacheDrExpirationInfo(req.value(i), req.conflictVersion(i), ttl,
                        req.conflictExpireTime(i)));
            }

            vals = null;
            drRmvVals = null;
        }
        else {
            assert req.operation() == DELETE : req;

            drRmvVals = req.conflictVersions();

            vals = null;
            drPutVals = null;
        }

        final GridNearAtomicUpdateFuture updateFut = new GridNearAtomicUpdateFuture(
            ctx,
            this,
            ctx.config().getWriteSynchronizationMode(),
            req.operation(),
            req.keys(),
            vals,
            req.invokeArguments(),
            drPutVals,
            drRmvVals,
            req.returnValue(),
            false,
            req.expiry(),
            req.filter(),
            req.subjectId(),
            req.taskNameHash(),
            req.skipStore(),
            req.keepBinary(),
            MAX_RETRIES,
            true);

        updateFut.map();
    }

    /**
     * Creates backup update future if necessary.
     *
     * @param writeVer Write version.
     * @param updateReq Update request.
     * @param updateRes Update response.
     * @param completionCb Completion callback to invoke when future is completed.
     * @param force If {@code true} then creates future without optimizations checks.
     * @return Backup update future or {@code null} if there are no backups.
     */
    @Nullable private GridDhtAtomicAbstractUpdateFuture createDhtFuture(
        GridCacheVersion writeVer,
        GridNearAtomicAbstractUpdateRequest updateReq,
        GridNearAtomicUpdateResponse updateRes,
        GridDhtAtomicCache.UpdateReplyClosure completionCb,
        boolean force
    ) {
<<<<<<< HEAD
=======
        if (!force) {
            if (updateReq.fastMap())
                return null;

            AffinityTopologyVersion topVer = updateReq.topologyVersion();

            Collection<ClusterNode> nodes = ctx.kernalContext().discovery().cacheAffinityNodes(ctx.cacheId(), topVer);

            // We are on primary node for some key.
            assert !nodes.isEmpty() : "Failed to find affinity nodes [name=" + name() + ", topVer=" + topVer +
                ctx.kernalContext().discovery().discoCache(topVer) + ']';

            if (nodes.size() == 1) {
                if (log.isDebugEnabled())
                    log.debug("Partitioned cache topology has only one node, will not create DHT atomic update future " +
                        "[topVer=" + topVer + ", updateReq=" + updateReq + ']');

                return null;
            }
        }

>>>>>>> e1d8224c
        if (updateReq.size() == 1)
            return new GridDhtAtomicSingleUpdateFuture(ctx, completionCb, writeVer, updateReq, updateRes);
        else
            return new GridDhtAtomicUpdateFuture(ctx, completionCb, writeVer, updateReq, updateRes);
//        if (!force) {
//            if (updateReq.fastMap())
//                return null;
//
//            AffinityTopologyVersion topVer = updateReq.topologyVersion();
//
//            Collection<ClusterNode> nodes = ctx.kernalContext().discovery().cacheAffinityNodes(name(), topVer);
//
//            // We are on primary node for some key.
//            assert !nodes.isEmpty() : "Failed to find affinity nodes [name=" + name() + ", topVer=" + topVer +
//                ctx.kernalContext().discovery().discoCache(topVer) + ']';
//
//            if (nodes.size() == 1) {
//                if (log.isDebugEnabled())
//                    log.debug("Partitioned cache topology has only one node, will not create DHT atomic update future " +
//                        "[topVer=" + topVer + ", updateReq=" + updateReq + ']');
//
//                return null;
//            }
//        }
//
//        if (updateReq.size() == 1)
//            return new GridDhtAtomicSingleUpdateFuture(ctx, completionCb, writeVer, updateReq, updateRes);
//        else
//            return new GridDhtAtomicUpdateFuture(ctx, completionCb, writeVer, updateReq, updateRes);
    }

    /**
     * @param nodeId Sender node ID.
     * @param req Near atomic update request.
     */
    private void processNearAtomicUpdateRequest(UUID nodeId, GridNearAtomicAbstractUpdateRequest req) {
        if (msgLog.isDebugEnabled()) {
            msgLog.debug("Received near atomic update request [futId=" + req.futureId() +
                ", writeVer=" + req.updateVersion() +
                ", node=" + nodeId + ']');
        }

        req.nodeId(ctx.localNodeId());

        updateAllAsyncInternal(nodeId, req, updateReplyClos);
    }

    /**
     * @param nodeId Sender node ID.
     * @param res Near atomic update response.
     */
    @SuppressWarnings("unchecked")
    private void processNearAtomicUpdateResponse(UUID nodeId, GridNearAtomicUpdateResponse res) {
        if (msgLog.isDebugEnabled())
<<<<<<< HEAD
            msgLog.debug("Received near atomic update response [futId" + res.futureId() + ", node=" + nodeId + ']');
=======
            msgLog.debug("Received near atomic update response " +
                "[futId=" + res.futureVersion() + ", node=" + nodeId + ']');
>>>>>>> e1d8224c

        res.nodeId(ctx.localNodeId());

        GridNearAtomicAbstractUpdateFuture fut =
            (GridNearAtomicAbstractUpdateFuture)ctx.mvcc().atomicFuture(res.futureId());

        if (fut != null)
            fut.onResult(nodeId, res, false);

        else
            U.warn(msgLog, "Failed to find near update future for update response (will ignore) " +
                "[futId=" + res.futureId() + ", node=" + nodeId + ", res=" + res + ']');
    }

    /**
     * @param nodeId Sender node ID.
     * @param req Dht atomic update request.
     */
    private void processDhtAtomicUpdateRequest(UUID nodeId, GridDhtAtomicAbstractUpdateRequest req) {
        if (msgLog.isDebugEnabled()) {
            msgLog.debug("Received DHT atomic update request [futId=" + req.futureId() +
                ", writeVer=" + req.writeVersion() + ", node=" + nodeId + ']');
        }

        GridCacheVersion ver = req.writeVersion();

        GridDhtAtomicNearResponse nearRes = ctx.config().getWriteSynchronizationMode() == FULL_SYNC ?
            new GridDhtAtomicNearResponse(ctx.cacheId(), req.nearFutureId(), req.dhtNodes(), req.flags()) : null;

<<<<<<< HEAD
        boolean replicate = ctx.isDrEnabled();
=======
        res.partition(req.partition());

        Boolean replicate = ctx.isDrEnabled();
>>>>>>> e1d8224c

        boolean intercept = req.forceTransformBackups() && ctx.config().getInterceptor() != null;

        String taskName = ctx.kernalContext().task().resolveTaskName(req.taskNameHash());

        for (int i = 0; i < req.size(); i++) {
            KeyCacheObject key = req.key(i);

            try {
                while (true) {
                    GridDhtCacheEntry entry = null;

                    try {
                        entry = entryExx(key);

                        CacheObject val = req.value(i);
                        CacheObject prevVal = req.previousValue(i);

                        EntryProcessor<Object, Object, Object> entryProcessor = req.entryProcessor(i);
                        Long updateIdx = req.updateCounter(i);

                        GridCacheOperation op = entryProcessor != null ? TRANSFORM :
                            (val != null) ? UPDATE : DELETE;

                        long ttl = req.ttl(i);
                        long expireTime = req.conflictExpireTime(i);

                        GridCacheUpdateAtomicResult updRes = entry.innerUpdate(
                            ver,
                            nodeId,
                            nodeId,
                            op,
                            op == TRANSFORM ? entryProcessor : val,
                            op == TRANSFORM ? req.invokeArguments() : null,
                            /*write-through*/(ctx.store().isLocal() && !ctx.shared().localStorePrimaryOnly())
                                && writeThrough() && !req.skipStore(),
                            /*read-through*/false,
                            /*retval*/false,
                            req.keepBinary(),
                            /*expiry policy*/null,
                            /*event*/true,
                            /*metrics*/true,
                            /*primary*/false,
                            /*check version*/!req.forceTransformBackups(),
                            req.topologyVersion(),
                            CU.empty0(),
                            replicate ? DR_BACKUP : DR_NONE,
                            ttl,
                            expireTime,
                            req.conflictVersion(i),
                            false,
                            intercept,
                            req.subjectId(),
                            taskName,
                            prevVal,
                            updateIdx,
                            null);

                        if (updRes.removeVersion() != null)
                            ctx.onDeferredDelete(entry, updRes.removeVersion());

                        entry.onUnlock();

                        break; // While.
                    }
                    catch (GridCacheEntryRemovedException ignored) {
                        if (log.isDebugEnabled())
                            log.debug("Got removed entry while updating backup value (will retry): " + key);

                        entry = null;
                    }
                    finally {
                        if (entry != null)
                            ctx.evicts().touch(entry, req.topologyVersion());
                    }
                }
            }
            catch (GridDhtInvalidPartitionException ignored) {
                // Ignore.
            }
            catch (IgniteCheckedException e) {
                if (nearRes != null)
                    nearRes.addFailedKey(key, new IgniteCheckedException("Failed to update key on backup node: " + key, e));

                U.error(log, "Failed to update key on backup node: " + key, e);
            }
        }

        GridDhtAtomicUpdateResponse dhtRes = null;

        if (isNearEnabled(cacheCfg)) {
            List<KeyCacheObject> nearEvicted =
                ((GridNearAtomicCache<K, V>)near()).processDhtAtomicUpdateRequest(nodeId, req, nearRes);

            dhtRes = new GridDhtAtomicUpdateResponse(ctx.cacheId(), req.futureId(), ctx.deploymentEnabled());

            dhtRes.nearEvicted(nearEvicted);
        }

        final boolean RES_AFTER_ACK = false;

        if (nearRes != null) {
            if (RES_AFTER_ACK)
                sendDhtNearResponse(nodeId, req, nearRes);
            else {
                sendDhtNearResponse(null, req, nearRes);

                sendDeferredUpdateResponse(nodeId, req.futureId());
            }
        }
        else
            sendDeferredUpdateResponse(nodeId, req.futureId());

        if (dhtRes != null)
            sendDhtPrimaryResponse(nodeId, req, dhtRes);
    }

    /**
     * @param nodeId Primary node ID.
     * @param req Request.
     * @param dhtRes Response to send.
     */
    private void sendDhtPrimaryResponse(UUID nodeId,
        GridDhtAtomicAbstractUpdateRequest req,
        GridDhtAtomicUpdateResponse dhtRes) {
        try {
            ctx.io().send(nodeId, dhtRes, ctx.ioPolicy());

            if (msgLog.isDebugEnabled()) {
                msgLog.debug("Sent DHT response [futId=" + req.futureId() +
                    ", nearFutId=" + req.nearFutureId() +
                    ", writeVer=" + req.writeVersion() +
                    ", node=" + nodeId + ']');
            }
        }
        catch (ClusterTopologyCheckedException ignored) {
            U.warn(msgLog, "Failed to send DHT response, node left [futId=" + req.futureId() +
                ", nearFutId=" + req.nearFutureId() +
                ", node=" + nodeId + ']');
        }
        catch (IgniteCheckedException e) {
            U.error(msgLog, "Failed to send DHT near response [futId=" + req.futureId() +
                ", nearFutId=" + req.nearFutureId() +
                ", node=" + nodeId +
                ", res=" + dhtRes + ']', e);
        }
    }

    /**
     * @param primaryId Primary node ID.
     * @param req Request.
     * @param nearRes Response to send.
     */
    private void sendDhtNearResponse(final UUID primaryId,
        final GridDhtAtomicAbstractUpdateRequest req,
        GridDhtAtomicNearResponse nearRes) {
        try {
            ClusterNode node = ctx.discovery().node(req.nearNodeId());

            if (node == null)
                throw new ClusterTopologyCheckedException("Node left: " + req.nearNodeId());

            if (primaryId != null) {
                ctx.gridIO().send(node, TOPIC_CACHE, nearRes, ctx.ioPolicy(), new IgniteInClosure<IgniteException>() {
                    @Override public void apply(IgniteException e) {
                        sendDeferredUpdateResponse(primaryId, req.futureId());
                    }
                });
            }
            else
                ctx.gridIO().send(node, TOPIC_CACHE, nearRes, ctx.ioPolicy());

            if (msgLog.isDebugEnabled()) {
                msgLog.debug("Sent DHT near response [futId=" + req.futureId() +
                    ", nearFutId=" + req.nearFutureId() +
                    ", writeVer=" + req.writeVersion() +
                    ", node=" + req.nearNodeId() + ']');
            }
        }
        catch (ClusterTopologyCheckedException ignored) {
            U.warn(msgLog, "Failed to send DHT near response, node left [futId=" + req.futureId() +
                ", nearFutId=" + req.nearFutureId() +
                ", node=" + req.nearNodeId() + ']');
        }
        catch (IgniteCheckedException e) {
            U.error(msgLog, "Failed to send DHT near response [futId=" + req.futureId() +
                ", nearFutId=" + req.nearFutureId() +
                ", node=" + req.nearNodeId() +
                ", res=" + nearRes + ']', e);
        }
    }

    /**
     * @param nodeId Node ID to send message to.
     * @param futId ID to ack.
     */
    private void sendDeferredUpdateResponse(UUID nodeId, long futId) {
        deferredUpdateMsgSnd.sendDeferredAckMessage(nodeId, futId);
    }

    /**
     * @param nodeId Node ID.
     * @param res Response.
     */
    private void processDhtAtomicNearMappingResponse(UUID nodeId, GridNearAtomicMappingResponse res) {
        GridNearAtomicAbstractUpdateFuture updateFut =
            (GridNearAtomicAbstractUpdateFuture)ctx.mvcc().atomicFuture(res.futureId());

        if (updateFut != null) {
            if (msgLog.isDebugEnabled()) {
                msgLog.debug("Received near mapping response [futId=" + res.futureId() +
                    ", node=" + nodeId + ']');
            }

            updateFut.onMappingReceived(nodeId, res);
        }
        else {
            if (msgLog.isDebugEnabled()) {
                msgLog.debug("Failed to find future for near mapping response [futId=" + res.futureId() +
                    ", node=" + nodeId +
                    ", res=" + res + ']');
            }
        }
    }

    /**
     * @param nodeId Node ID.
     * @param res Response.
     */
    private void processDhtAtomicNearResponse(UUID nodeId, GridDhtAtomicNearResponse res) {
        GridNearAtomicAbstractUpdateFuture updateFut =
            (GridNearAtomicAbstractUpdateFuture)ctx.mvcc().atomicFuture(res.futureId());

        if (updateFut != null) {
            if (msgLog.isDebugEnabled()) {
                msgLog.debug("Received DHT atomic near response [futId=" + res.futureId() +
                    ", node=" + nodeId + ']');
            }

            updateFut.onResult(nodeId, res);
        }
        else {
            U.warn(msgLog, "Failed to find update future DHT atomic near response [futId=" + res.futureId() +
                ", node=" + nodeId +
                ", res=" + res + ']');
        }
    }

    /**
     * @param nodeId Sender node ID.
     * @param res Dht atomic update response.
     */
    @SuppressWarnings("unchecked")
    private void processDhtAtomicUpdateResponse(UUID nodeId, GridDhtAtomicUpdateResponse res) {
        GridDhtAtomicAbstractUpdateFuture updateFut = (GridDhtAtomicAbstractUpdateFuture)ctx.mvcc().atomicFuture(res.futureId());

        if (updateFut != null) {
            if (msgLog.isDebugEnabled()) {
                msgLog.debug("Received DHT atomic update response [futId=" + res.futureId() +
                    ", writeVer=" + updateFut.writeVersion() + ", node=" + nodeId + ']');
            }

            updateFut.onResult(nodeId, res);
        }
        else {
            U.warn(msgLog, "Failed to find DHT update future for update response [futId=" + res.futureId() +
                ", node=" + nodeId + ", res=" + res + ']');
        }
    }

    /**
     * @param nodeId Sender node ID.
     * @param res Deferred atomic update response.
     */
    @SuppressWarnings("unchecked")
    private void processDhtAtomicDeferredUpdateResponse(UUID nodeId, GridDhtAtomicDeferredUpdateResponse res) {
        for (Long id : res.futureIds()) {
            GridDhtAtomicAbstractUpdateFuture updateFut = (GridDhtAtomicAbstractUpdateFuture)ctx.mvcc().atomicFuture(id);

            if (updateFut != null) {
                if (msgLog.isDebugEnabled()) {
                    msgLog.debug("Received DHT atomic deferred update response [futId=" + id +
                        ", writeVer=" + res + ", node=" + nodeId + ']');
                }

                updateFut.onResult(nodeId);
            }
            else {
                U.warn(msgLog, "Failed to find DHT update future for deferred update response [futId=" + id +
                    ", nodeId=" + nodeId + ", res=" + res + ']');
            }
        }
    }

    /**
     * @param nodeId Originating node ID.
     * @param res Near update response.
     */
    private void sendNearUpdateReply(UUID nodeId, GridNearAtomicUpdateResponse res) {
        try {
            ctx.io().send(nodeId, res, ctx.ioPolicy());

            if (msgLog.isDebugEnabled())
                msgLog.debug("Sent near update response [futId=" + res.futureId() + ", node=" + nodeId + ']');
        }
        catch (ClusterTopologyCheckedException ignored) {
            if (msgLog.isDebugEnabled()) {
                msgLog.debug("Failed to send near update response [futId=" + res.futureId() +
                    ", node=" + nodeId + ']');
            }
        }
        catch (IgniteCheckedException e) {
            U.error(msgLog, "Failed to send near update response [futId=" + res.futureId() +
                ", node=" + nodeId + ", res=" + res + ']', e);
        }
    }

    /** {@inheritDoc} */
    @Override public String toString() {
        return S.toString(GridDhtAtomicCache.class, this, super.toString());
    }

    /**
     * Result of {@link GridDhtAtomicCache#updateSingle} execution.
     */
    private static class UpdateSingleResult {
        /** */
        private final GridCacheReturn retVal;

        /** */
        private final Collection<IgniteBiTuple<GridDhtCacheEntry, GridCacheVersion>> deleted;

        /** */
        private final GridDhtAtomicAbstractUpdateFuture dhtFut;

        /**
         * @param retVal Return value.
         * @param deleted Deleted entries.
         * @param dhtFut DHT future.
         */
        private UpdateSingleResult(GridCacheReturn retVal,
            Collection<IgniteBiTuple<GridDhtCacheEntry, GridCacheVersion>> deleted,
            GridDhtAtomicAbstractUpdateFuture dhtFut) {
            this.retVal = retVal;
            this.deleted = deleted;
            this.dhtFut = dhtFut;
        }

        /**
         * @return Return value.
         */
        private GridCacheReturn returnValue() {
            return retVal;
        }

        /**
         * @return Deleted entries.
         */
        private Collection<IgniteBiTuple<GridDhtCacheEntry, GridCacheVersion>> deleted() {
            return deleted;
        }

        /**
         * @return DHT future.
         */
        public GridDhtAtomicAbstractUpdateFuture dhtFuture() {
            return dhtFut;
        }
    }

    /**
     * Result of {@link GridDhtAtomicCache#updateWithBatch} execution.
     */
    private static class UpdateBatchResult {
        /** */
        private Collection<IgniteBiTuple<GridDhtCacheEntry, GridCacheVersion>> deleted;

        /** */
        private GridDhtAtomicAbstractUpdateFuture dhtFut;

        /** */
        private boolean readersOnly;

        /** */
        private GridCacheReturn invokeRes;

        /**
         * @param entry Entry.
         * @param updRes Entry update result.
         * @param entries All entries.
         */
        private void addDeleted(GridDhtCacheEntry entry,
            GridCacheUpdateAtomicResult updRes,
            Collection<GridDhtCacheEntry> entries) {
            if (updRes.removeVersion() != null) {
                if (deleted == null)
                    deleted = new ArrayList<>(entries.size());

                deleted.add(F.t(entry, updRes.removeVersion()));
            }
        }

        /**
         * @return Deleted entries.
         */
        private Collection<IgniteBiTuple<GridDhtCacheEntry, GridCacheVersion>> deleted() {
            return deleted;
        }

        /**
         * @return DHT future.
         */
        public GridDhtAtomicAbstractUpdateFuture dhtFuture() {
            return dhtFut;
        }

        /**
         * @param invokeRes Result for invoke operation.
         */
        private void invokeResult(GridCacheReturn invokeRes) {
            this.invokeRes = invokeRes;
        }

        /**
         * @return Result for invoke operation.
         */
        GridCacheReturn invokeResults() {
            return invokeRes;
        }

        /**
         * @param dhtFut DHT future.
         */
        private void dhtFuture(@Nullable GridDhtAtomicAbstractUpdateFuture dhtFut) {
            this.dhtFut = dhtFut;
        }

        /**
         * @return {@code True} if only readers (not backups) should be updated.
         */
        private boolean readersOnly() {
            return readersOnly;
        }

        /**
         * @param readersOnly {@code True} if only readers (not backups) should be updated.
         */
        private void readersOnly(boolean readersOnly) {
            this.readersOnly = readersOnly;
        }
    }

    /**
     *
     */
    private static class FinishedLockFuture extends GridFinishedFuture<Boolean> implements GridDhtFuture<Boolean> {
        /**
         * @param err Error.
         */
        private FinishedLockFuture(Throwable err) {
            super(err);
        }

        /** {@inheritDoc} */
        @Override public Collection<Integer> invalidPartitions() {
            return Collections.emptyList();
        }
    }

    /**
     *
     */
    static interface UpdateReplyClosure extends CI2<GridNearAtomicAbstractUpdateRequest, GridNearAtomicUpdateResponse> {
        // No-op.
    }
}<|MERGE_RESOLUTION|>--- conflicted
+++ resolved
@@ -3158,30 +3158,6 @@
         GridDhtAtomicCache.UpdateReplyClosure completionCb,
         boolean force
     ) {
-<<<<<<< HEAD
-=======
-        if (!force) {
-            if (updateReq.fastMap())
-                return null;
-
-            AffinityTopologyVersion topVer = updateReq.topologyVersion();
-
-            Collection<ClusterNode> nodes = ctx.kernalContext().discovery().cacheAffinityNodes(ctx.cacheId(), topVer);
-
-            // We are on primary node for some key.
-            assert !nodes.isEmpty() : "Failed to find affinity nodes [name=" + name() + ", topVer=" + topVer +
-                ctx.kernalContext().discovery().discoCache(topVer) + ']';
-
-            if (nodes.size() == 1) {
-                if (log.isDebugEnabled())
-                    log.debug("Partitioned cache topology has only one node, will not create DHT atomic update future " +
-                        "[topVer=" + topVer + ", updateReq=" + updateReq + ']');
-
-                return null;
-            }
-        }
-
->>>>>>> e1d8224c
         if (updateReq.size() == 1)
             return new GridDhtAtomicSingleUpdateFuture(ctx, completionCb, writeVer, updateReq, updateRes);
         else
@@ -3236,12 +3212,7 @@
     @SuppressWarnings("unchecked")
     private void processNearAtomicUpdateResponse(UUID nodeId, GridNearAtomicUpdateResponse res) {
         if (msgLog.isDebugEnabled())
-<<<<<<< HEAD
             msgLog.debug("Received near atomic update response [futId" + res.futureId() + ", node=" + nodeId + ']');
-=======
-            msgLog.debug("Received near atomic update response " +
-                "[futId=" + res.futureVersion() + ", node=" + nodeId + ']');
->>>>>>> e1d8224c
 
         res.nodeId(ctx.localNodeId());
 
@@ -3271,13 +3242,7 @@
         GridDhtAtomicNearResponse nearRes = ctx.config().getWriteSynchronizationMode() == FULL_SYNC ?
             new GridDhtAtomicNearResponse(ctx.cacheId(), req.nearFutureId(), req.dhtNodes(), req.flags()) : null;
 
-<<<<<<< HEAD
         boolean replicate = ctx.isDrEnabled();
-=======
-        res.partition(req.partition());
-
-        Boolean replicate = ctx.isDrEnabled();
->>>>>>> e1d8224c
 
         boolean intercept = req.forceTransformBackups() && ctx.config().getInterceptor() != null;
 
@@ -3375,6 +3340,8 @@
             dhtRes = new GridDhtAtomicUpdateResponse(ctx.cacheId(), req.futureId(), ctx.deploymentEnabled());
 
             dhtRes.nearEvicted(nearEvicted);
+
+            dhtRes.partition(req.partition());
         }
 
         final boolean RES_AFTER_ACK = false;

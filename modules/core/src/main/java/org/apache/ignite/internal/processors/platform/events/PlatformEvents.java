--- conflicted
+++ resolved
@@ -285,11 +285,7 @@
     }
 
     /** {@inheritDoc} */
-<<<<<<< HEAD
-    @Override protected Object processOutObject(int type) throws IgniteCheckedException {
-=======
     @Override public PlatformTarget processOutObject(int type) throws IgniteCheckedException {
->>>>>>> f7d89fdb
         switch (type) {
             case OP_WITH_ASYNC:
                 if (events.isAsync())
@@ -299,30 +295,6 @@
         }
 
         return super.processOutObject(type);
-<<<<<<< HEAD
-    }
-
-    /** {@inheritDoc} */
-    @Override protected long processInLongOutLong(int type, long val) throws IgniteCheckedException {
-        switch (type) {
-            case OP_IS_ENABLED:
-                return events.isEnabled((int)val) ? TRUE : FALSE;
-
-            case OP_STOP_LOCAL_LISTEN:
-                return events.stopLocalListen(localFilter(val)) ? TRUE : FALSE;
-        }
-
-        return super.processInLongOutLong(type, val);
-    }
-
-    /** {@inheritDoc} */
-    @Override protected IgniteInternalFuture currentFuture() throws IgniteCheckedException {
-        return ((IgniteFutureImpl)eventsAsync.future()).internalFuture();
-    }
-
-    /** {@inheritDoc} */
-    @Nullable @Override protected PlatformFutureUtils.Writer futureWriter(int opId) {
-=======
     }
 
     /** {@inheritDoc} */
@@ -345,7 +317,6 @@
 
     /** {@inheritDoc} */
     @Nullable @Override public PlatformFutureUtils.Writer futureWriter(int opId) {
->>>>>>> f7d89fdb
         switch (opId) {
             case OP_WAIT_FOR_LOCAL:
                 return eventResWriter;

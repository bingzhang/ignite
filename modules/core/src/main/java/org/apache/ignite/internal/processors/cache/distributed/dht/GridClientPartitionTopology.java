/*
 * Licensed to the Apache Software Foundation (ASF) under one or more
 * contributor license agreements.  See the NOTICE file distributed with
 * this work for additional information regarding copyright ownership.
 * The ASF licenses this file to You under the Apache License, Version 2.0
 * (the "License"); you may not use this file except in compliance with
 * the License.  You may obtain a copy of the License at
 *
 *      http://www.apache.org/licenses/LICENSE-2.0
 *
 * Unless required by applicable law or agreed to in writing, software
 * distributed under the License is distributed on an "AS IS" BASIS,
 * WITHOUT WARRANTIES OR CONDITIONS OF ANY KIND, either express or implied.
 * See the License for the specific language governing permissions and
 * limitations under the License.
 */

package org.apache.ignite.internal.processors.cache.distributed.dht;

import java.util.ArrayList;
import java.util.Collection;
import java.util.Collections;
import java.util.HashMap;
import java.util.Iterator;
import java.util.List;
import java.util.Map;
import java.util.Set;
import java.util.UUID;
import java.util.concurrent.locks.ReentrantReadWriteLock;
import org.apache.ignite.IgniteCheckedException;
import org.apache.ignite.IgniteLogger;
import org.apache.ignite.cluster.ClusterNode;
import org.apache.ignite.events.DiscoveryEvent;
import org.apache.ignite.internal.IgniteInterruptedCheckedException;
import org.apache.ignite.internal.processors.affinity.AffinityTopologyVersion;
import org.apache.ignite.internal.processors.cache.GridCacheSharedContext;
import org.apache.ignite.internal.processors.cache.distributed.dht.preloader.GridDhtPartitionExchangeId;
import org.apache.ignite.internal.processors.cache.distributed.dht.preloader.GridDhtPartitionFullMap;
import org.apache.ignite.internal.processors.cache.distributed.dht.preloader.GridDhtPartitionMap2;
import org.apache.ignite.internal.processors.cache.distributed.dht.preloader.GridDhtPartitionsExchangeFuture;
import org.apache.ignite.internal.util.F0;
import org.apache.ignite.internal.util.GridAtomicLong;
import org.apache.ignite.internal.util.tostring.GridToStringExclude;
import org.apache.ignite.internal.util.typedef.F;
import org.apache.ignite.internal.util.typedef.T2;
import org.apache.ignite.internal.util.typedef.X;
import org.apache.ignite.internal.util.typedef.internal.CU;
import org.apache.ignite.internal.util.typedef.internal.U;
import org.jetbrains.annotations.Nullable;

import static org.apache.ignite.internal.processors.cache.distributed.dht.GridDhtPartitionState.EVICTED;
import static org.apache.ignite.internal.processors.cache.distributed.dht.GridDhtPartitionState.MOVING;
import static org.apache.ignite.internal.processors.cache.distributed.dht.GridDhtPartitionState.OWNING;

/**
 * Partition topology for node which does not have any local partitions.
 */
@GridToStringExclude
public class GridClientPartitionTopology implements GridDhtPartitionTopology {
    /** If true, then check consistency. */
    private static final boolean CONSISTENCY_CHECK = false;

    /** Flag to control amount of output for full map. */
    private static final boolean FULL_MAP_DEBUG = false;

    /** */
    private static final Long ZERO = 0L;

    /** Cache shared context. */
    private GridCacheSharedContext cctx;

    /** Cache ID. */
    private int cacheId;

    /** Logger. */
    private final IgniteLogger log;

    /** Node to partition map. */
    private GridDhtPartitionFullMap node2part;

    /** Partition to node map. */
    private Map<Integer, Set<UUID>> part2node = new HashMap<>();

    /** */
    private GridDhtPartitionExchangeId lastExchangeId;

    /** */
    private AffinityTopologyVersion topVer = AffinityTopologyVersion.NONE;

    /** */
    private volatile boolean stopping;

    /** A future that will be completed when topology with version topVer will be ready to use. */
    private GridDhtTopologyFuture topReadyFut;

    /** */
    private final GridAtomicLong updateSeq = new GridAtomicLong(1);

    /** Lock. */
    private final ReentrantReadWriteLock lock = new ReentrantReadWriteLock();

    /** Partition update counters. */
    private Map<Integer, T2<Long, Long>> cntrMap = new HashMap<>();

    /** */
    private final Object similarAffKey;

    /**
     * @param cctx Context.
     * @param cacheId Cache ID.
     * @param exchFut Exchange ID.
     * @param similarAffKey Key to find caches with similar affinity.
     */
    public GridClientPartitionTopology(
        GridCacheSharedContext cctx,
        int cacheId,
        GridDhtPartitionsExchangeFuture exchFut,
        Object similarAffKey
    ) {
        this.cctx = cctx;
        this.cacheId = cacheId;
        this.similarAffKey = similarAffKey;

        topVer = exchFut.topologyVersion();

        log = cctx.logger(getClass());

        lock.writeLock().lock();

        try {
            beforeExchange0(cctx.localNode(), exchFut);
        }
        finally {
            lock.writeLock().unlock();
        }
    }

    /**
     * @return Key to find caches with similar affinity.
     */
    @Nullable public Object similarAffinityKey() {
        return similarAffKey;
    }

    /**
     * @return Full map string representation.
     */
    @SuppressWarnings({"ConstantConditions"})
    private String fullMapString() {
        return node2part == null ? "null" : FULL_MAP_DEBUG ? node2part.toFullString() : node2part.toString();
    }

    /**
     * @param map Map to get string for.
     * @return Full map string representation.
     */
    @SuppressWarnings({"ConstantConditions"})
    private String mapString(GridDhtPartitionMap2 map) {
        return map == null ? "null" : FULL_MAP_DEBUG ? map.toFullString() : map.toString();
    }

    /** {@inheritDoc} */
    @Override public int cacheId() {
        return cacheId;
    }

    /** {@inheritDoc} */
    @SuppressWarnings({"LockAcquiredButNotSafelyReleased"})
    @Override public void readLock() {
        lock.readLock().lock();
    }

    /** {@inheritDoc} */
    @Override public void readUnlock() {
        lock.readLock().unlock();
    }

    /** {@inheritDoc} */
    @Override public void updateTopologyVersion(
        GridDhtPartitionExchangeId exchId,
        GridDhtPartitionsExchangeFuture exchFut,
        long updSeq,
        boolean stopping
    ) throws IgniteInterruptedCheckedException {
        U.writeLock(lock);

        try {
            assert exchId.topologyVersion().compareTo(topVer) > 0 : "Invalid topology version [topVer=" + topVer +
                ", exchId=" + exchId + ']';

            this.stopping = stopping;

            topVer = exchId.topologyVersion();

            updateSeq.setIfGreater(updSeq);

            topReadyFut = exchFut;
        }
        finally {
            lock.writeLock().unlock();
        }
    }

    /** {@inheritDoc} */
    @Override public AffinityTopologyVersion topologyVersion() {
        lock.readLock().lock();

        try {
            assert topVer.topologyVersion() > 0;

            return topVer;
        }
        finally {
            lock.readLock().unlock();
        }
    }

    /** {@inheritDoc} */
    @Override public GridDhtTopologyFuture topologyVersionFuture() {
        lock.readLock().lock();

        try {
            assert topReadyFut != null;

            return topReadyFut;
        }
        finally {
            lock.readLock().unlock();
        }
    }

    /** {@inheritDoc} */
    @Override public boolean stopping() {
        return stopping;
    }

    /** {@inheritDoc} */
    @Override public void initPartitions(GridDhtPartitionsExchangeFuture exchFut) {
        // No-op.
    }

    /** {@inheritDoc} */
    @Override public void beforeExchange(GridDhtPartitionsExchangeFuture exchFut, boolean initParts)
        throws IgniteCheckedException {
        ClusterNode loc = cctx.localNode();

        U.writeLock(lock);

        try {
            if (stopping)
                return;

            beforeExchange0(loc, exchFut);
        }
        finally {
            lock.writeLock().unlock();
        }
    }

    /**
     * @param loc Local node.
     * @param exchFut Exchange future.
     */
    private void beforeExchange0(ClusterNode loc, GridDhtPartitionsExchangeFuture exchFut) {
        GridDhtPartitionExchangeId exchId = exchFut.exchangeId();

        assert topVer.equals(exchId.topologyVersion()) : "Invalid topology version [topVer=" +
            topVer + ", exchId=" + exchId + ']';

        if (!exchId.isJoined())
            removeNode(exchId.nodeId());

        // In case if node joins, get topology at the time of joining node.
        ClusterNode oldest = cctx.discovery().oldestAliveCacheServerNode(topVer);

        assert oldest != null;

        if (log.isDebugEnabled())
            log.debug("Partition map beforeExchange [exchId=" + exchId + ", fullMap=" + fullMapString() + ']');

        long updateSeq = this.updateSeq.incrementAndGet();

        // If this is the oldest node.
        if (oldest.id().equals(loc.id()) || exchFut.isCacheAdded(cacheId, exchId.topologyVersion())) {
            if (node2part == null) {
                node2part = new GridDhtPartitionFullMap(oldest.id(), oldest.order(), updateSeq);

                if (log.isDebugEnabled())
                    log.debug("Created brand new full topology map on oldest node [exchId=" +
                        exchId + ", fullMap=" + fullMapString() + ']');
            }
            else if (!node2part.valid()) {
                node2part = new GridDhtPartitionFullMap(oldest.id(), oldest.order(), updateSeq, node2part, false);

                if (log.isDebugEnabled())
                    log.debug("Created new full topology map on oldest node [exchId=" + exchId + ", fullMap=" +
                        node2part + ']');
            }
            else if (!node2part.nodeId().equals(loc.id())) {
                node2part = new GridDhtPartitionFullMap(oldest.id(), oldest.order(), updateSeq, node2part, false);

                if (log.isDebugEnabled())
                    log.debug("Copied old map into new map on oldest node (previous oldest node left) [exchId=" +
                        exchId + ", fullMap=" + fullMapString() + ']');
            }
        }

        consistencyCheck();

        if (log.isDebugEnabled())
            log.debug("Partition map after beforeExchange [exchId=" + exchId + ", fullMap=" +
                fullMapString() + ']');
    }

    /** {@inheritDoc} */
    @Override public boolean afterExchange(GridDhtPartitionsExchangeFuture exchFut) throws IgniteCheckedException {
        AffinityTopologyVersion topVer = exchFut.topologyVersion();

        lock.writeLock().lock();

        try {
            assert topVer.equals(exchFut.topologyVersion()) : "Invalid topology version [topVer=" +
                topVer + ", exchId=" + exchFut.exchangeId() + ']';

            if (log.isDebugEnabled())
                log.debug("Partition map before afterExchange [exchId=" + exchFut.exchangeId() + ", fullMap=" +
                    fullMapString() + ']');

            updateSeq.incrementAndGet();

            consistencyCheck();
        }
        finally {
            lock.writeLock().unlock();
        }

        return false;
    }

    /** {@inheritDoc} */
    @Nullable @Override public GridDhtLocalPartition localPartition(
        int p,
        AffinityTopologyVersion topVer,
        boolean create
    )
        throws GridDhtInvalidPartitionException {
        if (!create)
            return null;

        throw new GridDhtInvalidPartitionException(p, "Adding entry to evicted partition (often may be caused by " +
            "inconsistent 'key.hashCode()' implementation) " +
            "[part=" + p + ", topVer=" + topVer + ", this.topVer=" + this.topVer + ']');
    }

    /** {@inheritDoc} */
    @Override public GridDhtLocalPartition localPartition(Object key, boolean create) {
        return localPartition(1, AffinityTopologyVersion.NONE, create);
    }

    /** {@inheritDoc} */
    @Override public void releasePartitions(int... parts) {
        // No-op.
    }

    /** {@inheritDoc} */
    @Override public List<GridDhtLocalPartition> localPartitions() {
        return Collections.emptyList();
    }

    /** {@inheritDoc} */
    @Override public Collection<GridDhtLocalPartition> currentLocalPartitions() {
        return Collections.emptyList();
    }

    /** {@inheritDoc} */
    @Override public void onRemoved(GridDhtCacheEntry e) {
        assert false : "Entry should not be removed from client topology: " + e;
    }

    /** {@inheritDoc} */
    @Override public GridDhtPartitionMap2 localPartitionMap() {
        lock.readLock().lock();

        try {
            return new GridDhtPartitionMap2(cctx.localNodeId(), updateSeq.get(), topVer,
                Collections.<Integer, GridDhtPartitionState>emptyMap(), true);
        }
        finally {
            lock.readLock().unlock();
        }
    }

    /** {@inheritDoc} */
    @Override public GridDhtPartitionState partitionState(UUID nodeId, int part) {
        lock.readLock().lock();

        try {
            GridDhtPartitionMap2 partMap = node2part.get(nodeId);

            if (partMap != null) {
                GridDhtPartitionState state = partMap.get(part);

                return state == null ? EVICTED : state;
            }

            return EVICTED;
        }
        finally {
            lock.readLock().unlock();
        }
    }

    /** {@inheritDoc} */
    @Override public List<ClusterNode> nodes(int p, AffinityTopologyVersion topVer) {
        lock.readLock().lock();

        try {
            assert node2part != null && node2part.valid() : "Invalid node-to-partitions map [topVer=" + topVer +
                ", node2part=" + node2part + ']';

            List<ClusterNode> nodes = null;

            Collection<UUID> nodeIds = part2node.get(p);

            if (!F.isEmpty(nodeIds)) {
                for (UUID nodeId : nodeIds) {
                    ClusterNode n = cctx.discovery().node(nodeId);

                    if (n != null && (topVer.topologyVersion() < 0 || n.order() <= topVer.topologyVersion())) {
                        if (nodes == null)
                            nodes = new ArrayList<>(nodeIds.size());

                        nodes.add(n);
                    }
                }
            }

            return nodes;
        }
        finally {
            lock.readLock().unlock();
        }
    }

    /**
     * @param p Partition.
     * @param topVer Topology version ({@code -1} for all nodes).
     * @param state Partition state.
     * @param states Additional partition states.
     * @return List of nodes for the partition.
     */
    private List<ClusterNode> nodes(int p, AffinityTopologyVersion topVer, GridDhtPartitionState state, GridDhtPartitionState... states) {
        Collection<UUID> allIds = topVer.topologyVersion() > 0 ? F.nodeIds(CU.allNodes(cctx, topVer)) : null;

        lock.readLock().lock();

        try {
            assert node2part != null && node2part.valid() : "Invalid node-to-partitions map [topVer=" + topVer +
                ", allIds=" + allIds + ", node2part=" + node2part + ']';

            Collection<UUID> nodeIds = part2node.get(p);

            // Node IDs can be null if both, primary and backup, nodes disappear.
            int size = nodeIds == null ? 0 : nodeIds.size();

            if (size == 0)
                return Collections.emptyList();

            List<ClusterNode> nodes = new ArrayList<>(size);

            for (UUID id : nodeIds) {
                if (topVer.topologyVersion() > 0 && !allIds.contains(id))
                    continue;

                if (hasState(p, id, state, states)) {
                    ClusterNode n = cctx.discovery().node(id);

                    if (n != null && (topVer.topologyVersion() < 0 || n.order() <= topVer.topologyVersion()))
                        nodes.add(n);
                }
            }

            return nodes;
        }
        finally {
            lock.readLock().unlock();
        }
    }

    /** {@inheritDoc} */
    @Override public List<ClusterNode> owners(int p, AffinityTopologyVersion topVer) {
        return nodes(p, topVer, OWNING);
    }

    /** {@inheritDoc} */
    @Override public List<ClusterNode> owners(int p) {
        return owners(p, AffinityTopologyVersion.NONE);
    }

    /** {@inheritDoc} */
    @Override public List<ClusterNode> moving(int p) {
        return nodes(p, AffinityTopologyVersion.NONE, MOVING);
    }

    /**
     * @param p Partition.
     * @param topVer Topology version.
     * @return List of nodes in state OWNING or MOVING.
     */
    private List<ClusterNode> ownersAndMoving(int p, AffinityTopologyVersion topVer) {
        return nodes(p, topVer, OWNING, MOVING);
    }

    /** {@inheritDoc} */
    @Override public long updateSequence() {
        return updateSeq.get();
    }

    /**
     * @return Last update sequence.
     */
    public long lastUpdateSequence() {
        lock.writeLock().lock();

        try {
            return updateSeq.incrementAndGet();
        }
        finally {
            lock.writeLock().unlock();
        }
    }

    /** {@inheritDoc} */
    @Override public GridDhtPartitionFullMap partitionMap(boolean onlyActive) {
        lock.readLock().lock();

        try {
            assert node2part != null && node2part.valid() : "Invalid node2part [node2part: " + node2part +
                ", locNodeId=" + cctx.localNodeId() +
                ", gridName=" + cctx.gridName() + ']';

            GridDhtPartitionFullMap m = node2part;

            return new GridDhtPartitionFullMap(m.nodeId(), m.nodeOrder(), m.updateSequence(), m, onlyActive);
        }
        finally {
            lock.readLock().unlock();
        }
    }

    /** {@inheritDoc} */
    @SuppressWarnings({"MismatchedQueryAndUpdateOfCollection"})
    @Nullable @Override public boolean update(@Nullable GridDhtPartitionExchangeId exchId,
        GridDhtPartitionFullMap partMap,
        Map<Integer, T2<Long, Long>> cntrMap) {
        if (log.isDebugEnabled())
            log.debug("Updating full partition map [exchId=" + exchId + ", parts=" + fullMapString() + ']');

        lock.writeLock().lock();

        try {
            if (exchId != null && lastExchangeId != null && lastExchangeId.compareTo(exchId) >= 0) {
                if (log.isDebugEnabled())
                    log.debug("Stale exchange id for full partition map update (will ignore) [lastExchId=" +
                        lastExchangeId + ", exchId=" + exchId + ']');

                return false;
            }

            if (node2part != null && node2part.compareTo(partMap) >= 0) {
                if (log.isDebugEnabled())
                    log.debug("Stale partition map for full partition map update (will ignore) [lastExchId=" +
                        lastExchangeId + ", exchId=" + exchId + ", curMap=" + node2part + ", newMap=" + partMap + ']');

                return false;
            }

            updateSeq.incrementAndGet();

            if (exchId != null)
                lastExchangeId = exchId;

            if (node2part != null) {
                for (GridDhtPartitionMap2 part : node2part.values()) {
                    GridDhtPartitionMap2 newPart = partMap.get(part.nodeId());

                    // If for some nodes current partition has a newer map,
                    // then we keep the newer value.
                    if (newPart != null && newPart.updateSequence() < part.updateSequence()) {
                        if (log.isDebugEnabled())
                            log.debug("Overriding partition map in full update map [exchId=" + exchId + ", curPart=" +
                                mapString(part) + ", newPart=" + mapString(newPart) + ']');

                        partMap.put(part.nodeId(), part);
                    }
                }

                for (Iterator<UUID> it = partMap.keySet().iterator(); it.hasNext(); ) {
                    UUID nodeId = it.next();

                    if (!cctx.discovery().alive(nodeId)) {
                        if (log.isDebugEnabled())
                            log.debug("Removing left node from full map update [nodeId=" + nodeId + ", partMap=" +
                                partMap + ']');

                        it.remove();
                    }
                }
            }

            node2part = partMap;

            Map<Integer, Set<UUID>> p2n = new HashMap<>();

            for (Map.Entry<UUID, GridDhtPartitionMap2> e : partMap.entrySet()) {
                for (Integer p : e.getValue().keySet()) {
                    Set<UUID> ids = p2n.get(p);

                    if (ids == null)
                        // Initialize HashSet to size 3 in anticipation that there won't be
                        // more than 3 nodes per partitions.
                        p2n.put(p, ids = U.newHashSet(3));

                    ids.add(e.getKey());
                }
            }

            part2node = p2n;

            if (cntrMap != null)
                this.cntrMap = new HashMap<>(cntrMap);

            consistencyCheck();

            if (log.isDebugEnabled())
                log.debug("Partition map after full update: " + fullMapString());

            return false;
        }
        finally {
            lock.writeLock().unlock();
        }
    }

    /** {@inheritDoc} */
    @Nullable @Override public boolean update(@Nullable GridDhtPartitionExchangeId exchId,
        GridDhtPartitionMap2 parts,
<<<<<<< HEAD
        Map<Integer, T2<Long, Long>> cntrMap) {
=======
        Map<Integer, Long> cntrMap,
        boolean checkEvictions) {
>>>>>>> 08606bd4
        if (log.isDebugEnabled())
            log.debug("Updating single partition map [exchId=" + exchId + ", parts=" + mapString(parts) + ']');

        if (!cctx.discovery().alive(parts.nodeId())) {
            if (log.isDebugEnabled())
                log.debug("Received partition update for non-existing node (will ignore) [exchId=" + exchId +
                    ", parts=" + parts + ']');

            return false;
        }

        lock.writeLock().lock();

        try {
            if (stopping)
                return false;

            if (lastExchangeId != null && exchId != null && lastExchangeId.compareTo(exchId) > 0) {
                if (log.isDebugEnabled())
                    log.debug("Stale exchange id for single partition map update (will ignore) [lastExchId=" +
                        lastExchangeId + ", exchId=" + exchId + ']');

                return false;
            }

            if (exchId != null)
                lastExchangeId = exchId;

<<<<<<< HEAD
            if (node2part == null)
=======
            if (node2part == null) {
>>>>>>> 08606bd4
                // Create invalid partition map.
                node2part = new GridDhtPartitionFullMap();

            GridDhtPartitionMap2 cur = node2part.get(parts.nodeId());

            if (cur != null && cur.updateSequence() >= parts.updateSequence()) {
                if (log.isDebugEnabled())
                    log.debug("Stale update sequence for single partition map update (will ignore) [exchId=" + exchId +
                        ", curSeq=" + cur.updateSequence() + ", newSeq=" + parts.updateSequence() + ']');

                return false;
            }

            long updateSeq = this.updateSeq.incrementAndGet();

            node2part.updateSequence(updateSeq);

            boolean changed = cur == null || !cur.equals(parts);

            if (changed) {
                node2part.put(parts.nodeId(), parts);

                // Add new mappings.
                for (Integer p : parts.keySet()) {
                    Set<UUID> ids = part2node.get(p);

                    if (ids == null)
                        // Initialize HashSet to size 3 in anticipation that there won't be
                        // more than 3 nodes per partition.
                        part2node.put(p, ids = U.newHashSet(3));

                    ids.add(parts.nodeId());
                }

                // Remove obsolete mappings.
                if (cur != null) {
                    for (Integer p : cur.keySet()) {
                        if (parts.containsKey(p))
                            continue;

                        Set<UUID> ids = part2node.get(p);

                        if (ids != null)
                            ids.remove(parts.nodeId());
                    }
                }
            }
            else
                cur.updateSequence(parts.updateSequence(), parts.topologyVersion());

            if (cntrMap != null) {
                for (Map.Entry<Integer, T2<Long, Long>> e : cntrMap.entrySet()) {
                    T2<Long, Long> cntr = this.cntrMap.get(e.getKey());

                    if (cntr == null || cntr.get2() < e.getValue().get2())
                        this.cntrMap.put(e.getKey(), e.getValue());
                }
            }

            consistencyCheck();

            if (log.isDebugEnabled())
                log.debug("Partition map after single update: " + fullMapString());

            return changed;
        }
        finally {
            lock.writeLock().unlock();
        }
    }

    /** {@inheritDoc} */
<<<<<<< HEAD
    @Override public boolean detectLostPartitions(DiscoveryEvent discoEvt) {
        assert false : "detectLostPartitions should never be called on client topology";

        return false;
    }

    /** {@inheritDoc} */
    @Override public void resetLostPartitions() {
        assert false : "resetLostPartitions should never be called on client topology";
    }

    /** {@inheritDoc} */
    @Override public Collection<Integer> lostPartitions() {
        assert false : "lostPartitions should never be called on client topology";

        return Collections.emptyList();
=======
    @Override public void checkEvictions() {
        // No-op.
>>>>>>> 08606bd4
    }

    /**
     * Updates value for single partition.
     *
     * @param p Partition.
     * @param nodeId Node ID.
     * @param state State.
     * @param updateSeq Update sequence.
     */
    private void updateLocal(int p, UUID nodeId, GridDhtPartitionState state, long updateSeq) {
        assert lock.isWriteLockedByCurrentThread();
        assert nodeId.equals(cctx.localNodeId());

        // In case if node joins, get topology at the time of joining node.
        ClusterNode oldest = cctx.discovery().oldestAliveCacheServerNode(topVer);

        // If this node became the oldest node.
        if (oldest.id().equals(cctx.localNodeId())) {
            long seq = node2part.updateSequence();

            if (seq != updateSeq) {
                if (seq > updateSeq) {
                    if (this.updateSeq.get() < seq) {
                        // Update global counter if necessary.
                        boolean b = this.updateSeq.compareAndSet(this.updateSeq.get(), seq + 1);

                        assert b : "Invalid update sequence [updateSeq=" + updateSeq + ", seq=" + seq +
                            ", curUpdateSeq=" + this.updateSeq.get() + ", node2part=" + node2part.toFullString() + ']';

                        updateSeq = seq + 1;
                    }
                    else
                        updateSeq = seq;
                }

                node2part.updateSequence(updateSeq);
            }
        }

        GridDhtPartitionMap2 map = node2part.get(nodeId);

        if (map == null)
            node2part.put(nodeId, map = new GridDhtPartitionMap2(nodeId, updateSeq, topVer,
                Collections.<Integer, GridDhtPartitionState>emptyMap(), false));

        map.updateSequence(updateSeq, topVer);

        map.put(p, state);

        Set<UUID> ids = part2node.get(p);

        if (ids == null)
            part2node.put(p, ids = U.newHashSet(3));

        ids.add(nodeId);
    }

    /**
     * @param nodeId Node to remove.
     */
    private void removeNode(UUID nodeId) {
        assert nodeId != null;
        assert lock.writeLock().isHeldByCurrentThread();

        ClusterNode oldest = cctx.discovery().oldestAliveCacheServerNode(topVer);

        ClusterNode loc = cctx.localNode();

        if (node2part != null) {
            if (oldest.equals(loc) && !node2part.nodeId().equals(loc.id())) {
                updateSeq.setIfGreater(node2part.updateSequence());

                node2part = new GridDhtPartitionFullMap(loc.id(), loc.order(), updateSeq.incrementAndGet(),
                    node2part, false);
            }
            else
                node2part = new GridDhtPartitionFullMap(node2part, node2part.updateSequence());

            part2node = new HashMap<>(part2node);

            GridDhtPartitionMap2 parts = node2part.remove(nodeId);

            if (parts != null) {
                for (Integer p : parts.keySet()) {
                    Set<UUID> nodeIds = part2node.get(p);

                    if (nodeIds != null) {
                        nodeIds.remove(nodeId);

                        if (nodeIds.isEmpty())
                            part2node.remove(p);
                    }
                }
            }

            consistencyCheck();
        }
    }

    /** {@inheritDoc} */
    @Override public boolean own(GridDhtLocalPartition part) {
        assert false : "Client topology should never own a partition: " + part;

        return false;
    }

    /** {@inheritDoc} */
    @Override public void onEvicted(GridDhtLocalPartition part, boolean updateSeq) {
        assert updateSeq || lock.isWriteLockedByCurrentThread();

        lock.writeLock().lock();

        try {
            if (stopping)
                return;

            assert part.state() == EVICTED;

            long seq = updateSeq ? this.updateSeq.incrementAndGet() : this.updateSeq.get();

            updateLocal(part.id(), cctx.localNodeId(), part.state(), seq);

            consistencyCheck();
        }
        finally {
            lock.writeLock().unlock();
        }
    }

    /** {@inheritDoc} */
    @Override public Map<Integer, Long> updateCounters(boolean skipZeros) {
        lock.readLock().lock();

        try {
            if (skipZeros) {
                Map<Integer, Long> res = U.newHashMap(cntrMap.size());

                for (Map.Entry<Integer, Long> e : cntrMap.entrySet()) {
                    if (!e.getValue().equals(ZERO))
                        res.put(e.getKey(), e.getValue());
                }

                return res;
            }
            else
                return new HashMap<>(cntrMap);
        }
        finally {
            lock.readLock().unlock();
        }
    }

    /** {@inheritDoc} */
<<<<<<< HEAD
    @Override public void setOwners(int p, Set<UUID> owners, boolean updateSeq) {
        lock.writeLock().lock();

        try {
            for (Map.Entry<UUID, GridDhtPartitionMap2> e : node2part.entrySet()) {
                if (!e.getValue().containsKey(p))
                    continue;

                if (e.getValue().get(p) == OWNING && !owners.contains(e.getKey()))
                    e.getValue().put(p, MOVING);
                else if (owners.contains(e.getKey()))
                    e.getValue().put(p, OWNING);
            }

            part2node.put(p, owners);

            if (updateSeq)
                this.updateSeq.incrementAndGet();
        }
        finally {
            lock.writeLock().unlock();
        }
    }

    /** {@inheritDoc} */
    @Override public Map<Integer, T2<Long, Long>> updateCounters() {
=======
    @Override public boolean rebalanceFinished(AffinityTopologyVersion topVer) {
        assert false : "Should not be called on non-affinity node";

        return false;
    }

    /** {@inheritDoc} */
    @Override public boolean hasMovingPartitions() {
>>>>>>> 08606bd4
        lock.readLock().lock();

        try {
            assert node2part != null && node2part.valid() : "Invalid node2part [node2part: " + node2part +
                ", locNodeId=" + cctx.localNodeId() +
                ", gridName=" + cctx.gridName() + ']';

            for (GridDhtPartitionMap2 map : node2part.values()) {
                if (map.hasMovingPartitions())
                    return true;
            }

            return false;
        }
        finally {
            lock.readLock().unlock();
        }
    }

    /** {@inheritDoc} */
    @Override public void printMemoryStats(int threshold) {
        X.println(">>>  Cache partition topology stats [grid=" + cctx.gridName() + ", cacheId=" + cacheId + ']');
    }

    /**
     * @param p Partition.
     * @param nodeId Node ID.
     * @param match State to match.
     * @param matches Additional states.
     * @return Filter for owners of this partition.
     */
    private boolean hasState(final int p, @Nullable UUID nodeId, final GridDhtPartitionState match,
        final GridDhtPartitionState... matches) {
        if (nodeId == null)
            return false;

        GridDhtPartitionMap2 parts = node2part.get(nodeId);

        // Set can be null if node has been removed.
        if (parts != null) {
            GridDhtPartitionState state = parts.get(p);

            if (state == match)
                return true;

            if (matches != null && matches.length > 0)
                for (GridDhtPartitionState s : matches)
                    if (state == s)
                        return true;
        }

        return false;
    }

    /**
     * Checks consistency after all operations.
     */
    private void consistencyCheck() {
        if (CONSISTENCY_CHECK) {
            assert lock.writeLock().isHeldByCurrentThread();

            if (node2part == null)
                return;

            for (Map.Entry<UUID, GridDhtPartitionMap2> e : node2part.entrySet()) {
                for (Integer p : e.getValue().keySet()) {
                    Set<UUID> nodeIds = part2node.get(p);

                    assert nodeIds != null : "Failed consistency check [part=" + p + ", nodeId=" + e.getKey() + ']';
                    assert nodeIds.contains(e.getKey()) : "Failed consistency check [part=" + p + ", nodeId=" +
                        e.getKey() + ", nodeIds=" + nodeIds + ']';
                }
            }

            for (Map.Entry<Integer, Set<UUID>> e : part2node.entrySet()) {
                for (UUID nodeId : e.getValue()) {
                    GridDhtPartitionMap2 map = node2part.get(nodeId);

                    assert map != null : "Failed consistency check [part=" + e.getKey() + ", nodeId=" + nodeId + ']';
                    assert map.containsKey(e.getKey()) : "Failed consistency check [part=" + e.getKey() +
                        ", nodeId=" + nodeId + ']';
                }
            }
        }
    }
}<|MERGE_RESOLUTION|>--- conflicted
+++ resolved
@@ -645,12 +645,8 @@
     /** {@inheritDoc} */
     @Nullable @Override public boolean update(@Nullable GridDhtPartitionExchangeId exchId,
         GridDhtPartitionMap2 parts,
-<<<<<<< HEAD
-        Map<Integer, T2<Long, Long>> cntrMap) {
-=======
-        Map<Integer, Long> cntrMap,
+        Map<Integer, T2<Long, Long>> cntrMap,
         boolean checkEvictions) {
->>>>>>> 08606bd4
         if (log.isDebugEnabled())
             log.debug("Updating single partition map [exchId=" + exchId + ", parts=" + mapString(parts) + ']');
 
@@ -679,11 +675,7 @@
             if (exchId != null)
                 lastExchangeId = exchId;
 
-<<<<<<< HEAD
             if (node2part == null)
-=======
-            if (node2part == null) {
->>>>>>> 08606bd4
                 // Create invalid partition map.
                 node2part = new GridDhtPartitionFullMap();
 
@@ -756,7 +748,6 @@
     }
 
     /** {@inheritDoc} */
-<<<<<<< HEAD
     @Override public boolean detectLostPartitions(DiscoveryEvent discoEvt) {
         assert false : "detectLostPartitions should never be called on client topology";
 
@@ -773,10 +764,11 @@
         assert false : "lostPartitions should never be called on client topology";
 
         return Collections.emptyList();
-=======
+    }
+
+    /** {@inheritDoc} */
     @Override public void checkEvictions() {
         // No-op.
->>>>>>> 08606bd4
     }
 
     /**
@@ -908,30 +900,6 @@
     }
 
     /** {@inheritDoc} */
-    @Override public Map<Integer, Long> updateCounters(boolean skipZeros) {
-        lock.readLock().lock();
-
-        try {
-            if (skipZeros) {
-                Map<Integer, Long> res = U.newHashMap(cntrMap.size());
-
-                for (Map.Entry<Integer, Long> e : cntrMap.entrySet()) {
-                    if (!e.getValue().equals(ZERO))
-                        res.put(e.getKey(), e.getValue());
-                }
-
-                return res;
-            }
-            else
-                return new HashMap<>(cntrMap);
-        }
-        finally {
-            lock.readLock().unlock();
-        }
-    }
-
-    /** {@inheritDoc} */
-<<<<<<< HEAD
     @Override public void setOwners(int p, Set<UUID> owners, boolean updateSeq) {
         lock.writeLock().lock();
 
@@ -958,7 +926,17 @@
 
     /** {@inheritDoc} */
     @Override public Map<Integer, T2<Long, Long>> updateCounters() {
-=======
+        lock.readLock().lock();
+
+        try {
+            return new HashMap<>(cntrMap);
+        }
+        finally {
+            lock.readLock().unlock();
+        }
+    }
+
+    /** {@inheritDoc} */
     @Override public boolean rebalanceFinished(AffinityTopologyVersion topVer) {
         assert false : "Should not be called on non-affinity node";
 
@@ -967,7 +945,6 @@
 
     /** {@inheritDoc} */
     @Override public boolean hasMovingPartitions() {
->>>>>>> 08606bd4
         lock.readLock().lock();
 
         try {

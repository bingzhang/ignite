--- conflicted
+++ resolved
@@ -88,24 +88,9 @@
     /** */
     private static final long serialVersionUID = 0L;
 
-<<<<<<< HEAD
     /** */
     private static final GridLongList EMPTY_LIST = new GridLongList();
 
-    /** Read set. */
-    @GridToStringInclude
-    protected Map<IgniteTxKey, IgniteTxEntry> readMap;
-
-    /** Write map. */
-    @GridToStringInclude
-    protected Map<IgniteTxKey, IgniteTxEntry> writeMap;
-
-    /** Remote thread ID. */
-    @GridToStringInclude
-    private long rmtThreadId;
-
-=======
->>>>>>> 3ff71fd7
     /** Explicit versions. */
     @GridToStringInclude
     private List<GridCacheVersion> explicitVers;
@@ -203,14 +188,11 @@
     }
 
     /** {@inheritDoc} */
-<<<<<<< HEAD
     @Override public GridLongList activeCacheIds() {
         return EMPTY_LIST;
     }
 
     /** {@inheritDoc} */
-=======
->>>>>>> 3ff71fd7
     @Override public boolean activeCachesDeploymentEnabled() {
         return false;
     }

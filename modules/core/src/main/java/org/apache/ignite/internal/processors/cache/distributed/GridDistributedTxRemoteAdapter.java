/*
 * Licensed to the Apache Software Foundation (ASF) under one or more
 * contributor license agreements.  See the NOTICE file distributed with
 * this work for additional information regarding copyright ownership.
 * The ASF licenses this file to You under the Apache License, Version 2.0
 * (the "License"); you may not use this file except in compliance with
 * the License.  You may obtain a copy of the License at
 *
 *      http://www.apache.org/licenses/LICENSE-2.0
 *
 * Unless required by applicable law or agreed to in writing, software
 * distributed under the License is distributed on an "AS IS" BASIS,
 * WITHOUT WARRANTIES OR CONDITIONS OF ANY KIND, either express or implied.
 * See the License for the specific language governing permissions and
 * limitations under the License.
 */

package org.apache.ignite.internal.processors.cache.distributed;

import java.io.Externalizable;
import java.util.Collection;
import java.util.Collections;
import java.util.LinkedList;
import java.util.List;
import java.util.Map;
import java.util.Set;
import java.util.UUID;
import java.util.concurrent.atomic.AtomicIntegerFieldUpdater;
import org.apache.ignite.IgniteCheckedException;
import org.apache.ignite.internal.IgniteInternalFuture;
import org.apache.ignite.internal.pagemem.wal.StorageException;
import org.apache.ignite.internal.pagemem.wal.WALPointer;
import org.apache.ignite.internal.pagemem.wal.record.DataRecord;
import org.apache.ignite.internal.processors.affinity.AffinityTopologyVersion;
import org.apache.ignite.internal.processors.cache.CacheObject;
import org.apache.ignite.internal.processors.cache.GridCacheContext;
import org.apache.ignite.internal.processors.cache.GridCacheEntryEx;
import org.apache.ignite.internal.processors.cache.GridCacheEntryRemovedException;
import org.apache.ignite.internal.processors.cache.GridCacheFilterFailedException;
import org.apache.ignite.internal.processors.cache.GridCacheMvccCandidate;
import org.apache.ignite.internal.processors.cache.GridCacheOperation;
import org.apache.ignite.internal.processors.cache.GridCacheSharedContext;
import org.apache.ignite.internal.processors.cache.KeyCacheObject;
import org.apache.ignite.internal.processors.cache.distributed.near.GridNearCacheEntry;
import org.apache.ignite.internal.processors.cache.transactions.IgniteInternalTx;
import org.apache.ignite.internal.processors.cache.transactions.IgniteTxAdapter;
import org.apache.ignite.internal.processors.cache.transactions.IgniteTxEntry;
import org.apache.ignite.internal.processors.cache.transactions.IgniteTxKey;
import org.apache.ignite.internal.processors.cache.transactions.IgniteTxRemoteEx;
import org.apache.ignite.internal.processors.cache.transactions.IgniteTxRemoteState;
import org.apache.ignite.internal.processors.cache.transactions.IgniteTxState;
import org.apache.ignite.internal.processors.cache.version.GridCacheVersion;
import org.apache.ignite.internal.processors.cache.version.GridCacheVersionConflictContext;
import org.apache.ignite.internal.transactions.IgniteTxHeuristicCheckedException;
import org.apache.ignite.internal.util.future.GridFinishedFuture;
import org.apache.ignite.internal.util.lang.GridTuple;
import org.apache.ignite.internal.util.tostring.GridToStringBuilder;
import org.apache.ignite.internal.util.tostring.GridToStringInclude;
import org.apache.ignite.internal.util.typedef.F;
import org.apache.ignite.internal.util.typedef.internal.CU;
import org.apache.ignite.internal.util.typedef.internal.U;
import org.apache.ignite.lang.IgniteBiTuple;
import org.apache.ignite.transactions.TransactionConcurrency;
import org.apache.ignite.transactions.TransactionIsolation;
import org.apache.ignite.transactions.TransactionState;
import org.jetbrains.annotations.Nullable;

import static org.apache.ignite.internal.processors.cache.GridCacheOperation.CREATE;
import static org.apache.ignite.internal.processors.cache.GridCacheOperation.DELETE;
import static org.apache.ignite.internal.processors.cache.GridCacheOperation.NOOP;
import static org.apache.ignite.internal.processors.cache.GridCacheOperation.READ;
import static org.apache.ignite.internal.processors.cache.GridCacheOperation.RELOAD;
import static org.apache.ignite.internal.processors.cache.GridCacheOperation.UPDATE;
import static org.apache.ignite.internal.processors.dr.GridDrType.DR_BACKUP;
import static org.apache.ignite.internal.processors.dr.GridDrType.DR_NONE;
import static org.apache.ignite.transactions.TransactionState.COMMITTED;
import static org.apache.ignite.transactions.TransactionState.COMMITTING;
import static org.apache.ignite.transactions.TransactionState.PREPARED;
import static org.apache.ignite.transactions.TransactionState.PREPARING;
import static org.apache.ignite.transactions.TransactionState.ROLLED_BACK;
import static org.apache.ignite.transactions.TransactionState.ROLLING_BACK;
import static org.apache.ignite.transactions.TransactionState.UNKNOWN;

/**
 * Transaction created by system implicitly on remote nodes.
 */
public class GridDistributedTxRemoteAdapter extends IgniteTxAdapter
    implements IgniteTxRemoteEx {
    /** */
    private static final long serialVersionUID = 0L;

    /** Commit allowed field updater. */
    private static final AtomicIntegerFieldUpdater<GridDistributedTxRemoteAdapter> COMMIT_ALLOWED_UPD =
        AtomicIntegerFieldUpdater.newUpdater(GridDistributedTxRemoteAdapter.class, "commitAllowed");

    /** Explicit versions. */
    @GridToStringInclude
    private List<GridCacheVersion> explicitVers;

    /** Started flag. */
    @GridToStringInclude
    private boolean started;

    /** {@code True} only if all write entries are locked by this transaction. */
    @SuppressWarnings("UnusedDeclaration")
    @GridToStringInclude
    private volatile int commitAllowed;

    /** */
    @GridToStringInclude
    protected IgniteTxRemoteState txState;

    /**
     * Empty constructor required for {@link Externalizable}.
     */
    public GridDistributedTxRemoteAdapter() {
        // No-op.
    }

    /**
     * @param ctx Cache registry.
     * @param nodeId Node ID.
     * @param xidVer XID version.
     * @param commitVer Commit version.
     * @param sys System flag.
     * @param plc IO policy.
     * @param concurrency Concurrency level (should be pessimistic).
     * @param isolation Transaction isolation.
     * @param invalidate Invalidate flag.
     * @param timeout Timeout.
     * @param txSize Expected transaction size.
     * @param subjId Subject ID.
     * @param taskNameHash Task name hash code.
     */
    public GridDistributedTxRemoteAdapter(
        GridCacheSharedContext<?, ?> ctx,
        UUID nodeId,
        GridCacheVersion xidVer,
        GridCacheVersion commitVer,
        boolean sys,
        byte plc,
        TransactionConcurrency concurrency,
        TransactionIsolation isolation,
        boolean invalidate,
        long timeout,
        int txSize,
        @Nullable UUID subjId,
        int taskNameHash
    ) {
        super(
            ctx,
            nodeId,
            xidVer,
            ctx.versions().last(),
            Thread.currentThread().getId(),
            sys,
            plc,
            concurrency,
            isolation,
            timeout,
            txSize,
            subjId,
            taskNameHash);

        this.invalidate = invalidate;

        commitVersion(commitVer);

        // Must set started flag after concurrency and isolation.
        started = true;
    }

    /** {@inheritDoc} */
    @Override public IgniteTxState txState() {
        return txState;
    }

    /** {@inheritDoc} */
    @Override public UUID eventNodeId() {
        return nodeId;
    }

    /** {@inheritDoc} */
    @Override public Collection<UUID> masterNodeIds() {
        return Collections.singleton(nodeId);
    }

    /** {@inheritDoc} */
    @Override public UUID originatingNodeId() {
        return nodeId;
    }

    /** {@inheritDoc} */
    @Override public boolean activeCachesDeploymentEnabled() {
        return false;
    }

    /**
     * @return Checks if transaction has no entries.
     */
    @Override public boolean empty() {
        return txState.empty();
    }

    /** {@inheritDoc} */
    @Override public void invalidate(boolean invalidate) {
        this.invalidate = invalidate;
    }

    /** {@inheritDoc} */
    @Override public Map<IgniteTxKey, IgniteTxEntry> writeMap() {
        return txState.writeMap();
    }

    /** {@inheritDoc} */
    @Override public Map<IgniteTxKey, IgniteTxEntry> readMap() {
        return txState.readMap();
    }

    /** {@inheritDoc} */
    @Override public void seal() {
        // No-op.
    }

    /** {@inheritDoc} */
    @Override public GridTuple<CacheObject> peek(GridCacheContext cacheCtx,
        boolean failFast,
        KeyCacheObject key)
        throws GridCacheFilterFailedException
    {
        assert false : "Method peek can only be called on user transaction: " + this;

        throw new IllegalStateException("Method peek can only be called on user transaction: " + this);
    }

    /** {@inheritDoc} */
    @Override public IgniteTxEntry entry(IgniteTxKey key) {
        return txState.entry(key);
    }

    /**
     * Clears entry from transaction as it never happened.
     *
     * @param key key to be removed.
     */
    public void clearEntry(IgniteTxKey key) {
        txState.clearEntry(key);
    }

    /**
     * @param baseVer Base version.
     * @param committedVers Committed versions.
     * @param rolledbackVers Rolled back versions.
     */
    @Override public void doneRemote(GridCacheVersion baseVer,
        Collection<GridCacheVersion> committedVers,
        Collection<GridCacheVersion> rolledbackVers,
        Collection<GridCacheVersion> pendingVers) {
        Map<IgniteTxKey, IgniteTxEntry> readMap = txState.readMap();

        if (readMap != null && !readMap.isEmpty()) {
            for (IgniteTxEntry txEntry : readMap.values())
                doneRemote(txEntry, baseVer, committedVers, rolledbackVers, pendingVers);
        }

        Map<IgniteTxKey, IgniteTxEntry> writeMap = txState.writeMap();

        if (writeMap != null && !writeMap.isEmpty()) {
            for (IgniteTxEntry txEntry : writeMap.values())
                doneRemote(txEntry, baseVer, committedVers, rolledbackVers, pendingVers);
        }
    }

    /** {@inheritDoc} */
    @Override public void setPartitionUpdateCounters(long[] cntrs) {
        if (writeMap() != null && !writeMap().isEmpty() && cntrs != null && cntrs.length > 0) {
            int i = 0;

            for (IgniteTxEntry txEntry : writeMap().values()) {
                txEntry.updateCounter(cntrs[i]);

                ++i;
            }
        }
    }

    /**
     * Adds completed versions to an entry.
     *
     * @param txEntry Entry.
     * @param baseVer Base version for completed versions.
     * @param committedVers Completed versions relative to base version.
     * @param rolledbackVers Rolled back versions relative to base version.
     * @param pendingVers Pending versions.
     */
    private void doneRemote(IgniteTxEntry txEntry,
        GridCacheVersion baseVer,
        Collection<GridCacheVersion> committedVers,
        Collection<GridCacheVersion> rolledbackVers,
        Collection<GridCacheVersion> pendingVers) {
        while (true) {
            GridDistributedCacheEntry entry = (GridDistributedCacheEntry)txEntry.cached();

            try {
                // Handle explicit locks.
                GridCacheVersion doneVer = txEntry.explicitVersion() != null ? txEntry.explicitVersion() : xidVer;

                entry.doneRemote(doneVer, baseVer, pendingVers, committedVers, rolledbackVers, isSystemInvalidate());

                break;
            }
            catch (GridCacheEntryRemovedException ignored) {
                assert entry.obsoleteVersion() != null;

                if (log.isDebugEnabled())
                    log.debug("Replacing obsolete entry in remote transaction [entry=" + entry + ", tx=" + this + ']');

                // Replace the entry.
                txEntry.cached(txEntry.context().cache().entryEx(txEntry.key(), topologyVersion()));
            }
        }
    }

    /** {@inheritDoc} */
    @Override public boolean onOwnerChanged(GridCacheEntryEx entry, GridCacheMvccCandidate owner) {
        try {
            if (hasWriteKey(entry.txKey())) {
                commitIfLocked();

                return true;
            }
        }
        catch (IgniteCheckedException e) {
            U.error(log, "Failed to commit remote transaction: " + this, e);
        }

        return false;
    }

    /** {@inheritDoc} */
    @Override public boolean isStarted() {
        return started;
    }

    /** {@inheritDoc} */
    @Override public boolean hasWriteKey(IgniteTxKey key) {
        return txState.hasWriteKey(key);
    }

    /** {@inheritDoc} */
    @Override public IgniteInternalFuture<IgniteInternalTx> prepareAsync() {
        assert false;
        return null;
    }

    /** {@inheritDoc} */
    @Override public Set<IgniteTxKey> readSet() {
        return txState.readSet();
    }

    /** {@inheritDoc} */
    @Override public Set<IgniteTxKey> writeSet() {
        return txState.writeSet();
    }

    /** {@inheritDoc} */
    @Override public Collection<IgniteTxEntry> allEntries() {
        return txState.allEntries();
    }

    /** {@inheritDoc} */
    @Override public Collection<IgniteTxEntry> writeEntries() {
        return txState.writeEntries();
    }

    /** {@inheritDoc} */
    @Override public Collection<IgniteTxEntry> readEntries() {
        return txState.readEntries();
    }

    /**
     * Prepare phase.
     *
     * @throws IgniteCheckedException If prepare failed.
     */
    @Override public void prepare() throws IgniteCheckedException {
        // If another thread is doing prepare or rollback.
        if (!state(PREPARING)) {
            // In optimistic mode prepare may be called multiple times.
            if(state() != PREPARING || !optimistic()) {
                if (log.isDebugEnabled())
                    log.debug("Invalid transaction state for prepare: " + this);

                return;
            }
        }

        try {
            cctx.tm().prepareTx(this);

            if (pessimistic() || isSystemInvalidate())
                state(PREPARED);
        }
        catch (IgniteCheckedException e) {
            setRollbackOnly();

            throw e;
        }
    }

    /**
     * @throws IgniteCheckedException If commit failed.
     */
    @SuppressWarnings({"CatchGenericClass"})
    private void commitIfLocked() throws IgniteCheckedException {
        if (state() == COMMITTING) {
            for (IgniteTxEntry txEntry : writeEntries()) {
                assert txEntry != null : "Missing transaction entry for tx: " + this;

                while (true) {
                    GridCacheEntryEx entry = txEntry.cached();

                    assert entry != null : "Missing cached entry for transaction entry: " + txEntry;

                    try {
                        GridCacheVersion ver = txEntry.explicitVersion() != null ? txEntry.explicitVersion() : xidVer;

                        // If locks haven't been acquired yet, keep waiting.
                        if (!entry.lockedBy(ver)) {
                            if (log.isDebugEnabled())
                                log.debug("Transaction does not own lock for entry (will wait) [entry=" + entry +
                                    ", tx=" + this + ']');

                            return;
                        }

                        break; // While.
                    }
                    catch (GridCacheEntryRemovedException ignore) {
                        if (log.isDebugEnabled())
                            log.debug("Got removed entry while committing (will retry): " + txEntry);

                        txEntry.cached(txEntry.context().cache().entryEx(txEntry.key(), topologyVersion()));
                    }
                }
            }

            // Only one thread gets to commit.
            if (COMMIT_ALLOWED_UPD.compareAndSet(this, 0, 1)) {
                IgniteCheckedException err = null;

                Map<IgniteTxKey, IgniteTxEntry> writeMap = txState.writeMap();

                if (!F.isEmpty(writeMap)) {
                    // Register this transaction as completed prior to write-phase to
                    // ensure proper lock ordering for removed entries.
                    cctx.tm().addCommittedTx(this);

                    AffinityTopologyVersion topVer = topologyVersion();

<<<<<<< HEAD
                    batchStoreCommit(writeMap().values());

                    // Node that for near transactions we grab all entries.
                    for (IgniteTxEntry txEntry : (near() ? allEntries() : writeEntries())) {
                        GridCacheContext cacheCtx = txEntry.context();
=======
                    cctx.database().checkpointReadLock();
>>>>>>> 9f3797b5

                    try {
                        if (!near() && cctx.wal() != null) {
                            WALPointer ptr = cctx.wal().log(DataRecord.fromTransaction(this));

                            cctx.wal().fsync(ptr);
                        }

                        // Node that for near transactions we grab all entries.
                        for (IgniteTxEntry txEntry : (near() ? allEntries() : writeEntries())) {
                            GridCacheContext cacheCtx = txEntry.context();

                            boolean replicate = cacheCtx.isDrEnabled();

                            try {
                                while (true) {
                                    try {
                                        GridCacheEntryEx cached = txEntry.cached();

                                        if (cached == null)
                                            txEntry.cached(cached = cacheCtx.cache().entryEx(txEntry.key(), topologyVersion()));

                                        if (near() && cacheCtx.dr().receiveEnabled()) {
                                            cached.markObsolete(xidVer);

                                            break;
                                        }

                                        GridNearCacheEntry nearCached = null;

                                        if (updateNearCache(cacheCtx, txEntry.key(), topVer))
                                            nearCached = cacheCtx.dht().near().peekExx(txEntry.key());

                                        if (!F.isEmpty(txEntry.entryProcessors()))
                                            txEntry.cached().unswap(false);

                                        IgniteBiTuple<GridCacheOperation, CacheObject> res =
                                            applyTransformClosures(txEntry, false);

                                        GridCacheOperation op = res.get1();
                                        CacheObject val = res.get2();

                                        GridCacheVersion explicitVer = txEntry.conflictVersion();

                                        if (explicitVer == null)
                                            explicitVer = writeVersion();

                                        if (txEntry.ttl() == CU.TTL_ZERO)
                                            op = DELETE;

                                        boolean conflictNeedResolve = cacheCtx.conflictNeedResolve();

                                        GridCacheVersionConflictContext conflictCtx = null;

                                        if (conflictNeedResolve) {
                                            IgniteBiTuple<GridCacheOperation, GridCacheVersionConflictContext>
                                                drRes = conflictResolve(op, txEntry, val, explicitVer, cached);

                                            assert drRes != null;

                                            conflictCtx = drRes.get2();

                                            if (conflictCtx.isUseOld())
                                                op = NOOP;
                                            else if (conflictCtx.isUseNew()) {
                                                txEntry.ttl(conflictCtx.ttl());
                                                txEntry.conflictExpireTime(conflictCtx.expireTime());
                                            }
                                            else if (conflictCtx.isMerge()) {
                                                op = drRes.get1();
                                                val = txEntry.context().toCacheObject(conflictCtx.mergeValue());
                                                explicitVer = writeVersion();

                                                txEntry.ttl(conflictCtx.ttl());
                                                txEntry.conflictExpireTime(conflictCtx.expireTime());
                                            }
                                        }
                                        else
                                            // Nullify explicit version so that innerSet/innerRemove will work as usual.
                                            explicitVer = null;

                                        GridCacheVersion dhtVer = cached.isNear() ? writeVersion() : null;

                                        if (op == CREATE || op == UPDATE) {
                                            // Invalidate only for near nodes (backups cannot be invalidated).
                                            if (isSystemInvalidate() || (isInvalidate() && cacheCtx.isNear()))
                                                cached.innerRemove(this,
                                                    eventNodeId(),
                                                    nodeId,
                                                    false,
                                                    true,
                                                    true,
                                                    txEntry.keepBinary(),
                                                    topVer,
                                                    null,
                                                    replicate ? DR_BACKUP : DR_NONE,
                                                    near() ? null : explicitVer,
                                                    CU.subjectId(this, cctx),
                                                    resolveTaskName(),
                                                    dhtVer,
                                                    txEntry.updateCounter());
                                            else {
                                                cached.innerSet(this,
                                                    eventNodeId(),
                                                    nodeId,
                                                    val,
                                                    false,
                                                    false,
                                                    txEntry.ttl(),
                                                    true,
                                                    true,
                                                    txEntry.keepBinary(),
                                                    topVer,
                                                    null,
                                                    replicate ? DR_BACKUP : DR_NONE,
                                                    txEntry.conflictExpireTime(),
                                                    near() ? null : explicitVer,
                                                    CU.subjectId(this, cctx),
                                                    resolveTaskName(),
                                                    dhtVer,
                                                    txEntry.updateCounter());

                                                // Keep near entry up to date.
                                                if (nearCached != null) {
                                                    CacheObject val0 = cached.valueBytes();

                                                    nearCached.updateOrEvict(xidVer,
                                                        val0,
                                                        cached.expireTime(),
                                                        cached.ttl(),
                                                        nodeId,
                                                        topVer);
                                                }
                                            }
                                        }
                                        else if (op == DELETE) {
                                            cached.innerRemove(this,
                                                eventNodeId(),
                                                nodeId,
                                                false,
                                                true,
                                                true,
                                                txEntry.keepBinary(),
                                                topVer,
                                                null,
                                                replicate ? DR_BACKUP : DR_NONE,
                                                near() ? null : explicitVer,
                                                CU.subjectId(this, cctx),
                                                resolveTaskName(),
                                                dhtVer,
                                                txEntry.updateCounter());

                                            // Keep near entry up to date.
                                            if (nearCached != null)
                                                nearCached.updateOrEvict(xidVer, null, 0, 0, nodeId, topVer);
                                        }
                                        else if (op == RELOAD) {
                                            CacheObject reloaded = cached.innerReload();

                                            if (nearCached != null) {
                                                nearCached.innerReload();

                                                nearCached.updateOrEvict(cached.version(),
                                                    reloaded,
                                                    cached.expireTime(),
                                                    cached.ttl(),
                                                    nodeId,
                                                    topVer);
                                            }
                                        }
                                        else if (op == READ) {
                                            assert near();

                                            if (log.isDebugEnabled())
                                                log.debug("Ignoring READ entry when committing: " + txEntry);
                                        }
                                        // No-op.
                                        else {
                                            if (conflictCtx == null || !conflictCtx.isUseOld()) {
                                                if (txEntry.ttl() != CU.TTL_NOT_CHANGED)
                                                    cached.updateTtl(null, txEntry.ttl());

                                                if (nearCached != null) {
                                                    CacheObject val0 = cached.valueBytes();

                                                    nearCached.updateOrEvict(xidVer,
                                                        val0,
                                                        cached.expireTime(),
                                                        cached.ttl(),
                                                        nodeId,
                                                        topVer);
                                                }
                                            }
                                        }

                                        // Assert after setting values as we want to make sure
                                        // that if we replaced removed entries.
                                        assert
                                            txEntry.op() == READ || onePhaseCommit() ||
                                                // If candidate is not there, then lock was explicit
                                                // and we simply allow the commit to proceed.
                                                !cached.hasLockCandidateUnsafe(xidVer) || cached.lockedByUnsafe(xidVer) :
                                            "Transaction does not own lock for commit [entry=" + cached +
                                                ", tx=" + this + ']';

                                        // Break out of while loop.
                                        break;
                                    }
                                    catch (GridCacheEntryRemovedException ignored) {
                                        if (log.isDebugEnabled())
                                            log.debug("Attempting to commit a removed entry (will retry): " + txEntry);

                                        // Renew cached entry.
                                        txEntry.cached(cacheCtx.cache().entryEx(txEntry.key(), topologyVersion()));
                                    }
                                }
                            }
                            catch (Throwable ex) {
                                // In case of error, we still make the best effort to commit,
                                // as there is no way to rollback at this point.
                                err = new IgniteTxHeuristicCheckedException("Commit produced a runtime exception " +
                                    "(all transaction entries will be invalidated): " + CU.txString(this), ex);

                                U.error(log, "Commit failed.", err);

                                uncommit();

                                state(UNKNOWN);

                                if (ex instanceof Error)
                                    throw (Error)ex;
                            }
                        }
                    }
                    catch (StorageException e) {
                        throw new IgniteCheckedException("Failed to log transaction record " +
                            "(transaction will be rolled back): " + this, e);
                    }
                    finally {
                        cctx.database().checkpointReadUnlock();
                    }
                }

                if (err != null) {
                    state(UNKNOWN);

                    throw err;
                }

                cctx.tm().commitTx(this);

                state(COMMITTED);
            }
        }
    }

    /** {@inheritDoc} */
    @Override public void commit() throws IgniteCheckedException {
        if (optimistic())
            state(PREPARED);

        if (!state(COMMITTING)) {
            TransactionState state = state();

            // If other thread is doing commit, then no-op.
            if (state == COMMITTING || state == COMMITTED)
                return;

            if (log.isDebugEnabled())
                log.debug("Failed to set COMMITTING transaction state (will rollback): " + this);

            setRollbackOnly();

            if (!isSystemInvalidate())
                throw new IgniteCheckedException("Invalid transaction state for commit [state=" + state + ", tx=" + this + ']');

            rollback();
        }

        commitIfLocked();
    }

    /**
     * Forces commit for this tx.
     *
     * @throws IgniteCheckedException If commit failed.
     */
    public void forceCommit() throws IgniteCheckedException {
        commitIfLocked();
    }

    /** {@inheritDoc} */
    @Override public IgniteInternalFuture<IgniteInternalTx> commitAsync() {
        try {
            commit();

            return new GridFinishedFuture<IgniteInternalTx>(this);
        }
        catch (IgniteCheckedException e) {
            return new GridFinishedFuture<>(e);
        }
    }

    /** {@inheritDoc} */
    @SuppressWarnings({"CatchGenericClass"})
    @Override public void rollback() {
        try {
            // Note that we don't evict near entries here -
            // they will be deleted by their corresponding transactions.
            if (state(ROLLING_BACK) || state() == UNKNOWN) {
                cctx.tm().rollbackTx(this);

                state(ROLLED_BACK);
            }
        }
        catch (RuntimeException | Error e) {
            state(UNKNOWN);

            throw e;
        }
    }

    /** {@inheritDoc} */
    @Override public IgniteInternalFuture<IgniteInternalTx> rollbackAsync() {
        rollback();

        return new GridFinishedFuture<IgniteInternalTx>(this);
    }

    /** {@inheritDoc} */
    @Override public Collection<GridCacheVersion> alternateVersions() {
        return explicitVers == null ? Collections.<GridCacheVersion>emptyList() : explicitVers;
    }

    /** {@inheritDoc} */
    @Override public void commitError(Throwable e) {
        // No-op.
    }

    /**
     * Adds explicit version if there is one.
     *
     * @param e Transaction entry.
     */
    protected void addExplicit(IgniteTxEntry e) {
        if (e.explicitVersion() != null) {
            if (explicitVers == null)
                explicitVers = new LinkedList<>();

            if (!explicitVers.contains(e.explicitVersion())) {
                explicitVers.add(e.explicitVersion());

                if (log.isDebugEnabled())
                    log.debug("Added explicit version to transaction [explicitVer=" + e.explicitVersion() +
                        ", tx=" + this + ']');

                // Register alternate version with TM.
                cctx.tm().addAlternateVersion(e.explicitVersion(), this);
            }
        }
    }

    /** {@inheritDoc} */
    @Override public String toString() {
        return GridToStringBuilder.toString(GridDistributedTxRemoteAdapter.class, this, "super", super.toString());
    }
}<|MERGE_RESOLUTION|>--- conflicted
+++ resolved
@@ -458,15 +458,7 @@
 
                     AffinityTopologyVersion topVer = topologyVersion();
 
-<<<<<<< HEAD
-                    batchStoreCommit(writeMap().values());
-
-                    // Node that for near transactions we grab all entries.
-                    for (IgniteTxEntry txEntry : (near() ? allEntries() : writeEntries())) {
-                        GridCacheContext cacheCtx = txEntry.context();
-=======
                     cctx.database().checkpointReadLock();
->>>>>>> 9f3797b5
 
                     try {
                         if (!near() && cctx.wal() != null) {
@@ -474,6 +466,8 @@
 
                             cctx.wal().fsync(ptr);
                         }
+
+                        batchStoreCommit(writeMap().values());
 
                         // Node that for near transactions we grab all entries.
                         for (IgniteTxEntry txEntry : (near() ? allEntries() : writeEntries())) {

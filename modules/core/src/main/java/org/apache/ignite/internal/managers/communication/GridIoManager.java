/*
 * Licensed to the Apache Software Foundation (ASF) under one or more
 * contributor license agreements.  See the NOTICE file distributed with
 * this work for additional information regarding copyright ownership.
 * The ASF licenses this file to You under the Apache License, Version 2.0
 * (the "License"); you may not use this file except in compliance with
 * the License.  You may obtain a copy of the License at
 *
 *      http://www.apache.org/licenses/LICENSE-2.0
 *
 * Unless required by applicable law or agreed to in writing, software
 * distributed under the License is distributed on an "AS IS" BASIS,
 * WITHOUT WARRANTIES OR CONDITIONS OF ANY KIND, either express or implied.
 * See the License for the specific language governing permissions and
 * limitations under the License.
 */

package org.apache.ignite.internal.managers.communication;

import java.io.Serializable;
import java.util.ArrayList;
import java.util.Arrays;
import java.util.Collection;
import java.util.List;
import java.util.Map;
import java.util.Map.Entry;
import java.util.Queue;
import java.util.UUID;
import java.util.concurrent.ConcurrentHashMap;
import java.util.concurrent.ConcurrentLinkedDeque;
import java.util.concurrent.ConcurrentLinkedQueue;
import java.util.concurrent.ConcurrentMap;
import java.util.concurrent.RejectedExecutionException;
import java.util.concurrent.TimeUnit;
import java.util.concurrent.atomic.AtomicBoolean;
import java.util.concurrent.atomic.AtomicLong;
import java.util.concurrent.atomic.AtomicReference;
import java.util.concurrent.locks.ReadWriteLock;
import java.util.concurrent.locks.ReentrantReadWriteLock;
import org.apache.ignite.IgniteCheckedException;
import org.apache.ignite.IgniteException;
import org.apache.ignite.cluster.ClusterNode;
import org.apache.ignite.events.DiscoveryEvent;
import org.apache.ignite.events.Event;
import org.apache.ignite.internal.GridKernalContext;
import org.apache.ignite.internal.GridTopic;
import org.apache.ignite.internal.IgniteComponentType;
import org.apache.ignite.internal.IgniteDeploymentCheckedException;
import org.apache.ignite.internal.IgniteInternalFuture;
import org.apache.ignite.internal.direct.DirectMessageReader;
import org.apache.ignite.internal.direct.DirectMessageWriter;
import org.apache.ignite.internal.managers.GridManagerAdapter;
import org.apache.ignite.internal.managers.deployment.GridDeployment;
import org.apache.ignite.internal.managers.eventstorage.GridEventStorageManager;
import org.apache.ignite.internal.managers.eventstorage.GridLocalEventListener;
import org.apache.ignite.internal.processors.platform.message.PlatformMessageFilter;
import org.apache.ignite.internal.processors.pool.PoolProcessor;
import org.apache.ignite.internal.processors.timeout.GridTimeoutObject;
import org.apache.ignite.internal.util.GridBoundedConcurrentLinkedHashSet;
import org.apache.ignite.internal.util.GridSpinReadWriteLock;
import org.apache.ignite.internal.util.future.GridFinishedFuture;
import org.apache.ignite.internal.util.future.GridFutureAdapter;
import org.apache.ignite.internal.util.lang.GridTuple3;
import org.apache.ignite.internal.util.tostring.GridToStringInclude;
import org.apache.ignite.internal.util.typedef.F;
import org.apache.ignite.internal.util.typedef.X;
import org.apache.ignite.internal.util.typedef.internal.S;
import org.apache.ignite.internal.util.typedef.internal.U;
import org.apache.ignite.lang.IgniteBiPredicate;
import org.apache.ignite.lang.IgniteInClosure;
import org.apache.ignite.lang.IgniteRunnable;
import org.apache.ignite.lang.IgniteUuid;
import org.apache.ignite.marshaller.Marshaller;
import org.apache.ignite.plugin.extensions.communication.Message;
import org.apache.ignite.plugin.extensions.communication.MessageFactory;
import org.apache.ignite.plugin.extensions.communication.MessageFormatter;
import org.apache.ignite.plugin.extensions.communication.MessageReader;
import org.apache.ignite.plugin.extensions.communication.MessageWriter;
import org.apache.ignite.spi.IgniteSpiException;
import org.apache.ignite.spi.communication.CommunicationListener;
import org.apache.ignite.spi.communication.CommunicationSpi;
import org.apache.ignite.spi.communication.tcp.TcpCommunicationSpi;
import org.jetbrains.annotations.Nullable;
import org.jsr166.ConcurrentHashMap8;
import org.jsr166.ConcurrentLinkedDeque8;

import static org.apache.ignite.events.EventType.EVT_NODE_FAILED;
import static org.apache.ignite.events.EventType.EVT_NODE_JOINED;
import static org.apache.ignite.events.EventType.EVT_NODE_LEFT;
import static org.apache.ignite.internal.GridTopic.TOPIC_COMM_USER;
import static org.apache.ignite.internal.GridTopic.TOPIC_IO_TEST;
import static org.apache.ignite.internal.managers.communication.GridIoPolicy.AFFINITY_POOL;
import static org.apache.ignite.internal.managers.communication.GridIoPolicy.DATA_STREAMER_POOL;
import static org.apache.ignite.internal.managers.communication.GridIoPolicy.IDX_POOL;
import static org.apache.ignite.internal.managers.communication.GridIoPolicy.IGFS_POOL;
import static org.apache.ignite.internal.managers.communication.GridIoPolicy.MANAGEMENT_POOL;
import static org.apache.ignite.internal.managers.communication.GridIoPolicy.P2P_POOL;
import static org.apache.ignite.internal.managers.communication.GridIoPolicy.PUBLIC_POOL;
import static org.apache.ignite.internal.managers.communication.GridIoPolicy.SYSTEM_POOL;
import static org.apache.ignite.internal.managers.communication.GridIoPolicy.UTILITY_CACHE_POOL;
import static org.apache.ignite.internal.managers.communication.GridIoPolicy.QUERY_POOL;
import static org.apache.ignite.internal.managers.communication.GridIoPolicy.isReservedGridIoPolicy;
import static org.apache.ignite.internal.util.nio.GridNioBackPressureControl.threadProcessingMessage;
import static org.jsr166.ConcurrentLinkedHashMap.QueuePolicy.PER_SEGMENT_Q_OPTIMIZED_RMV;

/**
 * Grid communication manager.
 */
public class GridIoManager extends GridManagerAdapter<CommunicationSpi<Serializable>> {
    /** Empty array of message factories. */
    public static final MessageFactory[] EMPTY = {};

    /** Max closed topics to store. */
    public static final int MAX_CLOSED_TOPICS = 10240;

    /** Direct protocol version attribute name. */
    public static final String DIRECT_PROTO_VER_ATTR = "comm.direct.proto.ver";

    /** Direct protocol version. */
    public static final byte DIRECT_PROTO_VER = 2;

    /** Current IO policy. */
    private static final ThreadLocal<Byte> CUR_PLC = new ThreadLocal<>();

    /** Listeners by topic. */
    private final ConcurrentMap<Object, GridMessageListener> lsnrMap = new ConcurrentHashMap8<>();

    /** System listeners. */
    private volatile GridMessageListener[] sysLsnrs;

    /** Mutex for system listeners. */
    private final Object sysLsnrsMux = new Object();

    /** Disconnect listeners. */
    private final Collection<GridDisconnectListener> disconnectLsnrs = new ConcurrentLinkedQueue<>();

    /** Pool processor. */
    private PoolProcessor pools;

    /** Discovery listener. */
    private GridLocalEventListener discoLsnr;

    /** */
    private final ConcurrentMap<Object, ConcurrentMap<UUID, GridCommunicationMessageSet>> msgSetMap =
        new ConcurrentHashMap8<>();

    /** Local node ID. */
    private final UUID locNodeId;

    /** Discovery delay. */
    private final long discoDelay;

    /** Cache for messages that were received prior to discovery. */
    private final ConcurrentMap<UUID, ConcurrentLinkedDeque8<DelayedMessage>> waitMap =
        new ConcurrentHashMap8<>();

    /** Communication message listener. */
    private CommunicationListener<Serializable> commLsnr;

    /** Grid marshaller. */
    private final Marshaller marsh;

    /** Busy lock. */
    private final GridSpinReadWriteLock busyLock = new GridSpinReadWriteLock();

    /** Lock to sync maps access. */
    private final ReadWriteLock lock = new ReentrantReadWriteLock();

    /** Fully started flag. When set to true, can send and receive messages. */
    private volatile boolean started;

    /** Closed topics. */
    private final GridBoundedConcurrentLinkedHashSet<Object> closedTopics =
        new GridBoundedConcurrentLinkedHashSet<>(MAX_CLOSED_TOPICS, MAX_CLOSED_TOPICS, 0.75f, 256,
            PER_SEGMENT_Q_OPTIMIZED_RMV);

    /** */
    private MessageFactory msgFactory;

    /** */
    private MessageFormatter formatter;

    /** Stopping flag. */
    private boolean stopping;

    /** */
    private final AtomicReference<ConcurrentHashMap<Long, IoTestFuture>> ioTestMap = new AtomicReference<>();

    /** */
    private final AtomicLong ioTestId = new AtomicLong();

    /**
     * @param ctx Grid kernal context.
     */
    @SuppressWarnings("deprecation")
    public GridIoManager(GridKernalContext ctx) {
        super(ctx, ctx.config().getCommunicationSpi());

        pools = ctx.pools();

        assert pools != null;

        locNodeId = ctx.localNodeId();

        discoDelay = ctx.config().getDiscoveryStartupDelay();

        marsh = ctx.config().getMarshaller();

        synchronized (sysLsnrsMux) {
            sysLsnrs = new GridMessageListener[GridTopic.values().length];
        }
    }

    /**
     * @return Message factory.
     */
    public MessageFactory messageFactory() {
        assert msgFactory != null;

        return msgFactory;
    }

    /**
     * @return Message writer factory.
     */
    public MessageFormatter formatter() {
        assert formatter != null;

        return formatter;
    }

    /**
     * Resets metrics for this manager.
     */
    public void resetMetrics() {
        getSpi().resetMetrics();
    }

    /** {@inheritDoc} */
    @SuppressWarnings("deprecation")
    @Override public void start() throws IgniteCheckedException {
        assertParameter(discoDelay > 0, "discoveryStartupDelay > 0");

        startSpi();

        getSpi().setListener(commLsnr = new CommunicationListener<Serializable>() {
            @Override public void onMessage(UUID nodeId, Serializable msg, IgniteRunnable msgC) {
                try {
                    onMessage0(nodeId, (GridIoMessage)msg, msgC);
                }
                catch (ClassCastException ignored) {
                    U.error(log, "Communication manager received message of unknown type (will ignore): " +
                        msg.getClass().getName() + ". Most likely GridCommunicationSpi is being used directly, " +
                        "which is illegal - make sure to send messages only via GridProjection API.");
                }
            }

            @Override public void onDisconnected(UUID nodeId) {
                for (GridDisconnectListener lsnr : disconnectLsnrs)
                    lsnr.onNodeDisconnected(nodeId);
            }
        });

        ctx.addNodeAttribute(DIRECT_PROTO_VER_ATTR, DIRECT_PROTO_VER);

        MessageFormatter[] formatterExt = ctx.plugins().extensions(MessageFormatter.class);

        if (formatterExt != null && formatterExt.length > 0) {
            if (formatterExt.length > 1)
                throw new IgniteCheckedException("More than one MessageFormatter extension is defined. Check your " +
                    "plugins configuration and make sure that only one of them provides custom message format.");

            formatter = formatterExt[0];
        }
        else {
            formatter = new MessageFormatter() {
                @Override public MessageWriter writer(UUID rmtNodeId) throws IgniteCheckedException {
                    assert rmtNodeId != null;

                    return new DirectMessageWriter(U.directProtocolVersion(ctx, rmtNodeId));
                }

                @Override public MessageReader reader(UUID rmtNodeId, MessageFactory msgFactory)
                    throws IgniteCheckedException {
                    assert rmtNodeId != null;

                    return new DirectMessageReader(msgFactory, U.directProtocolVersion(ctx, rmtNodeId));
                }
            };
        }

        MessageFactory[] msgs = ctx.plugins().extensions(MessageFactory.class);

        if (msgs == null)
            msgs = EMPTY;

        List<MessageFactory> compMsgs = new ArrayList<>();

        for (IgniteComponentType compType : IgniteComponentType.values()) {
            MessageFactory f = compType.messageFactory();

            if (f != null)
                compMsgs.add(f);
        }

        if (!compMsgs.isEmpty())
            msgs = F.concat(msgs, compMsgs.toArray(new MessageFactory[compMsgs.size()]));

        msgFactory = new GridIoMessageFactory(msgs);

        if (log.isDebugEnabled())
            log.debug(startInfo());

        addMessageListener(GridTopic.TOPIC_IO_TEST, new GridMessageListener() {
            @Override public void onMessage(UUID nodeId, Object msg) {
                ClusterNode node = ctx.discovery().node(nodeId);

                if (node == null)
                    return;

                IgniteIoTestMessage msg0 = (IgniteIoTestMessage)msg;

                if (msg0.request()) {
                    IgniteIoTestMessage res = new IgniteIoTestMessage(msg0.id(), false, null);

                    res.flags(msg0.flags());

                    try {
                        send(node, GridTopic.TOPIC_IO_TEST, res, GridIoPolicy.SYSTEM_POOL);
                    }
                    catch (IgniteCheckedException e) {
                        U.error(log, "Failed to send IO test response [msg=" + msg0 + "]", e);
                    }
                }
                else {
                    IoTestFuture fut = ioTestMap().get(msg0.id());

                    if (fut == null)
                        U.warn(log, "Failed to find IO test future [msg=" + msg0 + ']');
                    else
                        fut.onResponse();
                }
            }
        });
    }

    /**
     * @param nodes Nodes.
     * @param payload Payload.
     * @param procFromNioThread If {@code true} message is processed from NIO thread.
     * @return Response future.
     */
    public IgniteInternalFuture sendIoTest(List<ClusterNode> nodes, byte[] payload, boolean procFromNioThread) {
        long id = ioTestId.getAndIncrement();

        IoTestFuture fut = new IoTestFuture(id, nodes.size());

        IgniteIoTestMessage msg = new IgniteIoTestMessage(id, true, payload);

        msg.processFromNioThread(procFromNioThread);

        ioTestMap().put(id, fut);

        for (int i = 0; i < nodes.size(); i++) {
            ClusterNode node = nodes.get(i);

            try {
                send(node, GridTopic.TOPIC_IO_TEST, msg, GridIoPolicy.SYSTEM_POOL);
            }
            catch (IgniteCheckedException e) {
                ioTestMap().remove(msg.id());

                return new GridFinishedFuture(e);
            }
        }

        return fut;
    }

    /**
     * @param node Node.
     * @param payload Payload.
     * @param procFromNioThread If {@code true} message is processed from NIO thread.
     * @return Response future.
     */
    public IgniteInternalFuture sendIoTest(ClusterNode node, byte[] payload, boolean procFromNioThread) {
        long id = ioTestId.getAndIncrement();

        IoTestFuture fut = new IoTestFuture(id, 1);

        IgniteIoTestMessage msg = new IgniteIoTestMessage(id, true, payload);

        msg.processFromNioThread(procFromNioThread);

        ioTestMap().put(id, fut);

        try {
            send(node, GridTopic.TOPIC_IO_TEST, msg, GridIoPolicy.SYSTEM_POOL);
        }
        catch (IgniteCheckedException e) {
            ioTestMap().remove(msg.id());

            return new GridFinishedFuture(e);
        }

        return fut;
    }

    /**
     * @return IO test futures map.
     */
    private ConcurrentHashMap<Long, IoTestFuture> ioTestMap() {
        ConcurrentHashMap<Long, IoTestFuture> map = ioTestMap.get();

        if (map == null) {
            if (!ioTestMap.compareAndSet(null, map = new ConcurrentHashMap<>()))
                map = ioTestMap.get();
        }

        return map;
    }

    /** {@inheritDoc} */
    @SuppressWarnings({"deprecation", "SynchronizationOnLocalVariableOrMethodParameter"})
    @Override public void onKernalStart0() throws IgniteCheckedException {
        discoLsnr = new GridLocalEventListener() {
            @SuppressWarnings({"TooBroadScope", "fallthrough"})
            @Override public void onEvent(Event evt) {
                assert evt instanceof DiscoveryEvent : "Invalid event: " + evt;

                DiscoveryEvent discoEvt = (DiscoveryEvent)evt;

                UUID nodeId = discoEvt.eventNode().id();

                switch (evt.type()) {
                    case EVT_NODE_JOINED:
                        assert waitMap.get(nodeId) == null; // We can't receive messages from undiscovered nodes.

                        break;

                    case EVT_NODE_LEFT:
                    case EVT_NODE_FAILED:
                        for (Map.Entry<Object, ConcurrentMap<UUID, GridCommunicationMessageSet>> e :
                            msgSetMap.entrySet()) {
                            ConcurrentMap<UUID, GridCommunicationMessageSet> map = e.getValue();

                            GridCommunicationMessageSet set;

                            boolean empty;

                            synchronized (map) {
                                set = map.remove(nodeId);

                                empty = map.isEmpty();
                            }

                            if (set != null) {
                                if (log.isDebugEnabled())
                                    log.debug("Removed message set due to node leaving grid: " + set);

                                // Unregister timeout listener.
                                ctx.timeout().removeTimeoutObject(set);

                                // Node may still send stale messages for this topic
                                // even after discovery notification is done.
                                closedTopics.add(set.topic());
                            }

                            if (empty)
                                msgSetMap.remove(e.getKey(), map);
                        }

                        // Clean up delayed and ordered messages (need exclusive lock).
                        lock.writeLock().lock();

                        try {
                            ConcurrentLinkedDeque8<DelayedMessage> waitList = waitMap.remove(nodeId);

                            if (log.isDebugEnabled())
                                log.debug("Removed messages from discovery startup delay list " +
                                    "(sender node left topology): " + waitList);
                        }
                        finally {
                            lock.writeLock().unlock();
                        }

                        break;

                    default:
                        assert false : "Unexpected event: " + evt;
                }
            }
        };

        ctx.event().addLocalEventListener(discoLsnr, EVT_NODE_JOINED, EVT_NODE_LEFT, EVT_NODE_FAILED);

        // Make sure that there are no stale messages due to window between communication
        // manager start and kernal start.
        // 1. Process wait list.
        Collection<Collection<DelayedMessage>> delayedMsgs = new ArrayList<>();

        lock.writeLock().lock();

        try {
            started = true;

            for (Entry<UUID, ConcurrentLinkedDeque8<DelayedMessage>> e : waitMap.entrySet()) {
                if (ctx.discovery().node(e.getKey()) != null) {
                    ConcurrentLinkedDeque8<DelayedMessage> waitList = waitMap.remove(e.getKey());

                    if (log.isDebugEnabled())
                        log.debug("Processing messages from discovery startup delay list: " + waitList);

                    if (waitList != null)
                        delayedMsgs.add(waitList);
                }
            }
        }
        finally {
            lock.writeLock().unlock();
        }

        // After write lock released.
        if (!delayedMsgs.isEmpty()) {
            for (Collection<DelayedMessage> col : delayedMsgs)
                for (DelayedMessage msg : col)
                    commLsnr.onMessage(msg.nodeId(), msg.message(), msg.callback());
        }

        // 2. Process messages sets.
        for (Map.Entry<Object, ConcurrentMap<UUID, GridCommunicationMessageSet>> e : msgSetMap.entrySet()) {
            ConcurrentMap<UUID, GridCommunicationMessageSet> map = e.getValue();

            for (GridCommunicationMessageSet set : map.values()) {
                if (ctx.discovery().node(set.nodeId()) == null) {
                    // All map modifications should be synced for consistency.
                    boolean rmv;

                    synchronized (map) {
                        rmv = map.remove(set.nodeId(), set);
                    }

                    if (rmv) {
                        if (log.isDebugEnabled())
                            log.debug("Removed message set due to node leaving grid: " + set);

                        // Unregister timeout listener.
                        ctx.timeout().removeTimeoutObject(set);
                    }

                }
            }

            boolean rmv;

            synchronized (map) {
                rmv = map.isEmpty();
            }

            if (rmv) {
                msgSetMap.remove(e.getKey(), map);

                // Node may still send stale messages for this topic
                // even after discovery notification is done.
                closedTopics.add(e.getKey());
            }
        }
    }

    /** {@inheritDoc} */
    @SuppressWarnings("BusyWait")
    @Override public void onKernalStop0(boolean cancel) {
        // No more communication messages.
        getSpi().setListener(null);

        boolean interrupted = false;

        // Busy wait is intentional.
        while (true) {
            try {
                if (busyLock.tryWriteLock(200, TimeUnit.MILLISECONDS))
                    break;
                else
                    Thread.sleep(200);
            }
            catch (InterruptedException ignore) {
                // Preserve interrupt status & ignore.
                // Note that interrupted flag is cleared.
                interrupted = true;
            }
        }

        try {
            if (interrupted)
                Thread.currentThread().interrupt();

            GridEventStorageManager evtMgr = ctx.event();

            if (evtMgr != null && discoLsnr != null)
                evtMgr.removeLocalEventListener(discoLsnr);

            stopping = true;
        }
        finally {
            busyLock.writeUnlock();
        }
    }

    /** {@inheritDoc} */
    @Override public void stop(boolean cancel) throws IgniteCheckedException {
        stopSpi();

        if (log.isDebugEnabled())
            log.debug(stopInfo());
    }

    /**
     * @param nodeId Node ID.
     * @param msg Message bytes.
     * @param msgC Closure to call when message processing finished.
     */
    @SuppressWarnings("fallthrough")
    private void onMessage0(UUID nodeId, GridIoMessage msg, IgniteRunnable msgC) {
        assert nodeId != null;
        assert msg != null;

        busyLock.readLock();

        try {
            if (stopping) {
                if (log.isDebugEnabled())
                    log.debug("Received communication message while stopping (will ignore) [nodeId=" +
                        nodeId + ", msg=" + msg + ']');

                return;
            }

            if (msg.topic() == null) {
                int topicOrd = msg.topicOrdinal();

                msg.topic(topicOrd >= 0 ? GridTopic.fromOrdinal(topicOrd) :
                    U.unmarshal(marsh, msg.topicBytes(), U.resolveClassLoader(ctx.config())));
            }

            if (!started) {
                lock.readLock().lock();

                try {
                    if (!started) { // Sets to true in write lock, so double checking.
                        // Received message before valid context is set to manager.
                        if (log.isDebugEnabled())
                            log.debug("Adding message to waiting list [senderId=" + nodeId +
                                ", msg=" + msg + ']');

                        ConcurrentLinkedDeque8<DelayedMessage> list =
                            F.addIfAbsent(waitMap, nodeId, F.<DelayedMessage>newDeque());

                        assert list != null;

                        list.add(new DelayedMessage(nodeId, msg, msgC));

                        return;
                    }
                }
                finally {
                    lock.readLock().unlock();
                }
            }

            // If message is P2P, then process in P2P service.
            // This is done to avoid extra waiting and potential deadlocks
            // as thread pool may not have any available threads to give.
            byte plc = msg.policy();

            switch (plc) {
                case P2P_POOL: {
                    processP2PMessage(nodeId, msg, msgC);

                    break;
                }

                case PUBLIC_POOL:
                case SYSTEM_POOL:
                case MANAGEMENT_POOL:
                case AFFINITY_POOL:
                case UTILITY_CACHE_POOL:
                case IDX_POOL:
                case IGFS_POOL:
                case DATA_STREAMER_POOL:
<<<<<<< HEAD
=======
                case QUERY_POOL:
>>>>>>> af98efd5
                {
                    if (msg.isOrdered())
                        processOrderedMessage(nodeId, msg, plc, msgC);
                    else
                        processRegularMessage(nodeId, msg, plc, msgC);

                    break;
                }

                default:
                    assert plc >= 0 : "Negative policy: " + plc;

                    if (isReservedGridIoPolicy(plc))
                        throw new IgniteCheckedException("Failed to process message with policy of reserved range. " +
                            "[policy=" + plc + ']');

                    if (msg.isOrdered())
                        processOrderedMessage(nodeId, msg, plc, msgC);
                    else
                        processRegularMessage(nodeId, msg, plc, msgC);
            }
        }
        catch (IgniteCheckedException e) {
            U.error(log, "Failed to process message (will ignore): " + msg, e);
        }
        finally {
            busyLock.readUnlock();
        }
    }

    /**
     * @param nodeId Node ID.
     * @param msg Message.
     * @param msgC Closure to call when message processing finished.
     */
    private void processP2PMessage(
        final UUID nodeId,
        final GridIoMessage msg,
        final IgniteRunnable msgC
    ) {
        Runnable c = new Runnable() {
            @Override public void run() {
                try {
                    threadProcessingMessage(true);

                    GridMessageListener lsnr = listenerGet0(msg.topic());

                    if (lsnr == null)
                        return;

                    Object obj = msg.message();

                    assert obj != null;

                    invokeListener(msg.policy(), lsnr, nodeId, obj);
                }
                finally {
                    threadProcessingMessage(false);

                    msgC.run();
                }
            }
        };

        try {
            pools.p2pPool().execute(c);
        }
        catch (RejectedExecutionException e) {
            U.error(log, "Failed to process P2P message due to execution rejection. Increase the upper bound " +
                "on 'ExecutorService' provided by 'IgniteConfiguration.getPeerClassLoadingThreadPoolSize()'. " +
                "Will attempt to process message in the listener thread instead.", e);

            c.run();
        }
    }

    /**
     * @param nodeId Node ID.
     * @param msg Message.
     * @param plc Execution policy.
     * @param msgC Closure to call when message processing finished.
     * @throws IgniteCheckedException If failed.
     */
    private void processRegularMessage(
        final UUID nodeId,
        final GridIoMessage msg,
        final byte plc,
        final IgniteRunnable msgC
    ) throws IgniteCheckedException {
        Runnable c = new Runnable() {
            @Override public void run() {
                try {
                    threadProcessingMessage(true);

                    processRegularMessage0(msg, nodeId);
                }
                finally {
                    threadProcessingMessage(false);

                    msgC.run();
                }
            }

            @Override public String toString() {
                return "Message closure [msg=" + msg + ']';
            }
        };

        if (msg.topicOrdinal() == TOPIC_IO_TEST.ordinal()) {
            IgniteIoTestMessage msg0 = (IgniteIoTestMessage)msg.message();

            if (msg0.processFromNioThread()) {
                c.run();

                return;
            }
        }

        if (ctx.config().getStripedPoolSize() > 0 &&
            plc == GridIoPolicy.SYSTEM_POOL &&
            msg.partition() != Integer.MIN_VALUE
            ) {
            ctx.getStripedExecutorService().execute(msg.partition(), c);

            return;
        }

        try {
            pools.poolForPolicy(plc).execute(c);
        }
        catch (RejectedExecutionException e) {
            U.error(log, "Failed to process regular message due to execution rejection. Increase the upper bound " +
                "on 'ExecutorService' provided by 'IgniteConfiguration.getPublicThreadPoolSize()'. " +
                "Will attempt to process message in the listener thread instead.", e);

            c.run();
        }
    }

    /**
     * @param msg Message.
     * @param nodeId Node ID.
     */
    @SuppressWarnings("deprecation")
    private void processRegularMessage0(GridIoMessage msg, UUID nodeId) {
        GridMessageListener lsnr = listenerGet0(msg.topic());

        if (lsnr == null)
            return;

        Object obj = msg.message();

        assert obj != null;

        invokeListener(msg.policy(), lsnr, nodeId, obj);
    }

    /**
     * Get listener.
     *
     * @param topic Topic.
     * @return Listener.
     */
    @Nullable private GridMessageListener listenerGet0(Object topic) {
        if (topic instanceof GridTopic)
            return sysLsnrs[systemListenerIndex(topic)];
        else
            return lsnrMap.get(topic);
    }

    /**
     * Put listener if it is absent.
     *
     * @param topic Topic.
     * @param lsnr Listener.
     * @return Old listener (if any).
     */
    @Nullable private GridMessageListener listenerPutIfAbsent0(Object topic, GridMessageListener lsnr) {
        if (topic instanceof GridTopic) {
            synchronized (sysLsnrsMux) {
                int idx = systemListenerIndex(topic);

                GridMessageListener old = sysLsnrs[idx];

                if (old == null)
                    changeSystemListener(idx, lsnr);

                return old;
            }
        }
        else
            return lsnrMap.putIfAbsent(topic, lsnr);
    }

    /**
     * Remove listener.
     *
     * @param topic Topic.
     * @return Removed listener (if any).
     */
    @Nullable private GridMessageListener listenerRemove0(Object topic) {
        if (topic instanceof GridTopic) {
            synchronized (sysLsnrsMux) {
                int idx = systemListenerIndex(topic);

                GridMessageListener old = sysLsnrs[idx];

                if (old != null)
                    changeSystemListener(idx, null);

                return old;
            }
        }
        else
            return lsnrMap.remove(topic);
    }

    /**
     * Remove listener if it matches expected value.
     *
     * @param topic Topic.
     * @param expected Listener.
     * @return Result.
     */
    private boolean listenerRemove0(Object topic, GridMessageListener expected) {
        if (topic instanceof GridTopic) {
            synchronized (sysLsnrsMux) {
                return systemListenerChange(topic, expected, null);
            }
        }
        else
            return lsnrMap.remove(topic, expected);
    }

    /**
     * Replace listener.
     *
     * @param topic Topic.
     * @param expected Old value.
     * @param newVal New value.
     * @return Result.
     */
    private boolean listenerReplace0(Object topic, GridMessageListener expected, GridMessageListener newVal) {
        if (topic instanceof GridTopic) {
            synchronized (sysLsnrsMux) {
                return systemListenerChange(topic, expected, newVal);
            }
        }
        else
            return lsnrMap.replace(topic, expected, newVal);
    }

    /**
     * Change system listener.
     *
     * @param topic Topic.
     * @param expected Expected value.
     * @param newVal New value.
     * @return Result.
     */
    private boolean systemListenerChange(Object topic, GridMessageListener expected, GridMessageListener newVal) {
        assert Thread.holdsLock(sysLsnrsMux);
        assert topic instanceof GridTopic;

        int idx = systemListenerIndex(topic);

        GridMessageListener old = sysLsnrs[idx];

        if (old != null && old.equals(expected)) {
            changeSystemListener(idx, newVal);

            return true;
        }

        return false;
    }

    /**
     * Change systme listener at the given index.
     *
     * @param idx Index.
     * @param lsnr Listener.
     */
    private void changeSystemListener(int idx, @Nullable GridMessageListener lsnr) {
        assert Thread.holdsLock(sysLsnrsMux);

        GridMessageListener[] res = new GridMessageListener[sysLsnrs.length];

        System.arraycopy(sysLsnrs, 0, res, 0, sysLsnrs.length);

        res[idx] = lsnr;

        sysLsnrs = res;
    }

    /**
     * Get index of a system listener.
     *
     * @param topic Topic.
     * @return Index.
     */
    private int systemListenerIndex(Object topic) {
        assert topic instanceof GridTopic;

        return ((GridTopic)topic).ordinal();
    }

    /**
     * @param nodeId Node ID.
     * @param msg Ordered message.
     * @param plc Execution policy.
     * @param msgC Closure to call when message processing finished ({@code null} for sync processing).
     * @throws IgniteCheckedException If failed.
     */
    @SuppressWarnings("SynchronizationOnLocalVariableOrMethodParameter")
    private void processOrderedMessage(
        final UUID nodeId,
        final GridIoMessage msg,
        final byte plc,
        @Nullable final IgniteRunnable msgC
    ) throws IgniteCheckedException {
        assert msg != null;

        long timeout = msg.timeout();
        boolean skipOnTimeout = msg.skipOnTimeout();

        boolean isNew = false;

        ConcurrentMap<UUID, GridCommunicationMessageSet> map;

        GridCommunicationMessageSet set = null;

        while (true) {
            map = msgSetMap.get(msg.topic());

            if (map == null) {
                set = new GridCommunicationMessageSet(plc, msg.topic(), nodeId, timeout, skipOnTimeout, msg, msgC);

                map = new ConcurrentHashMap0<>();

                map.put(nodeId, set);

                ConcurrentMap<UUID, GridCommunicationMessageSet> old = msgSetMap.putIfAbsent(
                    msg.topic(), map);

                if (old != null)
                    map = old;
                else {
                    isNew = true;

                    // Put succeeded.
                    break;
                }
            }

            boolean rmv = false;

            synchronized (map) {
                if (map.isEmpty())
                    rmv = true;
                else {
                    set = map.get(nodeId);

                    if (set == null) {
                        GridCommunicationMessageSet old = map.putIfAbsent(nodeId,
                            set = new GridCommunicationMessageSet(plc, msg.topic(),
                                nodeId, timeout, skipOnTimeout, msg, msgC));

                        assert old == null;

                        isNew = true;

                        // Put succeeded.
                        break;
                    }
                }
            }

            if (rmv)
                msgSetMap.remove(msg.topic(), map);
            else {
                assert set != null;
                assert !isNew;

                set.add(msg, msgC);

                break;
            }
        }

        if (isNew && ctx.discovery().node(nodeId) == null) {
            if (log.isDebugEnabled())
                log.debug("Message is ignored as sender has left the grid: " + msg);

            assert map != null;

            boolean rmv;

            synchronized (map) {
                map.remove(nodeId);

                rmv = map.isEmpty();
            }

            if (rmv)
                msgSetMap.remove(msg.topic(), map);

            return;
        }

        if (isNew && set.endTime() != Long.MAX_VALUE)
            ctx.timeout().addTimeoutObject(set);

        final GridMessageListener lsnr = listenerGet0(msg.topic());

        if (lsnr == null) {
            if (closedTopics.contains(msg.topic())) {
                if (log.isDebugEnabled())
                    log.debug("Message is ignored as it came for the closed topic: " + msg);

                assert map != null;

                msgSetMap.remove(msg.topic(), map);
            }
            else if (log.isDebugEnabled()) {
                // Note that we simply keep messages if listener is not
                // registered yet, until one will be registered.
                log.debug("Received message for unknown listener (messages will be kept until a " +
                    "listener is registered): " + msg);
            }

            // Mark the message as processed, otherwise reading from the connection
            // may stop.
            if (msgC != null)
                msgC.run();

            return;
        }

        if (msgC == null) {
            // Message from local node can be processed in sync manner.
            assert locNodeId.equals(nodeId);

            unwindMessageSet(set, lsnr);

            return;
        }

        final GridCommunicationMessageSet msgSet0 = set;

        Runnable c = new Runnable() {
            @Override public void run() {
                try {
                    threadProcessingMessage(true);

                    unwindMessageSet(msgSet0, lsnr);
                }
                finally {
                    threadProcessingMessage(false);
                }
            }
        };

        try {
            pools.poolForPolicy(plc).execute(c);
        }
        catch (RejectedExecutionException e) {
            U.error(log, "Failed to process ordered message due to execution rejection. " +
                "Increase the upper bound on executor service provided by corresponding " +
                "configuration property. Will attempt to process message in the listener " +
                "thread instead [msgPlc=" + plc + ']', e);

            c.run();
        }
    }

    /**
     * @param msgSet Message set to unwind.
     * @param lsnr Listener to notify.
     */
    private void unwindMessageSet(GridCommunicationMessageSet msgSet, GridMessageListener lsnr) {
        // Loop until message set is empty or
        // another thread owns the reservation.
        while (true) {
            if (msgSet.reserve()) {
                try {
                    msgSet.unwind(lsnr);
                }
                finally {
                    msgSet.release();
                }

                // Check outside of reservation block.
                if (!msgSet.changed()) {
                    if (log.isDebugEnabled())
                        log.debug("Message set has not been changed: " + msgSet);

                    break;
                }
            }
            else {
                if (log.isDebugEnabled())
                    log.debug("Another thread owns reservation: " + msgSet);

                return;
            }
        }
    }

    /**
     * Invoke message listener.
     *
     * @param plc Policy.
     * @param lsnr Listener.
     * @param nodeId Node ID.
     * @param msg Message.
     */
    private void invokeListener(Byte plc, GridMessageListener lsnr, UUID nodeId, Object msg) {
        Byte oldPlc = CUR_PLC.get();

        boolean change = !F.eq(oldPlc, plc);

        if (change)
            CUR_PLC.set(plc);

        try {
            lsnr.onMessage(nodeId, msg);
        }
        finally {
            if (change)
                CUR_PLC.set(oldPlc);
        }
    }

    /**
     * @return Current IO policy
     */
    @Nullable public static Byte currentPolicy() {
        return CUR_PLC.get();
    }

    /**
     * @param node Destination node.
     * @param topic Topic to send the message to.
     * @param topicOrd GridTopic enumeration ordinal.
     * @param msg Message to send.
     * @param plc Type of processing.
     * @param ordered Ordered flag.
     * @param timeout Timeout.
     * @param skipOnTimeout Whether message can be skipped on timeout.
     * @param ackC Ack closure.
     * @throws IgniteCheckedException Thrown in case of any errors.
     */
    private void send(
        ClusterNode node,
        Object topic,
        int topicOrd,
        Message msg,
        byte plc,
        boolean ordered,
        long timeout,
        boolean skipOnTimeout,
        IgniteInClosure<IgniteException> ackC
    ) throws IgniteCheckedException {
        assert node != null;
        assert topic != null;
        assert msg != null;

        GridIoMessage ioMsg = new GridIoMessage(plc, topic, topicOrd, msg, ordered, timeout, skipOnTimeout);

        if (locNodeId.equals(node.id())) {
            assert plc != P2P_POOL;

            CommunicationListener commLsnr = this.commLsnr;

            if (commLsnr == null)
                throw new IgniteCheckedException("Trying to send message when grid is not fully started.");

            if (ordered)
                processOrderedMessage(locNodeId, ioMsg, plc, null);
            else
                processRegularMessage0(ioMsg, locNodeId);

            if (ackC != null)
                ackC.apply(null);
        }
        else {
            if (topicOrd < 0)
                ioMsg.topicBytes(U.marshal(marsh, topic));

            try {
                if ((CommunicationSpi)getSpi() instanceof TcpCommunicationSpi)
                    ((TcpCommunicationSpi)(CommunicationSpi)getSpi()).sendMessage(node, ioMsg, ackC);
                else
                    getSpi().sendMessage(node, ioMsg);
            }
            catch (IgniteSpiException e) {
                throw new IgniteCheckedException("Failed to send message (node may have left the grid or " +
                    "TCP connection cannot be established due to firewall issues) " +
                    "[node=" + node + ", topic=" + topic +
                    ", msg=" + msg + ", policy=" + plc + ']', e);
            }
        }
    }

    /**
     * @param nodeId Id of destination node.
     * @param topic Topic to send the message to.
     * @param msg Message to send.
     * @param plc Type of processing.
     * @throws IgniteCheckedException Thrown in case of any errors.
     */
    public void send(UUID nodeId, Object topic, Message msg, byte plc)
        throws IgniteCheckedException {
        ClusterNode node = ctx.discovery().node(nodeId);

        if (node == null)
            throw new IgniteCheckedException("Failed to send message to node (has node left grid?): " + nodeId);

        send(node, topic, msg, plc);
    }

    /**
     * @param nodeId Id of destination node.
     * @param topic Topic to send the message to.
     * @param msg Message to send.
     * @param plc Type of processing.
     * @throws IgniteCheckedException Thrown in case of any errors.
     */
    @SuppressWarnings("TypeMayBeWeakened")
    public void send(UUID nodeId, GridTopic topic, Message msg, byte plc)
        throws IgniteCheckedException {
        ClusterNode node = ctx.discovery().node(nodeId);

        if (node == null)
            throw new IgniteCheckedException("Failed to send message to node (has node left grid?): " + nodeId);

        send(node, topic, topic.ordinal(), msg, plc, false, 0, false, null);
    }

    /**
     * @param node Destination node.
     * @param topic Topic to send the message to.
     * @param msg Message to send.
     * @param plc Type of processing.
     * @throws IgniteCheckedException Thrown in case of any errors.
     */
    public void send(ClusterNode node, Object topic, Message msg, byte plc)
        throws IgniteCheckedException {
        send(node, topic, -1, msg, plc, false, 0, false, null);
    }

    /**
     * @param node Destination node.
     * @param topic Topic to send the message to.
     * @param msg Message to send.
     * @param plc Type of processing.
     * @throws IgniteCheckedException Thrown in case of any errors.
     */
    public void send(ClusterNode node, GridTopic topic, Message msg, byte plc)
        throws IgniteCheckedException {
        send(node, topic, topic.ordinal(), msg, plc, false, 0, false, null);
    }

    /**
     * @param node Destination node.
     * @param topic Topic to send the message to.
     * @param topicOrd GridTopic enumeration ordinal.
     * @param msg Message to send.
     * @param plc Type of processing.
     * @throws IgniteCheckedException Thrown in case of any errors.
     */
    public void send(ClusterNode node, Object topic, int topicOrd, Message msg, byte plc)
        throws IgniteCheckedException {
        send(node, topic, topicOrd, msg, plc, false, 0, false, null);
    }

    /**
     * @param node Destination node.
     * @param topic Topic to send the message to.
     * @param msg Message to send.
     * @param plc Type of processing.
     * @param timeout Timeout to keep a message on receiving queue.
     * @param skipOnTimeout Whether message can be skipped on timeout.
     * @throws IgniteCheckedException Thrown in case of any errors.
     */
    public void sendOrderedMessage(
        ClusterNode node,
        Object topic,
        Message msg,
        byte plc,
        long timeout,
        boolean skipOnTimeout
    ) throws IgniteCheckedException {
        assert timeout > 0 || skipOnTimeout;

        send(node, topic, (byte)-1, msg, plc, true, timeout, skipOnTimeout, null);
    }

    /**
     * @param nodeId Destination node.
     * @param topic Topic to send the message to.
     * @param msg Message to send.
     * @param plc Type of processing.
     * @param timeout Timeout to keep a message on receiving queue.
     * @param skipOnTimeout Whether message can be skipped on timeout.
     * @throws IgniteCheckedException Thrown in case of any errors.
     */
    public void sendOrderedMessage(
        UUID nodeId,
        Object topic,
        Message msg,
        byte plc,
        long timeout,
        boolean skipOnTimeout
    ) throws IgniteCheckedException {
        assert timeout > 0 || skipOnTimeout;

        ClusterNode node = ctx.discovery().node(nodeId);

        if (node == null)
            throw new IgniteCheckedException("Failed to send message to node (has node left grid?): " + nodeId);

        send(node, topic, (byte)-1, msg, plc, true, timeout, skipOnTimeout, null);
    }

    /**
     * @param node Destination nodes.
     * @param topic Topic to send the message to.
     * @param msg Message to send.
     * @param plc Type of processing.
     * @param ackC Ack closure.
     * @throws IgniteCheckedException Thrown in case of any errors.
     */
    public void send(ClusterNode node, GridTopic topic, Message msg, byte plc,
        IgniteInClosure<IgniteException> ackC) throws IgniteCheckedException {
        send(node, topic, topic.ordinal(), msg, plc, false, 0, false, ackC);
    }

    /**
     * @param nodes Destination node.
     * @param topic Topic to send the message to.
     * @param msg Message to send.
     * @param plc Type of processing.
     * @param timeout Timeout to keep a message on receiving queue.
     * @param skipOnTimeout Whether message can be skipped on timeout.
     * @throws IgniteCheckedException Thrown in case of any errors.
     */
    public void sendOrderedMessage(
        Collection<? extends ClusterNode> nodes,
        Object topic,
        Message msg,
        byte plc,
        long timeout,
        boolean skipOnTimeout
    )
        throws IgniteCheckedException {
        assert timeout > 0 || skipOnTimeout;

        send(nodes, topic, -1, msg, plc, true, timeout, skipOnTimeout);
    }

    /**
     * @param node Destination nodes.
     * @param topic Topic to send the message to.
     * @param msg Message to send.
     * @param plc Type of processing.
     * @param ackC Ack closure.
     * @throws IgniteCheckedException Thrown in case of any errors.
     */
    public void send(ClusterNode node, Object topic, Message msg, byte plc, IgniteInClosure<IgniteException> ackC)
        throws IgniteCheckedException {
        send(node, topic, -1, msg, plc, false, 0, false, ackC);
    }

    /**
     * @param nodes Destination node.
     * @param topic Topic to send the message to.
     * @param msg Message to send.
     * @param plc Type of processing.
     * @throws IgniteCheckedException Thrown in case of any errors.
     */
    public void send(
        Collection<? extends ClusterNode> nodes,
        Object topic,
        Message msg,
        byte plc
    ) throws IgniteCheckedException {
        send(nodes, topic, -1, msg, plc, false, 0, false);
    }

    /**
     * @param nodes Destination nodes.
     * @param topic Topic to send the message to.
     * @param msg Message to send.
     * @param plc Type of processing.
     * @throws IgniteCheckedException Thrown in case of any errors.
     */
    public void send(
        Collection<? extends ClusterNode> nodes,
        GridTopic topic,
        Message msg,
        byte plc
    ) throws IgniteCheckedException {
        send(nodes, topic, topic.ordinal(), msg, plc, false, 0, false);
    }

    /**
     * @param node Destination node.
     * @param topic Topic to send the message to.
     * @param msg Message to send.
     * @param plc Type of processing.
     * @param timeout Timeout to keep a message on receiving queue.
     * @param skipOnTimeout Whether message can be skipped on timeout.
     * @param ackC Ack closure.
     * @throws IgniteCheckedException Thrown in case of any errors.
     */
    public void sendOrderedMessage(
        ClusterNode node,
        Object topic,
        Message msg,
        byte plc,
        long timeout,
        boolean skipOnTimeout,
        IgniteInClosure<IgniteException> ackC
    ) throws IgniteCheckedException {
        assert timeout > 0 || skipOnTimeout;

        send(node, topic, (byte)-1, msg, plc, true, timeout, skipOnTimeout, ackC);
    }

     /**
     * Sends a peer deployable user message.
     *
     * @param nodes Destination nodes.
     * @param msg Message to send.
     * @throws IgniteCheckedException Thrown in case of any errors.
     */
    public void sendUserMessage(Collection<? extends ClusterNode> nodes, Object msg) throws IgniteCheckedException {
        sendUserMessage(nodes, msg, null, false, 0);
    }

    /**
     * Sends a peer deployable user message.
     *
     * @param nodes Destination nodes.
     * @param msg Message to send.
     * @param topic Message topic to use.
     * @param ordered Is message ordered?
     * @param timeout Message timeout in milliseconds for ordered messages.
     * @throws IgniteCheckedException Thrown in case of any errors.
     */
    @SuppressWarnings("ConstantConditions")
    public void sendUserMessage(Collection<? extends ClusterNode> nodes, Object msg,
        @Nullable Object topic, boolean ordered, long timeout) throws IgniteCheckedException {
        boolean loc = nodes.size() == 1 && F.first(nodes).id().equals(locNodeId);

        byte[] serMsg = null;
        byte[] serTopic = null;

        if (!loc) {
            serMsg = U.marshal(marsh, msg);

            if (topic != null)
                serTopic = U.marshal(marsh, topic);
        }

        GridDeployment dep = null;

        String depClsName = null;

        if (ctx.config().isPeerClassLoadingEnabled()) {
            Class<?> cls0 = U.detectClass(msg);

            if (U.isJdk(cls0) && topic != null)
                cls0 = U.detectClass(topic);

            dep = ctx.deploy().deploy(cls0, U.detectClassLoader(cls0));

            if (dep == null)
                throw new IgniteDeploymentCheckedException("Failed to deploy user message: " + msg);

            depClsName = cls0.getName();
        }

        Message ioMsg = new GridIoUserMessage(
            msg,
            serMsg,
            depClsName,
            topic,
            serTopic,
            dep != null ? dep.classLoaderId() : null,
            dep != null ? dep.deployMode() : null,
            dep != null ? dep.userVersion() : null,
            dep != null ? dep.participants() : null);

        if (ordered)
            sendOrderedMessage(nodes, TOPIC_COMM_USER, ioMsg, PUBLIC_POOL, timeout, true);
        else if (loc)
            send(F.first(nodes), TOPIC_COMM_USER, ioMsg, PUBLIC_POOL);
        else {
            ClusterNode locNode = F.find(nodes, null, F.localNode(locNodeId));

            Collection<? extends ClusterNode> rmtNodes = F.view(nodes, F.remoteNodes(locNodeId));

            if (!rmtNodes.isEmpty())
                send(rmtNodes, TOPIC_COMM_USER, ioMsg, PUBLIC_POOL);

            // Will call local listeners in current thread synchronously, so must go the last
            // to allow remote nodes execute the requested operation in parallel.
            if (locNode != null)
                send(locNode, TOPIC_COMM_USER, ioMsg, PUBLIC_POOL);
        }
    }

    /**
     * @param topic Topic to subscribe to.
     * @param p Message predicate.
     */
    @SuppressWarnings("unchecked")
    public void addUserMessageListener(@Nullable final Object topic, @Nullable final IgniteBiPredicate<UUID, ?> p) {
        if (p != null) {
            try {
                if (p instanceof PlatformMessageFilter)
                    ((PlatformMessageFilter)p).initialize(ctx);
                else
                    ctx.resource().injectGeneric(p);

                addMessageListener(TOPIC_COMM_USER,
                    new GridUserMessageListener(topic, (IgniteBiPredicate<UUID, Object>)p));
            }
            catch (IgniteCheckedException e) {
                throw new IgniteException(e);
            }
        }
    }

    /**
     * @param topic Topic to unsubscribe from.
     * @param p Message predicate.
     */
    @SuppressWarnings("unchecked")
    public void removeUserMessageListener(@Nullable Object topic, IgniteBiPredicate<UUID, ?> p) {
        try {
            removeMessageListener(TOPIC_COMM_USER,
                new GridUserMessageListener(topic, (IgniteBiPredicate<UUID, Object>)p));
        }
        catch (IgniteCheckedException e) {
            throw new IgniteException(e);
        }
    }

    /**
     * @param nodeId Destination node.
     * @param topic Topic to send the message to.
     * @param msg Message to send.
     * @param plc Type of processing.
     * @param timeout Timeout to keep a message on receiving queue.
     * @param skipOnTimeout Whether message can be skipped on timeout.
     * @param ackC Ack closure.
     * @throws IgniteCheckedException Thrown in case of any errors.
     */
    public void sendOrderedMessage(
        UUID nodeId,
        Object topic,
        Message msg,
        byte plc,
        long timeout,
        boolean skipOnTimeout,
        IgniteInClosure<IgniteException> ackC
    ) throws IgniteCheckedException {
        assert timeout > 0 || skipOnTimeout;

        ClusterNode node = ctx.discovery().node(nodeId);

        if (node == null)
            throw new IgniteCheckedException("Failed to send message to node (has node left grid?): " + nodeId);

        send(node, topic, (byte)-1, msg, plc, true, timeout, skipOnTimeout, ackC);
    }

    /**
     * @param nodes Destination nodes.
     * @param topic Topic to send the message to.
     * @param topicOrd Topic ordinal value.
     * @param msg Message to send.
     * @param plc Type of processing.
     * @param ordered Ordered flag.
     * @param timeout Message timeout.
     * @param skipOnTimeout Whether message can be skipped in timeout.
     * @throws IgniteCheckedException Thrown in case of any errors.
     */
    private void send(
        Collection<? extends ClusterNode> nodes,
        Object topic,
        int topicOrd,
        Message msg,
        byte plc,
        boolean ordered,
        long timeout,
        boolean skipOnTimeout
    ) throws IgniteCheckedException {
        assert nodes != null;
        assert topic != null;
        assert msg != null;

        if (!ordered)
            assert F.find(nodes, null, F.localNode(locNodeId)) == null :
                "Internal Ignite code should never call the method with local node in a node list.";

        try {
            // Small optimization, as communication SPIs may have lighter implementation for sending
            // messages to one node vs. many.
            if (!nodes.isEmpty()) {
                for (ClusterNode node : nodes)
                    send(node, topic, topicOrd, msg, plc, ordered, timeout, skipOnTimeout, null);
            }
            else if (log.isDebugEnabled())
                log.debug("Failed to send message to empty nodes collection [topic=" + topic + ", msg=" +
                    msg + ", policy=" + plc + ']');
        }
        catch (IgniteSpiException e) {
            throw new IgniteCheckedException("Failed to send message (nodes may have left the grid or " +
                "TCP connection cannot be established due to firewall issues) " +
                "[nodes=" + nodes + ", topic=" + topic +
                ", msg=" + msg + ", policy=" + plc + ']', e);
        }
    }

    /**
     * @param topic Listener's topic.
     * @param lsnr Listener to add.
     */
    @SuppressWarnings({"TypeMayBeWeakened", "deprecation"})
    public void addMessageListener(GridTopic topic, GridMessageListener lsnr) {
        addMessageListener((Object)topic, lsnr);
    }

    /**
     * @param lsnr Listener to add.
     */
    public void addDisconnectListener(GridDisconnectListener lsnr) {
        disconnectLsnrs.add(lsnr);
    }

    /**
     * @param lsnr Listener to remove.
     */
    public void removeDisconnectListener(GridDisconnectListener lsnr) {
        disconnectLsnrs.remove(lsnr);
    }

    /**
     * @param topic Listener's topic.
     * @param lsnr Listener to add.
     */
    @SuppressWarnings({"deprecation", "SynchronizationOnLocalVariableOrMethodParameter"})
    public void addMessageListener(Object topic, final GridMessageListener lsnr) {
        assert lsnr != null;
        assert topic != null;

        // Make sure that new topic is not in the list of closed topics.
        closedTopics.remove(topic);

        GridMessageListener lsnrs;

        for (;;) {
            lsnrs = listenerPutIfAbsent0(topic, lsnr);

            if (lsnrs == null) {
                lsnrs = lsnr;

                break;
            }

            assert lsnrs != null;

            if (!(lsnrs instanceof ArrayListener)) { // We are putting the second listener, creating array.
                GridMessageListener arrLsnr = new ArrayListener(lsnrs, lsnr);

                if (listenerReplace0(topic, lsnrs, arrLsnr)) {
                    lsnrs = arrLsnr;

                    break;
                }
            }
            else {
                if (((ArrayListener)lsnrs).add(lsnr))
                    break;

                // Add operation failed because array is already empty and is about to be removed, helping and retrying.
                listenerRemove0(topic, lsnrs);
            }
        }

        Map<UUID, GridCommunicationMessageSet> map = msgSetMap.get(topic);

        Collection<GridCommunicationMessageSet> msgSets = map != null ? map.values() : null;

        if (msgSets != null) {
            final GridMessageListener lsnrs0 = lsnrs;

            try {
                for (final GridCommunicationMessageSet msgSet : msgSets) {
                    pools.poolForPolicy(msgSet.policy()).execute(
                        new Runnable() {
                            @Override public void run() {
                                unwindMessageSet(msgSet, lsnrs0);
                            }
                        });
                }
            }
            catch (RejectedExecutionException e) {
                U.error(log, "Failed to process delayed message due to execution rejection. Increase the upper bound " +
                    "on executor service provided in 'IgniteConfiguration.getPublicThreadPoolSize()'). Will attempt to " +
                    "process message in the listener thread instead.", e);

                for (GridCommunicationMessageSet msgSet : msgSets)
                    unwindMessageSet(msgSet, lsnr);
            }
            catch (IgniteCheckedException ice) {
                throw new IgniteException(ice);
            }
        }
    }

    /**
     * @param topic Message topic.
     * @return Whether or not listener was indeed removed.
     */
    public boolean removeMessageListener(GridTopic topic) {
        return removeMessageListener((Object)topic);
    }

    /**
     * @param topic Message topic.
     * @return Whether or not listener was indeed removed.
     */
    public boolean removeMessageListener(Object topic) {
        return removeMessageListener(topic, null);
    }

    /**
     * @param topic Listener's topic.
     * @param lsnr Listener to remove.
     * @return Whether or not the lsnr was removed.
     */
    @SuppressWarnings("deprecation")
    public boolean removeMessageListener(GridTopic topic, @Nullable GridMessageListener lsnr) {
        return removeMessageListener((Object)topic, lsnr);
    }

    /**
     * @param topic Listener's topic.
     * @param lsnr Listener to remove.
     * @return Whether or not the lsnr was removed.
     */
    @SuppressWarnings({"deprecation", "SynchronizationOnLocalVariableOrMethodParameter"})
    public boolean removeMessageListener(Object topic, @Nullable GridMessageListener lsnr) {
        assert topic != null;

        boolean rmv = true;

        Collection<GridCommunicationMessageSet> msgSets = null;

        // If listener is null, then remove all listeners.
        if (lsnr == null) {
            closedTopics.add(topic);

            lsnr = listenerRemove0(topic);

            rmv = lsnr != null;

            Map<UUID, GridCommunicationMessageSet> map = msgSetMap.remove(topic);

            if (map != null)
                msgSets = map.values();
        }
        else {
            for (;;) {
                GridMessageListener lsnrs = listenerGet0(topic);

                // If removing listener before subscription happened.
                if (lsnrs == null) {
                    closedTopics.add(topic);

                    Map<UUID, GridCommunicationMessageSet> map = msgSetMap.remove(topic);

                    if (map != null)
                        msgSets = map.values();

                    rmv = false;

                    break;
                }
                else {
                    boolean empty = false;

                    if (!(lsnrs instanceof ArrayListener)) {
                        if (lsnrs.equals(lsnr)) {
                            if (!listenerRemove0(topic, lsnrs))
                                continue; // Retry because it can be packed to array listener.

                            empty = true;
                        }
                        else
                            rmv = false;
                    }
                    else {
                        ArrayListener arrLsnr = (ArrayListener)lsnrs;

                        if (arrLsnr.remove(lsnr))
                            empty = arrLsnr.isEmpty();
                        else
                            // Listener was not found.
                            rmv = false;

                        if (empty)
                            listenerRemove0(topic, lsnrs);
                    }

                    // If removing last subscribed listener.
                    if (empty) {
                        closedTopics.add(topic);

                        Map<UUID, GridCommunicationMessageSet> map = msgSetMap.remove(topic);

                        if (map != null)
                            msgSets = map.values();
                    }

                    break;
                }
            }
        }

        if (msgSets != null)
            for (GridCommunicationMessageSet msgSet : msgSets)
                ctx.timeout().removeTimeoutObject(msgSet);

        if (rmv && log.isDebugEnabled())
            log.debug("Removed message listener [topic=" + topic + ", lsnr=" + lsnr + ']');

        if (lsnr instanceof ArrayListener)
        {
            for (GridMessageListener childLsnr : ((ArrayListener)lsnr).arr)
                closeListener(childLsnr);
        }
        else
            closeListener(lsnr);

        return rmv;
    }

    /**
     * Closes a listener, if applicable.
     * @param lsnr Listener.
     */
    private void closeListener(GridMessageListener lsnr) {
        if (lsnr instanceof GridUserMessageListener) {
            GridUserMessageListener userLsnr = (GridUserMessageListener)lsnr;

            if (userLsnr.predLsnr instanceof PlatformMessageFilter)
                ((PlatformMessageFilter)userLsnr.predLsnr).onClose();
        }
    }

    /**
     * Gets sent messages count.
     *
     * @return Sent messages count.
     */
    public int getSentMessagesCount() {
        return getSpi().getSentMessagesCount();
    }

    /**
     * Gets sent bytes count.
     *
     * @return Sent bytes count.
     */
    public long getSentBytesCount() {
        return getSpi().getSentBytesCount();
    }

    /**
     * Gets received messages count.
     *
     * @return Received messages count.
     */
    public int getReceivedMessagesCount() {
        return getSpi().getReceivedMessagesCount();
    }

    /**
     * Gets received bytes count.
     *
     * @return Received bytes count.
     */
    public long getReceivedBytesCount() {
        return getSpi().getReceivedBytesCount();
    }

    /**
     * Gets outbound messages queue size.
     *
     * @return Outbound messages queue size.
     */
    public int getOutboundMessagesQueueSize() {
        return getSpi().getOutboundMessagesQueueSize();
    }

    /**
     * Dumps SPI stats to logs in case TcpCommunicationSpi is used, no-op otherwise.
     */
    public void dumpStats() {
        CommunicationSpi spi = getSpi();

        if (spi instanceof TcpCommunicationSpi)
            ((TcpCommunicationSpi)spi).dumpStats();
    }

    /** {@inheritDoc} */
    @Override public void printMemoryStats() {
        X.println(">>>");
        X.println(">>> IO manager memory stats [grid=" + ctx.gridName() + ']');
        X.println(">>>  lsnrMapSize: " + lsnrMap.size());
        X.println(">>>  msgSetMapSize: " + msgSetMap.size());
        X.println(">>>  closedTopicsSize: " + closedTopics.sizex());
        X.println(">>>  discoWaitMapSize: " + waitMap.size());
    }

    /**
     * Linked chain of listeners.
     */
    private static class ArrayListener implements GridMessageListener {
        /** */
        private volatile GridMessageListener[] arr;

        /**
         * @param arr Array of listeners.
         */
        ArrayListener(GridMessageListener... arr) {
            this.arr = arr;
        }

        /**
         * Passes message to the whole chain.
         *
         * @param nodeId Node ID.
         * @param msg Message.
         */
        @Override public void onMessage(UUID nodeId, Object msg) {
            GridMessageListener[] arr0 = arr;

            if (arr0 == null)
                return;

            for (GridMessageListener l : arr0)
                l.onMessage(nodeId, msg);
        }

        /**
         * @return {@code true} If this instance is empty.
         */
        boolean isEmpty() {
            return arr == null;
        }

        /**
         * @param l Listener.
         * @return {@code true} If listener was removed.
         */
        synchronized boolean remove(GridMessageListener l) {
            GridMessageListener[] arr0 = arr;

            if (arr0 == null)
                return false;

            if (arr0.length == 1) {
                if (!arr0[0].equals(l))
                    return false;

                arr = null;

                return true;
            }

            for (int i = 0; i < arr0.length; i++) {
                if (arr0[i].equals(l)) {
                    int newLen = arr0.length - 1;

                    if (i == newLen) // Remove last.
                        arr = Arrays.copyOf(arr0, newLen);
                    else {
                        GridMessageListener[] arr1 = new GridMessageListener[newLen];

                        if (i != 0) // Not remove first.
                            System.arraycopy(arr0, 0, arr1, 0, i);

                        System.arraycopy(arr0, i + 1, arr1, i, newLen - i);

                        arr = arr1;
                    }

                    return true;
                }
            }

            return false;
        }

        /**
         * @param l Listener.
         * @return {@code true} if listener was added. Add can fail if this instance is empty and is about to be removed
         *         from map.
         */
        synchronized boolean add(GridMessageListener l) {
            GridMessageListener[] arr0 = arr;

            if (arr0 == null)
                return false;

            int oldLen = arr0.length;

            arr0 = Arrays.copyOf(arr0, oldLen + 1);

            arr0[oldLen] = l;

            arr = arr0;

            return true;
        }
    }

    /**
     * This class represents a message listener wrapper that knows about peer deployment.
     */
    private class GridUserMessageListener implements GridMessageListener {
        /** Predicate listeners. */
        private final IgniteBiPredicate<UUID, Object> predLsnr;

        /** User message topic. */
        private final Object topic;

        /**
         * @param topic User topic.
         * @param predLsnr Predicate listener.
         * @throws IgniteCheckedException If failed to inject resources to predicates.
         */
        GridUserMessageListener(@Nullable Object topic, @Nullable IgniteBiPredicate<UUID, Object> predLsnr)
            throws IgniteCheckedException {
            this.topic = topic;
            this.predLsnr = predLsnr;
        }

        /** {@inheritDoc} */
        @SuppressWarnings({"SynchronizationOnLocalVariableOrMethodParameter", "ConstantConditions",
            "OverlyStrongTypeCast"})
        @Override public void onMessage(UUID nodeId, Object msg) {
            if (!(msg instanceof GridIoUserMessage)) {
                U.error(log, "Received unknown message (potentially fatal problem): " + msg);

                return;
            }

            GridIoUserMessage ioMsg = (GridIoUserMessage)msg;

            ClusterNode node = ctx.discovery().node(nodeId);

            if (node == null) {
                U.warn(log, "Failed to resolve sender node (did the node left grid?): " + nodeId);

                return;
            }

            busyLock.readLock();

            try {
                if (stopping) {
                    if (log.isDebugEnabled())
                        log.debug("Received user message while stopping (will ignore) [nodeId=" +
                            nodeId + ", msg=" + msg + ']');

                    return;
                }

                Object msgBody = ioMsg.body();

                assert msgBody != null || ioMsg.bodyBytes() != null;

                try {
                    byte[] msgTopicBytes = ioMsg.topicBytes();

                    Object msgTopic = ioMsg.topic();

                    GridDeployment dep = ioMsg.deployment();

                    if (dep == null && ctx.config().isPeerClassLoadingEnabled() &&
                        ioMsg.deploymentClassName() != null) {
                        dep = ctx.deploy().getGlobalDeployment(
                            ioMsg.deploymentMode(),
                            ioMsg.deploymentClassName(),
                            ioMsg.deploymentClassName(),
                            ioMsg.userVersion(),
                            nodeId,
                            ioMsg.classLoaderId(),
                            ioMsg.loaderParticipants(),
                            null);

                        if (dep == null)
                            throw new IgniteDeploymentCheckedException(
                                "Failed to obtain deployment information for user message. " +
                                    "If you are using custom message or topic class, try implementing " +
                                    "GridPeerDeployAware interface. [msg=" + ioMsg + ']');

                        ioMsg.deployment(dep); // Cache deployment.
                    }

                    // Unmarshall message topic if needed.
                    if (msgTopic == null && msgTopicBytes != null) {
                        msgTopic = U.unmarshal(marsh, msgTopicBytes,
                            U.resolveClassLoader(dep != null ? dep.classLoader() : null, ctx.config()));

                        ioMsg.topic(msgTopic); // Save topic to avoid future unmarshallings.
                    }

                    if (!F.eq(topic, msgTopic))
                        return;

                    if (msgBody == null) {
                        msgBody = U.unmarshal(marsh, ioMsg.bodyBytes(),
                            U.resolveClassLoader(dep != null ? dep.classLoader() : null, ctx.config()));

                        ioMsg.body(msgBody); // Save body to avoid future unmarshallings.
                    }

                    // Resource injection.
                    if (dep != null)
                        ctx.resource().inject(dep, dep.deployedClass(ioMsg.deploymentClassName()), msgBody);
                }
                catch (IgniteCheckedException e) {
                    U.error(log, "Failed to unmarshal user message [node=" + nodeId + ", message=" +
                        msg + ']', e);
                }

                if (msgBody != null) {
                    if (predLsnr != null) {
                        if (!predLsnr.apply(nodeId, msgBody))
                            removeMessageListener(TOPIC_COMM_USER, this);
                    }
                }
            }
            finally {
                busyLock.readUnlock();
            }
        }

        /** {@inheritDoc} */
        @Override public boolean equals(Object o) {
            if (this == o)
                return true;

            if (o == null || getClass() != o.getClass())
                return false;

            GridUserMessageListener l = (GridUserMessageListener)o;

            return F.eq(predLsnr, l.predLsnr) && F.eq(topic, l.topic);
        }

        /** {@inheritDoc} */
        @Override public int hashCode() {
            int res = predLsnr != null ? predLsnr.hashCode() : 0;

            res = 31 * res + (topic != null ? topic.hashCode() : 0);

            return res;
        }

        /** {@inheritDoc} */
        @Override public String toString() {
            return S.toString(GridUserMessageListener.class, this);
        }
    }

    /**
     * Ordered communication message set.
     */
    private class GridCommunicationMessageSet implements GridTimeoutObject {
        /** */
        private final UUID nodeId;

        /** */
        private long endTime;

        /** */
        private final IgniteUuid timeoutId;

        /** */
        @GridToStringInclude
        private final Object topic;

        /** */
        private final byte plc;

        /** */
        @GridToStringInclude
        private final Queue<GridTuple3<GridIoMessage, Long, IgniteRunnable>> msgs = new ConcurrentLinkedDeque<>();

        /** */
        private final AtomicBoolean reserved = new AtomicBoolean();

        /** */
        private final long timeout;

        /** */
        private final boolean skipOnTimeout;

        /** */
        private long lastTs;

        /**
         * @param plc Communication policy.
         * @param topic Communication topic.
         * @param nodeId Node ID.
         * @param timeout Timeout.
         * @param skipOnTimeout Whether message can be skipped on timeout.
         * @param msg Message to add immediately.
         * @param msgC Message closure (may be {@code null}).
         */
        GridCommunicationMessageSet(
            byte plc,
            Object topic,
            UUID nodeId,
            long timeout,
            boolean skipOnTimeout,
            GridIoMessage msg,
            @Nullable IgniteRunnable msgC
        ) {
            assert nodeId != null;
            assert topic != null;
            assert msg != null;

            this.plc = plc;
            this.nodeId = nodeId;
            this.topic = topic;
            this.timeout = timeout == 0 ? ctx.config().getNetworkTimeout() : timeout;
            this.skipOnTimeout = skipOnTimeout;

            endTime = endTime(timeout);

            timeoutId = IgniteUuid.randomUuid();

            lastTs = U.currentTimeMillis();

            msgs.add(F.t(msg, lastTs, msgC));
        }

        /** {@inheritDoc} */
        @Override public IgniteUuid timeoutId() {
            return timeoutId;
        }

        /** {@inheritDoc} */
        @Override public long endTime() {
            return endTime;
        }

        /** {@inheritDoc} */
        @SuppressWarnings("SynchronizationOnLocalVariableOrMethodParameter")
        @Override public void onTimeout() {
            GridMessageListener lsnr = listenerGet0(topic);

            if (lsnr != null) {
                long delta = 0;

                if (skipOnTimeout) {
                    while (true) {
                        delta = 0;

                        boolean unwind = false;

                        synchronized (this) {
                            if (!msgs.isEmpty()) {
                                delta = U.currentTimeMillis() - lastTs;

                                if (delta >= timeout)
                                    unwind = true;
                            }
                        }

                        if (unwind)
                            unwindMessageSet(this, lsnr);
                        else
                            break;
                    }
                }

                // Someone is still listening to messages, so delay set removal.
                endTime = endTime(timeout - delta);

                ctx.timeout().addTimeoutObject(this);

                return;
            }

            if (log.isDebugEnabled())
                log.debug("Removing message set due to timeout: " + this);

            ConcurrentMap<UUID, GridCommunicationMessageSet> map = msgSetMap.get(topic);

            if (map != null) {
                boolean rmv;

                synchronized (map) {
                    rmv = map.remove(nodeId, this) && map.isEmpty();
                }

                if (rmv)
                    msgSetMap.remove(topic, map);
            }
        }

        /**
         * @return ID of node that sent the messages in the set.
         */
        UUID nodeId() {
            return nodeId;
        }

        /**
         * @return Communication policy.
         */
        byte policy() {
            return plc;
        }

        /**
         * @return Message topic.
         */
        Object topic() {
            return topic;
        }

        /**
         * @return {@code True} if successful.
         */
        boolean reserve() {
            return reserved.compareAndSet(false, true);
        }

        /**
         * @return {@code True} if set is reserved.
         */
        boolean reserved() {
            return reserved.get();
        }

        /**
         * Releases reservation.
         */
        void release() {
            assert reserved.get() : "Message set was not reserved: " + this;

            reserved.set(false);
        }

        /**
         * @param lsnr Listener to notify.
         */
        void unwind(GridMessageListener lsnr) {
            assert reserved.get();

            for (GridTuple3<GridIoMessage, Long, IgniteRunnable> t = msgs.poll(); t != null; t = msgs.poll()) {
                try {
                    invokeListener(plc, lsnr, nodeId, t.get1().message());
                }
                finally {
                    if (t.get3() != null)
                        t.get3().run();
                }
            }
        }

        /**
         * @param msg Message to add.
         * @param msgC Message closure (may be {@code null}).
         */
        void add(
            GridIoMessage msg,
            @Nullable IgniteRunnable msgC
        ) {
            msgs.add(F.t(msg, U.currentTimeMillis(), msgC));
        }

        /**
         * @return {@code True} if set has messages to unwind.
         */
        boolean changed() {
            return !msgs.isEmpty();
        }

        /**
         * Calculates end time with overflow check.
         *
         * @param timeout Timeout in milliseconds.
         * @return End time in milliseconds.
         */
        private long endTime(long timeout) {
            long endTime = U.currentTimeMillis() + timeout;

            // Account for overflow.
            if (endTime < 0)
                endTime = Long.MAX_VALUE;

            return endTime;
        }

        /** {@inheritDoc} */
        @Override public String toString() {
            return S.toString(GridCommunicationMessageSet.class, this);
        }
    }

    /**
     *
     */
    private static class ConcurrentHashMap0<K, V> extends ConcurrentHashMap8<K, V> {
        /** */
        private static final long serialVersionUID = 0L;

        /** */
        private int hash;

        /**
         * @param o Object to be compared for equality with this map.
         * @return {@code True} only for {@code this}.
         */
        @Override public boolean equals(Object o) {
            return o == this;
        }

        /**
         * @return Identity hash code.
         */
        @Override public int hashCode() {
            if (hash == 0) {
                int hash0 = System.identityHashCode(this);

                hash = hash0 != 0 ? hash0 : -1;
            }

            return hash;
        }
    }

    /**
     *
     */
    private static class DelayedMessage {
        /** */
        private final UUID nodeId;

        /** */
        private final GridIoMessage msg;

        /** */
        private final IgniteRunnable msgC;

        /**
         * @param nodeId Node ID.
         * @param msg Message.
         * @param msgC Callback.
         */
        private DelayedMessage(UUID nodeId, GridIoMessage msg, IgniteRunnable msgC) {
            this.nodeId = nodeId;
            this.msg = msg;
            this.msgC = msgC;
        }

        /**
         * @return Message char.
         */
        public IgniteRunnable callback() {
            return msgC;
        }

        /**
         * @return Message.
         */
        public GridIoMessage message() {
            return msg;
        }

        /**
         * @return Node id.
         */
        public UUID nodeId() {
            return nodeId;
        }

        /** {@inheritDoc} */
        @Override public String toString() {
            return S.toString(DelayedMessage.class, this, super.toString());
        }
    }

    /**
     *
     */
    private class IoTestFuture extends GridFutureAdapter<Object> {
        /** */
        private final long id;

        /** */
        private int cntr;

        /**
         * @param id ID.
         * @param cntr Counter.
         */
        IoTestFuture(long id, int cntr) {
            assert cntr > 0 : cntr;

            this.id = id;
            this.cntr = cntr;
        }

        /**
         *
         */
        void onResponse() {
            boolean complete;

            synchronized (this) {
                complete = --cntr == 0;
            }

            if (complete)
                onDone();
        }

        /** {@inheritDoc} */
        @Override public boolean onDone(@Nullable Object res, @Nullable Throwable err) {
            if (super.onDone(res, err)) {
                ioTestMap().remove(id);

                return true;
            }

            return false;
        }

        /** {@inheritDoc} */
        @Override public String toString() {
            return S.toString(IoTestFuture.class, this);
        }
    }
}<|MERGE_RESOLUTION|>--- conflicted
+++ resolved
@@ -687,10 +687,7 @@
                 case IDX_POOL:
                 case IGFS_POOL:
                 case DATA_STREAMER_POOL:
-<<<<<<< HEAD
-=======
                 case QUERY_POOL:
->>>>>>> af98efd5
                 {
                     if (msg.isOrdered())
                         processOrderedMessage(nodeId, msg, plc, msgC);

--- conflicted
+++ resolved
@@ -377,30 +377,22 @@
      * @param key Key.
      * @throws IgniteCheckedException If failed.
      */
-<<<<<<< HEAD
     public void onSwap(KeyCacheObject key, int partId) throws IgniteCheckedException {
-=======
-    public void onSwap(CacheObject key) throws IgniteCheckedException {
         if(!enabled)
             return;
 
->>>>>>> 85b08c5a
         if (!enterBusy())
             return; // Ignore index update when node is stopping.
 
         try {
-<<<<<<< HEAD
-            qryProc.onSwap(space, key, partId);
-=======
             if (isIndexingSpiEnabled()) {
                 Object key0 = unwrapIfNeeded(key, cctx.cacheObjectContext());
 
                 cctx.kernalContext().indexing().onSwap(space, key0);
             }
 
-            if(qryProcEnabled)
-                qryProc.onSwap(space, key);
->>>>>>> 85b08c5a
+            if (qryProcEnabled)
+                qryProc.onSwap(space, key, partId);
         }
         finally {
             leaveBusy();
@@ -422,21 +414,14 @@
      * @param val Value
      * @throws IgniteCheckedException If failed.
      */
-<<<<<<< HEAD
     public void onUnswap(KeyCacheObject key, int partId, CacheObject val) throws IgniteCheckedException {
-=======
-    public void onUnswap(CacheObject key, CacheObject val) throws IgniteCheckedException {
-        if(!enabled)
+        if (!enabled)
             return;
 
->>>>>>> 85b08c5a
         if (!enterBusy())
             return; // Ignore index update when node is stopping.
 
         try {
-<<<<<<< HEAD
-            qryProc.onUnswap(space, key, partId, val);
-=======
             if (isIndexingSpiEnabled()) {
                 CacheObjectContext coctx = cctx.cacheObjectContext();
 
@@ -448,8 +433,7 @@
             }
 
             if(qryProcEnabled)
-                qryProc.onUnswap(space, key, val);
->>>>>>> 85b08c5a
+                qryProc.onUnswap(space, key, partId, val);
         }
         finally {
             leaveBusy();
@@ -497,9 +481,6 @@
             throw new NodeStoppingException("Operation has been cancelled (node is stopping).");
 
         try {
-<<<<<<< HEAD
-            qryProc.store(space, key, partId, prevVal, prevVer, val, ver, expirationTime, link);
-=======
             if (isIndexingSpiEnabled()) {
                 CacheObjectContext coctx = cctx.cacheObjectContext();
 
@@ -511,8 +492,7 @@
             }
 
             if(qryProcEnabled)
-                qryProc.store(space, key, val, CU.versionToBytes(ver), expirationTime);
->>>>>>> 85b08c5a
+                qryProc.store(space, key, partId, prevVal, prevVer, val, ver, expirationTime, link);
         }
         finally {
             invalidateResultCache();
@@ -539,18 +519,14 @@
             return; // Ignore index update when node is stopping.
 
         try {
-<<<<<<< HEAD
-            qryProc.remove(space, key, partId, val, ver);
-=======
             if (isIndexingSpiEnabled()) {
                 Object key0 = unwrapIfNeeded(key, cctx.cacheObjectContext());
 
                 cctx.kernalContext().indexing().remove(space, key0);
             }
 
-            if(qryProcEnabled)
-                qryProc.remove(space, key, val);
->>>>>>> 85b08c5a
+            if (qryProcEnabled)
+                qryProc.remove(space, key, partId, val, ver);
         }
         finally {
             invalidateResultCache();

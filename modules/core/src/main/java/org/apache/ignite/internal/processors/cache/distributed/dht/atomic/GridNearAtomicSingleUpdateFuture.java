--- conflicted
+++ resolved
@@ -473,17 +473,12 @@
 
     /** {@inheritDoc} */
     @Override protected void mapOnTopology() {
-<<<<<<< HEAD
         // TODO IGNITE-4705: primary should block topology change, so it seem read lock is not needed.
         cache.topology().readLock();
 
         AffinityTopologyVersion topVer;
 
         Long futId;
-=======
-        AffinityTopologyVersion topVer;
-        GridCacheVersion futVer;
->>>>>>> e1d8224c
 
         cache.topology().readLock();
 
@@ -539,36 +534,7 @@
     }
 
     /** {@inheritDoc} */
-<<<<<<< HEAD
     @Override protected void map(AffinityTopologyVersion topVer, Long futId) {
-=======
-    @Override protected void map(AffinityTopologyVersion topVer, GridCacheVersion futVer) {
-        Collection<ClusterNode> topNodes = CU.affinityNodes(cctx, topVer);
-
-        if (F.isEmpty(topNodes)) {
-            onDone(new ClusterTopologyServerNotFoundException("Failed to map keys for cache (all partition nodes " +
-                "left the grid)."));
-
-            return;
-        }
-
-        GridCacheVersion updVer;
-
-        // Assign version on near node in CLOCK ordering mode even if fastMap is false.
-        if (cctx.config().getAtomicWriteOrderMode() == CLOCK) {
-            updVer = this.updVer;
-
-            if (updVer == null) {
-                updVer = futVer;
-
-                if (log.isDebugEnabled())
-                    log.debug("Assigned fast-map version for update on near node: " + updVer);
-            }
-        }
-        else
-            updVer = null;
-
->>>>>>> e1d8224c
         Exception err = null;
         GridNearAtomicAbstractUpdateRequest singleReq0 = null;
 

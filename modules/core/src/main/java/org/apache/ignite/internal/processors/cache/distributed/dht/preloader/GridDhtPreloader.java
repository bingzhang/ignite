--- conflicted
+++ resolved
@@ -786,29 +786,9 @@
                         try {
                             GridDhtLocalPartition part = partsToEvict.poll();
 
-<<<<<<< HEAD
                             if (part != null)
                                 try {
                                     part.tryEvict();
-=======
-                            if (part != null) {
-                                try {
-                                    part.tryEvict();
-                                }
-                                catch (Throwable ex) {
-                                    if (cctx.kernalContext().isStopping()) {
-                                        LT.warn(log, ex, "Partition eviction failed (current node is stopping).",
-                                            false,
-                                            true);
-
-                                        partsToEvict.clear();
-
-                                        return true;
-                                    }
-                                    else
-                                        LT.error(log, ex, "Partition eviction failed, this can cause grid hang.");
-                                }
->>>>>>> f7d89fdb
 
                                     if (part.state() != EVICTED)
                                         partsToEvict.push(part);

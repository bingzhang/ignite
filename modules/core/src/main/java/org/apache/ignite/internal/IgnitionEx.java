/*
 * Licensed to the Apache Software Foundation (ASF) under one or more
 * contributor license agreements.  See the NOTICE file distributed with
 * this work for additional information regarding copyright ownership.
 * The ASF licenses this file to You under the Apache License, Version 2.0
 * (the "License"); you may not use this file except in compliance with
 * the License.  You may obtain a copy of the License at
 *
 *      http://www.apache.org/licenses/LICENSE-2.0
 *
 * Unless required by applicable law or agreed to in writing, software
 * distributed under the License is distributed on an "AS IS" BASIS,
 * WITHOUT WARRANTIES OR CONDITIONS OF ANY KIND, either express or implied.
 * See the License for the specific language governing permissions and
 * limitations under the License.
 */

package org.apache.ignite.internal;

import java.io.File;
import java.io.IOException;
import java.io.InputStream;
import java.lang.management.ManagementFactory;
import java.lang.reflect.Constructor;
import java.net.MalformedURLException;
import java.net.URL;
import java.util.ArrayList;
import java.util.Collection;
import java.util.Collections;
import java.util.HashMap;
import java.util.HashSet;
import java.util.Iterator;
import java.util.List;
import java.util.Map;
import java.util.Map.Entry;
import java.util.UUID;
import java.util.concurrent.ConcurrentMap;
import java.util.concurrent.CountDownLatch;
import java.util.concurrent.LinkedBlockingQueue;
import java.util.concurrent.ThreadPoolExecutor;
import java.util.concurrent.atomic.AtomicBoolean;
import java.util.logging.Handler;
import javax.management.JMException;
import javax.management.MBeanServer;
import javax.management.ObjectName;
import org.apache.ignite.Ignite;
import org.apache.ignite.IgniteCheckedException;
import org.apache.ignite.IgniteIllegalStateException;
import org.apache.ignite.IgniteLogger;
import org.apache.ignite.IgniteState;
import org.apache.ignite.IgniteSystemProperties;
import org.apache.ignite.Ignition;
import org.apache.ignite.IgnitionListener;
import org.apache.ignite.cache.affinity.rendezvous.RendezvousAffinityFunction;
import org.apache.ignite.compute.ComputeJob;
import org.apache.ignite.configuration.AtomicConfiguration;
import org.apache.ignite.configuration.CacheConfiguration;
import org.apache.ignite.configuration.ConnectorConfiguration;
import org.apache.ignite.configuration.MemoryConfiguration;
import org.apache.ignite.configuration.DeploymentMode;
import org.apache.ignite.configuration.FileSystemConfiguration;
import org.apache.ignite.configuration.IgniteConfiguration;
import org.apache.ignite.configuration.TransactionConfiguration;
import org.apache.ignite.internal.binary.BinaryMarshaller;
import org.apache.ignite.internal.processors.igfs.IgfsThreadFactory;
import org.apache.ignite.internal.processors.igfs.IgfsUtils;
import org.apache.ignite.internal.processors.resource.GridSpringResourceContext;
import org.apache.ignite.internal.util.GridConcurrentHashSet;
import org.apache.ignite.internal.util.IgniteUtils;
import org.apache.ignite.internal.util.StripedExecutor;
import org.apache.ignite.internal.util.spring.IgniteSpringHelper;
import org.apache.ignite.internal.util.typedef.CA;
import org.apache.ignite.internal.util.typedef.F;
import org.apache.ignite.internal.util.typedef.G;
import org.apache.ignite.internal.util.typedef.internal.A;
import org.apache.ignite.internal.util.typedef.internal.CU;
import org.apache.ignite.internal.util.typedef.internal.U;
import org.apache.ignite.lang.IgniteBiTuple;
import org.apache.ignite.logger.LoggerNodeIdAware;
import org.apache.ignite.logger.java.JavaLogger;
import org.apache.ignite.marshaller.Marshaller;
import org.apache.ignite.marshaller.MarshallerUtils;
import org.apache.ignite.marshaller.jdk.JdkMarshaller;
import org.apache.ignite.mxbean.IgnitionMXBean;
import org.apache.ignite.plugin.segmentation.SegmentationPolicy;
import org.apache.ignite.resources.SpringApplicationContextResource;
import org.apache.ignite.spi.IgniteSpi;
import org.apache.ignite.spi.IgniteSpiMultipleInstancesSupport;
import org.apache.ignite.spi.checkpoint.noop.NoopCheckpointSpi;
import org.apache.ignite.spi.collision.noop.NoopCollisionSpi;
import org.apache.ignite.spi.communication.tcp.TcpCommunicationSpi;
import org.apache.ignite.spi.deployment.local.LocalDeploymentSpi;
import org.apache.ignite.spi.discovery.tcp.TcpDiscoverySpi;
import org.apache.ignite.spi.discovery.tcp.ipfinder.multicast.TcpDiscoveryMulticastIpFinder;
import org.apache.ignite.spi.eventstorage.memory.MemoryEventStorageSpi;
import org.apache.ignite.spi.failover.always.AlwaysFailoverSpi;
import org.apache.ignite.spi.indexing.noop.NoopIndexingSpi;
import org.apache.ignite.spi.loadbalancing.LoadBalancingSpi;
import org.apache.ignite.spi.loadbalancing.roundrobin.RoundRobinLoadBalancingSpi;
import org.apache.ignite.thread.IgniteStripedThreadPoolExecutor;
import org.apache.ignite.thread.IgniteThread;
import org.apache.ignite.thread.IgniteThreadPoolExecutor;
import org.jetbrains.annotations.Nullable;
import org.jsr166.ConcurrentHashMap8;

import static org.apache.ignite.IgniteState.STARTED;
import static org.apache.ignite.IgniteState.STOPPED;
import static org.apache.ignite.IgniteState.STOPPED_ON_SEGMENTATION;
import static org.apache.ignite.IgniteSystemProperties.IGNITE_CACHE_CLIENT;
import static org.apache.ignite.IgniteSystemProperties.IGNITE_CONFIG_URL;
import static org.apache.ignite.IgniteSystemProperties.IGNITE_DEP_MODE_OVERRIDE;
import static org.apache.ignite.IgniteSystemProperties.IGNITE_LOCAL_HOST;
import static org.apache.ignite.IgniteSystemProperties.IGNITE_NO_SHUTDOWN_HOOK;
import static org.apache.ignite.IgniteSystemProperties.IGNITE_RESTART_CODE;
import static org.apache.ignite.IgniteSystemProperties.IGNITE_SUCCESS_FILE;
import static org.apache.ignite.cache.CacheAtomicityMode.TRANSACTIONAL;
import static org.apache.ignite.cache.CacheMode.PARTITIONED;
import static org.apache.ignite.cache.CacheMode.REPLICATED;
import static org.apache.ignite.cache.CacheRebalanceMode.SYNC;
import static org.apache.ignite.cache.CacheWriteSynchronizationMode.FULL_SYNC;
import static org.apache.ignite.configuration.IgniteConfiguration.DFLT_THREAD_KEEP_ALIVE_TIME;
import static org.apache.ignite.internal.IgniteComponentType.SPRING;
import static org.apache.ignite.plugin.segmentation.SegmentationPolicy.RESTART_JVM;

/**
 * This class defines a factory for the main Ignite API. It controls Grid life cycle
 * and allows listening for grid events.
 * <h1 class="header">Grid Loaders</h1>
 * Although user can apply grid factory directly to start and stop grid, grid is
 * often started and stopped by grid loaders. Grid loaders can be found in
 * {@link org.apache.ignite.startup} package, for example:
 * <ul>
 * <li>{@code CommandLineStartup}</li>
 * <li>{@code ServletStartup}</li>
 * </ul>
 * <h1 class="header">Examples</h1>
 * Use {@link #start()} method to start grid with default configuration. You can also use
 * {@link IgniteConfiguration} to override some default configuration. Below is an
 * example on how to start grid with <strong>URI deployment</strong>.
 * <pre name="code" class="java">
 * GridConfiguration cfg = new GridConfiguration();
 */
public class IgnitionEx {
    /** Default configuration path relative to Ignite home. */
    public static final String DFLT_CFG = "config/default-config.xml";

    /** Map of named grids. */
    private static final ConcurrentMap<Object, IgniteNamedInstance> grids = new ConcurrentHashMap8<>();

    /** Map of grid states ever started in this JVM. */
    private static final Map<Object, IgniteState> gridStates = new ConcurrentHashMap8<>();

    /** Mutex to synchronize updates of default grid reference. */
    private static final Object dfltGridMux = new Object();

    /** Default grid. */
    private static volatile IgniteNamedInstance dfltGrid;

    /** Default grid state. */
    private static volatile IgniteState dfltGridState;

    /** List of state listeners. */
    private static final Collection<IgnitionListener> lsnrs = new GridConcurrentHashSet<>(4);

    /** */
    private static ThreadLocal<Boolean> daemon = new ThreadLocal<Boolean>() {
        @Override protected Boolean initialValue() {
            return false;
        }
    };

    /** */
    private static ThreadLocal<Boolean> clientMode = new ThreadLocal<>();

    /**
     * Checks runtime version to be 1.7.x or 1.8.x.
     * This will load pretty much first so we must do these checks here.
     */
    static {
        // Check 1.8 just in case for forward compatibility.
        if (!U.jdkVersion().contains("1.7") &&
            !U.jdkVersion().contains("1.8"))
            throw new IllegalStateException("Ignite requires Java 7 or above. Current Java version " +
                "is not supported: " + U.jdkVersion());

        // To avoid nasty race condition in UUID.randomUUID() in JDK prior to 6u34.
        // For details please see:
        // http://bugs.sun.com/bugdatabase/view_bug.do?bug_id=7071826
        // http://www.oracle.com/technetwork/java/javase/2col/6u34-bugfixes-1733379.html
        // http://hg.openjdk.java.net/jdk6/jdk6/jdk/rev/563d392b3e5c
        UUID.randomUUID();
    }

    /**
     * Enforces singleton.
     */
    private IgnitionEx() {
        // No-op.
    }

    /**
     * Sets daemon flag.
     * <p>
     * If daemon flag is set then all grid instances created by the factory will be
     * daemon, i.e. the local node for these instances will be a daemon node. Note that
     * if daemon flag is set - it will override the same settings in {@link IgniteConfiguration#isDaemon()}.
     * Note that you can set on and off daemon flag at will.
     *
     * @param daemon Daemon flag to set.
     */
    public static void setDaemon(boolean daemon) {
        IgnitionEx.daemon.set(daemon);
    }

    /**
     * Gets daemon flag.
     * <p>
     * If daemon flag it set then all grid instances created by the factory will be
     * daemon, i.e. the local node for these instances will be a daemon node. Note that
     * if daemon flag is set - it will override the same settings in {@link IgniteConfiguration#isDaemon()}.
     * Note that you can set on and off daemon flag at will.
     *
     * @return Daemon flag.
     */
    public static boolean isDaemon() {
        return daemon.get();
    }

    /**
     * Sets client mode flag.
     *
     * @param clientMode Client mode flag.
     */
    public static void setClientMode(boolean clientMode) {
        IgnitionEx.clientMode.set(clientMode);
    }

    /**
     * Gets client mode flag.
     *
     * @return Client mode flag.
     */
    public static boolean isClientMode() {
        return clientMode.get() == null ? false : clientMode.get();
    }

    /**
     * Gets state of grid default grid.
     *
     * @return Default grid state.
     */
    public static IgniteState state() {
        return state(null);
    }

    /**
     * Gets states of named grid. If name is {@code null}, then state of
     * default no-name grid is returned.
     *
     * @param name Grid name. If name is {@code null}, then state of
     *      default no-name grid is returned.
     * @return Grid state.
     */
    public static IgniteState state(@Nullable String name) {
        IgniteNamedInstance grid = name != null ? grids.get(name) : dfltGrid;

        if (grid == null) {
            IgniteState state = name != null ? gridStates.get(name) : dfltGridState;

            return state != null ? state : STOPPED;
        }

        return grid.state();
    }

    /**
     * Stops default grid. This method is identical to {@code G.stop(null, cancel)} apply.
     * Note that method does not wait for all tasks to be completed.
     *
     * @param cancel If {@code true} then all jobs currently executing on
     *      default grid will be cancelled by calling {@link ComputeJob#cancel()}
     *      method. Note that just like with {@link Thread#interrupt()}, it is
     *      up to the actual job to exit from execution
     * @return {@code true} if default grid instance was indeed stopped,
     *      {@code false} otherwise (if it was not started).
     */
    public static boolean stop(boolean cancel) {
        return stop(null, cancel, false);
    }

    /**
     * Stops named grid. If {@code cancel} flag is set to {@code true} then
     * all jobs currently executing on local node will be interrupted. If
     * grid name is {@code null}, then default no-name grid will be stopped.
     * If wait parameter is set to {@code true} then grid will wait for all
     * tasks to be finished.
     *
     * @param name Grid name. If {@code null}, then default no-name grid will
     *      be stopped.
     * @param cancel If {@code true} then all jobs currently will be cancelled
     *      by calling {@link ComputeJob#cancel()} method. Note that just like with
     *      {@link Thread#interrupt()}, it is up to the actual job to exit from
     *      execution. If {@code false}, then jobs currently running will not be
     *      canceled. In either case, grid node will wait for completion of all
     *      jobs running on it before stopping.
     * @param stopNotStarted If {@code true} and node start did not finish then interrupts starting thread.
     * @return {@code true} if named grid instance was indeed found and stopped,
     *      {@code false} otherwise (the instance with given {@code name} was
     *      not found).
     */
    public static boolean stop(@Nullable String name, boolean cancel, boolean stopNotStarted) {
        IgniteNamedInstance grid = name != null ? grids.get(name) : dfltGrid;

        if (grid != null && stopNotStarted && grid.startLatch.getCount() != 0) {
            grid.starterThreadInterrupted = true;

            grid.starterThread.interrupt();
        }

        if (grid != null && grid.state() == STARTED) {
            grid.stop(cancel);

            boolean fireEvt;

            if (name != null)
                fireEvt = grids.remove(name, grid);
            else {
                synchronized (dfltGridMux) {
                    fireEvt = dfltGrid == grid;

                    if (fireEvt)
                        dfltGrid = null;
                }
            }

            if (fireEvt)
                notifyStateChange(grid.getName(), grid.state());

            return true;
        }

        // We don't have log at this point...
        U.warn(null, "Ignoring stopping grid instance that was already stopped or never started: " + name);

        return false;
    }

    /**
     * Stops <b>all</b> started grids. If {@code cancel} flag is set to {@code true} then
     * all jobs currently executing on local node will be interrupted.
     * If wait parameter is set to {@code true} then grid will wait for all
     * tasks to be finished.
     * <p>
     * <b>Note:</b> it is usually safer and more appropriate to stop grid instances individually
     * instead of blanket operation. In most cases, the party that started the grid instance
     * should be responsible for stopping it.
     *
     * @param cancel If {@code true} then all jobs currently executing on
     *      all grids will be cancelled by calling {@link ComputeJob#cancel()}
     *      method. Note that just like with {@link Thread#interrupt()}, it is
     *      up to the actual job to exit from execution
     */
    public static void stopAll(boolean cancel) {
        IgniteNamedInstance dfltGrid0 = dfltGrid;

        if (dfltGrid0 != null) {
            dfltGrid0.stop(cancel);

            boolean fireEvt;

            synchronized (dfltGridMux) {
                fireEvt = dfltGrid == dfltGrid0;

                if (fireEvt)
                    dfltGrid = null;
            }

            if (fireEvt)
                notifyStateChange(dfltGrid0.getName(), dfltGrid0.state());
        }

        // Stop the rest and clear grids map.
        for (IgniteNamedInstance grid : grids.values()) {
            grid.stop(cancel);

            boolean fireEvt = grids.remove(grid.getName(), grid);

            if (fireEvt)
                notifyStateChange(grid.getName(), grid.state());
        }
    }

    /**
     * Restarts <b>all</b> started grids. If {@code cancel} flag is set to {@code true} then
     * all jobs currently executing on the local node will be interrupted.
     * If {@code wait} parameter is set to {@code true} then grid will wait for all
     * tasks to be finished.
     * <p>
     * <b>Note:</b> it is usually safer and more appropriate to stop grid instances individually
     * instead of blanket operation. In most cases, the party that started the grid instance
     * should be responsible for stopping it.
     * <p>
     * Note also that restarting functionality only works with the tools that specifically
     * support Ignite's protocol for restarting. Currently only standard <tt>ignite.{sh|bat}</tt>
     * scripts support restarting of JVM Ignite's process.
     *
     * @param cancel If {@code true} then all jobs currently executing on
     *      all grids will be cancelled by calling {@link ComputeJob#cancel()}
     *      method. Note that just like with {@link Thread#interrupt()}, it is
     *      up to the actual job to exit from execution.
     * @see Ignition#RESTART_EXIT_CODE
     */
    public static void restart(boolean cancel) {
        String file = System.getProperty(IGNITE_SUCCESS_FILE);

        if (file == null)
            U.warn(null, "Cannot restart node when restart not enabled.");
        else {
            try {
                new File(file).createNewFile();
            }
            catch (IOException e) {
                U.error(null, "Failed to create restart marker file (restart aborted): " + e.getMessage());

                return;
            }

            U.log(null, "Restarting node. Will exit (" + Ignition.RESTART_EXIT_CODE + ").");

            // Set the exit code so that shell process can recognize it and loop
            // the start up sequence again.
            System.setProperty(IGNITE_RESTART_CODE, Integer.toString(Ignition.RESTART_EXIT_CODE));

            stopAll(cancel);

            // This basically leaves loaders hang - we accept it.
            System.exit(Ignition.RESTART_EXIT_CODE);
        }
    }

    /**
     * Stops <b>all</b> started grids. If {@code cancel} flag is set to {@code true} then
     * all jobs currently executing on the local node will be interrupted.
     * If {@code wait} parameter is set to {@code true} then grid will wait for all
     * tasks to be finished.
     * <p>
     * <b>Note:</b> it is usually safer and more appropriate to stop grid instances individually
     * instead of blanket operation. In most cases, the party that started the grid instance
     * should be responsible for stopping it.
     * <p>
     * Note that upon completion of this method, the JVM with forcefully exist with
     * exit code {@link Ignition#KILL_EXIT_CODE}.
     *
     * @param cancel If {@code true} then all jobs currently executing on
     *      all grids will be cancelled by calling {@link ComputeJob#cancel()}
     *      method. Note that just like with {@link Thread#interrupt()}, it is
     *      up to the actual job to exit from execution.
     * @see Ignition#KILL_EXIT_CODE
     */
    public static void kill(boolean cancel) {
        stopAll(cancel);

        // This basically leaves loaders hang - we accept it.
        System.exit(Ignition.KILL_EXIT_CODE);
    }

    /**
     * Starts grid with default configuration. By default this method will
     * use grid configuration defined in {@code IGNITE_HOME/config/default-config.xml}
     * configuration file. If such file is not found, then all system defaults will be used.
     *
     * @return Started grid.
     * @throws IgniteCheckedException If default grid could not be started. This exception will be thrown
     *      also if default grid has already been started.
     */
    public static Ignite start() throws IgniteCheckedException {
        return start((GridSpringResourceContext)null);
    }

    /**
     * Starts grid with default configuration. By default this method will
     * use grid configuration defined in {@code IGNITE_HOME/config/default-config.xml}
     * configuration file. If such file is not found, then all system defaults will be used.
     *
     * @param springCtx Optional Spring application context, possibly {@code null}.
     *      Spring bean definitions for bean injection are taken from this context.
     *      If provided, this context can be injected into grid tasks and grid jobs using
     *      {@link SpringApplicationContextResource @SpringApplicationContextResource} annotation.
     * @return Started grid.
     * @throws IgniteCheckedException If default grid could not be started. This exception will be thrown
     *      also if default grid has already been started.
     */
    public static Ignite start(@Nullable GridSpringResourceContext springCtx) throws IgniteCheckedException {
        URL url = U.resolveIgniteUrl(DFLT_CFG);

        if (url != null)
            return start(DFLT_CFG, null, springCtx, null);

        U.warn(null, "Default Spring XML file not found (is IGNITE_HOME set?): " + DFLT_CFG);

        return start0(new GridStartContext(new IgniteConfiguration(), null, springCtx), true).grid();
    }

    /**
     * Starts grid with given configuration. Note that this method is no-op if grid with the name
     * provided in given configuration is already started.
     *
     * @param cfg Grid configuration. This cannot be {@code null}.
     * @return Started grid.
     * @throws IgniteCheckedException If grid could not be started. This exception will be thrown
     *      also if named grid has already been started.
     */
    public static Ignite start(IgniteConfiguration cfg) throws IgniteCheckedException {
        return start(cfg, null, true);
    }

    /**
     * Starts a grid with given configuration. If the grid is already started and failIfStarted set to TRUE
     * an exception will be thrown.
     *
     * @param cfg Grid configuration. This cannot be {@code null}.
     * failIfStarted Throw or not an exception if grid is already started.
     * @return Started grid.
     * @throws IgniteCheckedException If grid could not be started. This exception will be thrown
     *      also if named grid has already been started.
     */
    public static Ignite start(IgniteConfiguration cfg, boolean failIfStarted) throws IgniteCheckedException {
        return start(cfg, null, failIfStarted);
    }

    /**
     * Starts grid with given configuration. Note that this method will throw and exception if grid with the name
     * provided in given configuration is already started.
     *
     * @param cfg Grid configuration. This cannot be {@code null}.
     * @param springCtx Optional Spring application context, possibly {@code null}.
     *      Spring bean definitions for bean injection are taken from this context.
     *      If provided, this context can be injected into grid tasks and grid jobs using
     *      {@link SpringApplicationContextResource @SpringApplicationContextResource} annotation.
     * @return Started grid.
     * @throws IgniteCheckedException If grid could not be started. This exception will be thrown
     *      also if named grid has already been started.
     */
    public static Ignite start(IgniteConfiguration cfg, @Nullable GridSpringResourceContext springCtx) throws IgniteCheckedException {
        A.notNull(cfg, "cfg");

        return start0(new GridStartContext(cfg, null, springCtx), true).grid();
    }

    /**
     * Starts grid with given configuration. If the grid is already started and failIfStarted set to TRUE
     * an exception will be thrown.
     *
     * @param cfg Grid configuration. This cannot be {@code null}.
     * @param springCtx Optional Spring application context, possibly {@code null}.
     *      Spring bean definitions for bean injection are taken from this context.
     *      If provided, this context can be injected into grid tasks and grid jobs using
     *      {@link SpringApplicationContextResource @SpringApplicationContextResource} annotation.
     * @param failIfStarted Throw or not an exception if grid is already started.
     * @return Started grid.
     * @throws IgniteCheckedException If grid could not be started. This exception will be thrown
     *      also if named grid has already been started.
     */
    public static Ignite start(IgniteConfiguration cfg, @Nullable GridSpringResourceContext springCtx, boolean failIfStarted) throws IgniteCheckedException {
        A.notNull(cfg, "cfg");

        return start0(new GridStartContext(cfg, null, springCtx), failIfStarted).grid();
    }

    /**
     * Starts all grids specified within given Spring XML configuration file. If grid with given name
     * is already started, then exception is thrown. In this case all instances that may
     * have been started so far will be stopped too.
     * <p>
     * Usually Spring XML configuration file will contain only one Grid definition. Note that
     * Grid configuration bean(s) is retrieved form configuration file by type, so the name of
     * the Grid configuration bean is ignored.
     *
     * @param springCfgPath Spring XML configuration file path or URL.
     * @return Started grid. If Spring configuration contains multiple grid instances,
     *      then the 1st found instance is returned.
     * @throws IgniteCheckedException If grid could not be started or configuration
     *      read. This exception will be thrown also if grid with given name has already
     *      been started or Spring XML configuration file is invalid.
     */
    public static Ignite start(@Nullable String springCfgPath) throws IgniteCheckedException {
        return springCfgPath == null ? start() : start(springCfgPath, null);
    }

    /**
     * Starts all grids specified within given Spring XML configuration file. If grid with given name
     * is already started, then exception is thrown. In this case all instances that may
     * have been started so far will be stopped too.
     * <p>
     * Usually Spring XML configuration file will contain only one Grid definition. Note that
     * Grid configuration bean(s) is retrieved form configuration file by type, so the name of
     * the Grid configuration bean is ignored.
     *
     * @param springCfgPath Spring XML configuration file path or URL.
     * @param gridName Grid name that will override default.
     * @return Started grid. If Spring configuration contains multiple grid instances,
     *      then the 1st found instance is returned.
     * @throws IgniteCheckedException If grid could not be started or configuration
     *      read. This exception will be thrown also if grid with given name has already
     *      been started or Spring XML configuration file is invalid.
     */
    public static Ignite start(@Nullable String springCfgPath, @Nullable String gridName) throws IgniteCheckedException {
        if (springCfgPath == null) {
            IgniteConfiguration cfg = new IgniteConfiguration();

            if (cfg.getGridName() == null && !F.isEmpty(gridName))
                cfg.setGridName(gridName);

            return start(cfg);
        }
        else
            return start(springCfgPath, gridName, null, null);
    }

    /**
     * Loads all grid configurations specified within given Spring XML configuration file.
     * <p>
     * Usually Spring XML configuration file will contain only one Grid definition. Note that
     * Grid configuration bean(s) is retrieved form configuration file by type, so the name of
     * the Grid configuration bean is ignored.
     *
     * @param springCfgUrl Spring XML configuration file path or URL. This cannot be {@code null}.
     * @return Tuple containing all loaded configurations and Spring context used to load them.
     * @throws IgniteCheckedException If grid could not be started or configuration
     *      read. This exception will be thrown also if grid with given name has already
     *      been started or Spring XML configuration file is invalid.
     */
    public static IgniteBiTuple<Collection<IgniteConfiguration>, ? extends GridSpringResourceContext>
    loadConfigurations(URL springCfgUrl) throws IgniteCheckedException {
        IgniteSpringHelper spring = SPRING.create(false);

        return spring.loadConfigurations(springCfgUrl);
    }

    /**
     * Loads all grid configurations specified within given input stream.
     * <p>
     * Usually Spring XML input stream will contain only one Grid definition. Note that
     * Grid configuration bean(s) is retrieved form configuration input stream by type, so the name of
     * the Grid configuration bean is ignored.
     *
     * @param springCfgStream Input stream contained Spring XML configuration. This cannot be {@code null}.
     * @return Tuple containing all loaded configurations and Spring context used to load them.
     * @throws IgniteCheckedException If grid could not be started or configuration
     *      read. This exception will be thrown also if grid with given name has already
     *      been started or Spring XML configuration file is invalid.
     */
    public static IgniteBiTuple<Collection<IgniteConfiguration>, ? extends GridSpringResourceContext>
    loadConfigurations(InputStream springCfgStream) throws IgniteCheckedException {
        IgniteSpringHelper spring = SPRING.create(false);

        return spring.loadConfigurations(springCfgStream);
    }

    /**
     * Loads all grid configurations specified within given Spring XML configuration file.
     * <p>
     * Usually Spring XML configuration file will contain only one Grid definition. Note that
     * Grid configuration bean(s) is retrieved form configuration file by type, so the name of
     * the Grid configuration bean is ignored.
     *
     * @param springCfgPath Spring XML configuration file path. This cannot be {@code null}.
     * @return Tuple containing all loaded configurations and Spring context used to load them.
     * @throws IgniteCheckedException If grid could not be started or configuration
     *      read. This exception will be thrown also if grid with given name has already
     *      been started or Spring XML configuration file is invalid.
     */
    public static IgniteBiTuple<Collection<IgniteConfiguration>, ? extends GridSpringResourceContext>
    loadConfigurations(String springCfgPath) throws IgniteCheckedException {
        A.notNull(springCfgPath, "springCfgPath");
        return loadConfigurations(IgniteUtils.resolveSpringUrl(springCfgPath));
    }

    /**
     * Loads first found grid configuration specified within given Spring XML configuration file.
     * <p>
     * Usually Spring XML configuration file will contain only one Grid definition. Note that
     * Grid configuration bean(s) is retrieved form configuration file by type, so the name of
     * the Grid configuration bean is ignored.
     *
     * @param springCfgUrl Spring XML configuration file path or URL. This cannot be {@code null}.
     * @return First found configuration and Spring context used to load it.
     * @throws IgniteCheckedException If grid could not be started or configuration
     *      read. This exception will be thrown also if grid with given name has already
     *      been started or Spring XML configuration file is invalid.
     */
    public static IgniteBiTuple<IgniteConfiguration, GridSpringResourceContext> loadConfiguration(URL springCfgUrl)
        throws IgniteCheckedException {
        IgniteBiTuple<Collection<IgniteConfiguration>, ? extends GridSpringResourceContext> t =
            loadConfigurations(springCfgUrl);

        return F.t(F.first(t.get1()), t.get2());
    }

    /**
     * Loads first found grid configuration specified within given Spring XML configuration file.
     * <p>
     * Usually Spring XML configuration file will contain only one Grid definition. Note that
     * Grid configuration bean(s) is retrieved form configuration file by type, so the name of
     * the Grid configuration bean is ignored.
     *
     * @param springCfgPath Spring XML configuration file path. This cannot be {@code null}.
     * @return First found configuration and Spring context used to load it.
     * @throws IgniteCheckedException If grid could not be started or configuration
     *      read. This exception will be thrown also if grid with given name has already
     *      been started or Spring XML configuration file is invalid.
     */
    public static IgniteBiTuple<IgniteConfiguration, GridSpringResourceContext> loadConfiguration(String springCfgPath)
        throws IgniteCheckedException {
        IgniteBiTuple<Collection<IgniteConfiguration>, ? extends GridSpringResourceContext> t =
            loadConfigurations(springCfgPath);

        return F.t(F.first(t.get1()), t.get2());
    }

    /**
     * Starts all grids specified within given Spring XML configuration file. If grid with given name
     * is already started, then exception is thrown. In this case all instances that may
     * have been started so far will be stopped too.
     * <p>
     * Usually Spring XML configuration file will contain only one Grid definition. Note that
     * Grid configuration bean(s) is retrieved form configuration file by type, so the name of
     * the Grid configuration bean is ignored.
     *
     * @param springCfgPath Spring XML configuration file path or URL. This cannot be {@code null}.
     * @param gridName Grid name that will override default.
     * @param springCtx Optional Spring application context, possibly {@code null}.
     * @param ldr Optional class loader that will be used by default.
     *      Spring bean definitions for bean injection are taken from this context.
     *      If provided, this context can be injected into grid tasks and grid jobs using
     *      {@link SpringApplicationContextResource @SpringApplicationContextResource} annotation.
     * @return Started grid. If Spring configuration contains multiple grid instances,
     *      then the 1st found instance is returned.
     * @throws IgniteCheckedException If grid could not be started or configuration
     *      read. This exception will be thrown also if grid with given name has already
     *      been started or Spring XML configuration file is invalid.
     */
    public static Ignite start(String springCfgPath, @Nullable String gridName,
        @Nullable GridSpringResourceContext springCtx, @Nullable ClassLoader ldr) throws IgniteCheckedException {
        URL url = U.resolveSpringUrl(springCfgPath);

        return start(url, gridName, springCtx, ldr);
    }

    /**
     * Starts all grids specified within given Spring XML configuration file URL. If grid with given name
     * is already started, then exception is thrown. In this case all instances that may
     * have been started so far will be stopped too.
     * <p>
     * Usually Spring XML configuration file will contain only one Grid definition. Note that
     * Grid configuration bean(s) is retrieved form configuration file by type, so the name of
     * the Grid configuration bean is ignored.
     *
     * @param springCfgUrl Spring XML configuration file URL. This cannot be {@code null}.
     * @return Started grid. If Spring configuration contains multiple grid instances,
     *      then the 1st found instance is returned.
     * @throws IgniteCheckedException If grid could not be started or configuration
     *      read. This exception will be thrown also if grid with given name has already
     *      been started or Spring XML configuration file is invalid.
     */
    public static Ignite start(URL springCfgUrl) throws IgniteCheckedException {
        return start(springCfgUrl, null, null, null);
    }

    /**
     * Starts all grids specified within given Spring XML configuration file URL. If grid with given name
     * is already started, then exception is thrown. In this case all instances that may
     * have been started so far will be stopped too.
     * <p>
     * Usually Spring XML configuration file will contain only one Grid definition. Note that
     * Grid configuration bean(s) is retrieved form configuration file by type, so the name of
     * the Grid configuration bean is ignored.
     *
     * @param springCfgUrl Spring XML configuration file URL. This cannot be {@code null}.
     * @param ldr Optional class loader that will be used by default.
     * @return Started grid. If Spring configuration contains multiple grid instances,
     *      then the 1st found instance is returned.
     * @throws IgniteCheckedException If grid could not be started or configuration
     *      read. This exception will be thrown also if grid with given name has already
     *      been started or Spring XML configuration file is invalid.
     */
    public static Ignite start(URL springCfgUrl, @Nullable ClassLoader ldr) throws IgniteCheckedException {
        return start(springCfgUrl, null, null, ldr);
    }

    /**
     * Starts all grids specified within given Spring XML configuration file URL. If grid with given name
     * is already started, then exception is thrown. In this case all instances that may
     * have been started so far will be stopped too.
     * <p>
     * Usually Spring XML configuration file will contain only one Grid definition. Note that
     * Grid configuration bean(s) is retrieved form configuration file by type, so the name of
     * the Grid configuration bean is ignored.
     *
     * @param springCfgUrl Spring XML configuration file URL. This cannot be {@code null}.
     * @param gridName Grid name that will override default.
     * @param springCtx Optional Spring application context, possibly {@code null}.
     * @param ldr Optional class loader that will be used by default.
     *      Spring bean definitions for bean injection are taken from this context.
     *      If provided, this context can be injected into grid tasks and grid jobs using
     *      {@link SpringApplicationContextResource @SpringApplicationContextResource} annotation.
     * @return Started grid. If Spring configuration contains multiple grid instances,
     *      then the 1st found instance is returned.
     * @throws IgniteCheckedException If grid could not be started or configuration
     *      read. This exception will be thrown also if grid with given name has already
     *      been started or Spring XML configuration file is invalid.
     */
    public static Ignite start(URL springCfgUrl, @Nullable String gridName,
        @Nullable GridSpringResourceContext springCtx, @Nullable ClassLoader ldr) throws IgniteCheckedException {
        A.notNull(springCfgUrl, "springCfgUrl");

        boolean isLog4jUsed = U.gridClassLoader().getResource("org/apache/log4j/Appender.class") != null;

        IgniteBiTuple<Object, Object> t = null;

        if (isLog4jUsed) {
            try {
                t = U.addLog4jNoOpLogger();
            }
            catch (IgniteCheckedException ignore) {
                isLog4jUsed = false;
            }
        }

        Collection<Handler> savedHnds = null;

        if (!isLog4jUsed)
            savedHnds = U.addJavaNoOpLogger();

        IgniteBiTuple<Collection<IgniteConfiguration>, ? extends GridSpringResourceContext> cfgMap;

        try {
            cfgMap = loadConfigurations(springCfgUrl);
        }
        finally {
            if (isLog4jUsed && t != null)
                U.removeLog4jNoOpLogger(t);

            if (!isLog4jUsed)
                U.removeJavaNoOpLogger(savedHnds);
        }

        return startConfigurations(cfgMap, springCfgUrl, gridName, springCtx, ldr);
    }

    /**
     * Starts all grids specified within given Spring XML configuration input stream. If grid with given name
     * is already started, then exception is thrown. In this case all instances that may
     * have been started so far will be stopped too.
     * <p>
     * Usually Spring XML configuration input stream will contain only one Grid definition. Note that
     * Grid configuration bean(s) is retrieved form configuration input stream by type, so the name of
     * the Grid configuration bean is ignored.
     *
     * @param springCfgStream Input stream containing Spring XML configuration. This cannot be {@code null}.
     * @return Started grid. If Spring configuration contains multiple grid instances,
     *      then the 1st found instance is returned.
     * @throws IgniteCheckedException If grid could not be started or configuration
     *      read. This exception will be thrown also if grid with given name has already
     *      been started or Spring XML configuration file is invalid.
     */
    public static Ignite start(InputStream springCfgStream) throws IgniteCheckedException {
        return start(springCfgStream, null, null, null);
    }

    /**
     * Starts all grids specified within given Spring XML configuration input stream. If grid with given name
     * is already started, then exception is thrown. In this case all instances that may
     * have been started so far will be stopped too.
     * <p>
     * Usually Spring XML configuration input stream will contain only one Grid definition. Note that
     * Grid configuration bean(s) is retrieved form configuration input stream by type, so the name of
     * the Grid configuration bean is ignored.
     *
     * @param springCfgStream Input stream containing Spring XML configuration. This cannot be {@code null}.
     * @param gridName Grid name that will override default.
     * @param springCtx Optional Spring application context, possibly {@code null}.
     * @param ldr Optional class loader that will be used by default.
     *      Spring bean definitions for bean injection are taken from this context.
     *      If provided, this context can be injected into grid tasks and grid jobs using
     *      {@link SpringApplicationContextResource @SpringApplicationContextResource} annotation.
     * @return Started grid. If Spring configuration contains multiple grid instances,
     *      then the 1st found instance is returned.
     * @throws IgniteCheckedException If grid could not be started or configuration
     *      read. This exception will be thrown also if grid with given name has already
     *      been started or Spring XML configuration file is invalid.
     */
    public static Ignite start(InputStream springCfgStream, @Nullable String gridName,
        @Nullable GridSpringResourceContext springCtx, @Nullable ClassLoader ldr) throws IgniteCheckedException {
        A.notNull(springCfgStream, "springCfgUrl");

        boolean isLog4jUsed = U.gridClassLoader().getResource("org/apache/log4j/Appender.class") != null;

        IgniteBiTuple<Object, Object> t = null;

        if (isLog4jUsed) {
            try {
                t = U.addLog4jNoOpLogger();
            }
            catch (IgniteCheckedException ignore) {
                isLog4jUsed = false;
            }
        }

        Collection<Handler> savedHnds = null;

        if (!isLog4jUsed)
            savedHnds = U.addJavaNoOpLogger();

        IgniteBiTuple<Collection<IgniteConfiguration>, ? extends GridSpringResourceContext> cfgMap;

        try {
            cfgMap = loadConfigurations(springCfgStream);
        }
        finally {
            if (isLog4jUsed && t != null)
                U.removeLog4jNoOpLogger(t);

            if (!isLog4jUsed)
                U.removeJavaNoOpLogger(savedHnds);
        }

        return startConfigurations(cfgMap, null, gridName, springCtx, ldr);
    }

    /**
     * Internal Spring-based start routine. Starts loaded configurations.
     *
     * @param cfgMap Configuration map.
     * @param springCfgUrl Spring XML configuration file URL.
     * @param gridName Grid name that will override default.
     * @param springCtx Optional Spring application context.
     * @param ldr Optional class loader that will be used by default.
     * @return Started grid.
     * @throws IgniteCheckedException If failed.
     */
    private static Ignite startConfigurations(
        IgniteBiTuple<Collection<IgniteConfiguration>, ? extends GridSpringResourceContext> cfgMap,
        URL springCfgUrl,
        @Nullable String gridName,
        @Nullable GridSpringResourceContext springCtx,
        @Nullable ClassLoader ldr)
        throws IgniteCheckedException {
        List<IgniteNamedInstance> grids = new ArrayList<>(cfgMap.size());

        try {
            for (IgniteConfiguration cfg : cfgMap.get1()) {
                assert cfg != null;

                if (cfg.getGridName() == null && !F.isEmpty(gridName))
                    cfg.setGridName(gridName);

                if (ldr != null && cfg.getClassLoader() == null)
                    cfg.setClassLoader(ldr);

                // Use either user defined context or our one.
                IgniteNamedInstance grid = start0(
                    new GridStartContext(cfg, springCfgUrl, springCtx == null ? cfgMap.get2() : springCtx), true);

                // Add it if it was not stopped during startup.
                if (grid != null)
                    grids.add(grid);
            }
        }
        catch (IgniteCheckedException e) {
            // Stop all instances started so far.
            for (IgniteNamedInstance grid : grids) {
                try {
                    grid.stop(true);
                }
                catch (Exception e1) {
                    U.error(grid.log, "Error when stopping grid: " + grid, e1);
                }
            }

            throw e;
        }

        // Return the first grid started.
        IgniteNamedInstance res = !grids.isEmpty() ? grids.get(0) : null;

        return res != null ? res.grid() : null;
    }

    /**
     * Starts grid with given configuration.
     *
     * @param startCtx Start context.
     * @param failIfStarted Throw or not an exception if grid is already started.
     * @return Started grid.
     * @throws IgniteCheckedException If grid could not be started.
     */
    private static IgniteNamedInstance start0(GridStartContext startCtx, boolean failIfStarted ) throws IgniteCheckedException {
        assert startCtx != null;

        String name = startCtx.config().getGridName();

        if (name != null && name.isEmpty())
            throw new IgniteCheckedException("Non default grid instances cannot have empty string name.");

        IgniteNamedInstance grid = new IgniteNamedInstance(name);

        IgniteNamedInstance old;

        if (name != null)
            old = grids.putIfAbsent(name, grid);
        else {
            synchronized (dfltGridMux) {
                old = dfltGrid;

                if (old == null)
                    dfltGrid = grid;
            }
        }

        if (old != null)
            if (failIfStarted) {
                if (name == null)
                    throw new IgniteCheckedException("Default Ignite instance has already been started.");
                else
                    throw new IgniteCheckedException("Ignite instance with this name has already been started: " + name);
            }
            else
                return old;

        if (startCtx.config().getWarmupClosure() != null)
            startCtx.config().getWarmupClosure().apply(startCtx.config());

        startCtx.single(grids.size() == 1);

        boolean success = false;

        try {
            try {
                grid.start(startCtx);
            }
            catch (IgniteInterruptedCheckedException e) {
                if (grid.starterThreadInterrupted)
                    Thread.interrupted();

                throw e;
            }

            notifyStateChange(name, STARTED);

            success = true;
        }
        finally {
            if (!success) {
                if (name != null)
                    grids.remove(name, grid);
                else {
                    synchronized (dfltGridMux) {
                        if (dfltGrid == grid)
                            dfltGrid = null;
                    }
                }

                grid = null;
            }
        }

        if (grid == null)
            throw new IgniteCheckedException("Failed to start grid with provided configuration.");

        return grid;
    }

    /**
     * Loads spring bean by name.
     *
     * @param springXmlPath Spring XML file path.
     * @param beanName Bean name.
     * @return Bean instance.
     * @throws IgniteCheckedException In case of error.
     */
    public static <T> T loadSpringBean(String springXmlPath, String beanName) throws IgniteCheckedException {
        A.notNull(springXmlPath, "springXmlPath");
        A.notNull(beanName, "beanName");

        URL url = U.resolveSpringUrl(springXmlPath);

        assert url != null;

        return loadSpringBean(url, beanName);
    }

    /**
     * Loads spring bean by name.
     *
     * @param springXmlUrl Spring XML file URL.
     * @param beanName Bean name.
     * @return Bean instance.
     * @throws IgniteCheckedException In case of error.
     */
    public static <T> T loadSpringBean(URL springXmlUrl, String beanName) throws IgniteCheckedException {
        A.notNull(springXmlUrl, "springXmlUrl");
        A.notNull(beanName, "beanName");

        IgniteSpringHelper spring = SPRING.create(false);

        return spring.loadBean(springXmlUrl, beanName);
    }

    /**
     * Loads spring bean by name.
     *
     * @param springXmlStream Input stream containing Spring XML configuration.
     * @param beanName Bean name.
     * @return Bean instance.
     * @throws IgniteCheckedException In case of error.
     */
    public static <T> T loadSpringBean(InputStream springXmlStream, String beanName) throws IgniteCheckedException {
        A.notNull(springXmlStream, "springXmlPath");
        A.notNull(beanName, "beanName");

        IgniteSpringHelper spring = SPRING.create(false);

        return spring.loadBean(springXmlStream, beanName);
    }

    /**
     * Gets an instance of default no-name grid. Note that
     * caller of this method should not assume that it will return the same
     * instance every time.
     * <p>
     * This method is identical to {@code G.grid(null)} apply.
     *
     * @return An instance of default no-name grid. This method never returns
     *      {@code null}.
     * @throws IgniteIllegalStateException Thrown if default grid was not properly
     *      initialized or grid instance was stopped or was not started.
     */
    public static Ignite grid() throws IgniteIllegalStateException {
        return grid((String)null);
    }

    /**
     * Gets a list of all grids started so far.
     *
     * @return List of all grids started so far.
     */
    public static List<Ignite> allGrids() {
        return allGrids(true);
    }

    /**
     * Gets a list of all grids started so far.
     *
     * @return List of all grids started so far.
     */
    public static List<Ignite> allGridsx() {
        return allGrids(false);
    }

    /**
     * Gets a list of all grids started so far.
     *
     * @param wait If {@code true} wait for node start finish.
     * @return List of all grids started so far.
     */
    private static List<Ignite> allGrids(boolean wait) {
        List<Ignite> allIgnites = new ArrayList<>(grids.size() + 1);

        for (IgniteNamedInstance grid : grids.values()) {
            Ignite g = wait ? grid.grid() : grid.gridx();

            if (g != null)
                allIgnites.add(g);
        }

        IgniteNamedInstance dfltGrid0 = dfltGrid;

        if (dfltGrid0 != null) {
            IgniteKernal g = wait ? dfltGrid0.grid() : dfltGrid0.gridx();

            if (g != null)
                allIgnites.add(g);
        }

        return allIgnites;
    }

    /**
     * Gets a grid instance for given local node ID. Note that grid instance and local node have
     * one-to-one relationship where node has ID and instance has name of the grid to which
     * both grid instance and its node belong. Note also that caller of this method
     * should not assume that it will return the same instance every time.
     *
     * @param locNodeId ID of local node the requested grid instance is managing.
     * @return An instance of named grid. This method never returns
     *      {@code null}.
     * @throws IgniteIllegalStateException Thrown if grid was not properly
     *      initialized or grid instance was stopped or was not started.
     */
    public static Ignite grid(UUID locNodeId) throws IgniteIllegalStateException {
        A.notNull(locNodeId, "locNodeId");

        IgniteNamedInstance dfltGrid0 = dfltGrid;

        if (dfltGrid0 != null) {
            IgniteKernal g = dfltGrid0.grid();

            if (g != null && g.getLocalNodeId().equals(locNodeId))
                return g;
        }

        for (IgniteNamedInstance grid : grids.values()) {
            IgniteKernal g = grid.grid();

            if (g != null && g.getLocalNodeId().equals(locNodeId))
                return g;
        }

        throw new IgniteIllegalStateException("Grid instance with given local node ID was not properly " +
            "started or was stopped: " + locNodeId);
    }

    /**
     * Gets grid instance without waiting its initialization and not throwing any exception.
     *
     * @param locNodeId ID of local node the requested grid instance is managing.
     * @return Grid instance or {@code null}.
     */
    public static IgniteKernal gridxx(UUID locNodeId) {
        IgniteNamedInstance dfltGrid0 = dfltGrid;

        if (dfltGrid0 != null) {
            IgniteKernal g = dfltGrid0.grid();

            if (g != null && g.getLocalNodeId().equals(locNodeId))
                return g;
        }

        for (IgniteNamedInstance grid : grids.values()) {
            IgniteKernal g = grid.grid();

            if (g != null && g.getLocalNodeId().equals(locNodeId))
                return g;
        }

        return null;
    }

    /**
     * Gets an named grid instance. If grid name is {@code null} or empty string,
     * then default no-name grid will be returned. Note that caller of this method
     * should not assume that it will return the same instance every time.
     * <p>
     * Note that Java VM can run multiple grid instances and every grid instance (and its
     * node) can belong to a different grid. Grid name defines what grid a particular grid
     * instance (and correspondingly its node) belongs to.
     *
     * @param name Grid name to which requested grid instance belongs to. If {@code null},
     *      then grid instance belonging to a default no-name grid will be returned.
     * @return An instance of named grid. This method never returns
     *      {@code null}.
     * @throws IgniteIllegalStateException Thrown if default grid was not properly
     *      initialized or grid instance was stopped or was not started.
     */
    public static Ignite grid(@Nullable String name) throws IgniteIllegalStateException {
        IgniteNamedInstance grid = name != null ? grids.get(name) : dfltGrid;

        Ignite res;

        if (grid == null || (res = grid.grid()) == null)
            throw new IgniteIllegalStateException("Ignite instance with provided name doesn't exist. " +
                "Did you call Ignition.start(..) to start an Ignite instance? [name=" + name + ']');

        return res;
    }

    /**
     * Gets a name of the grid from thread local config, which is owner of current thread.
     *
     * @return Grid instance related to current thread
     * @throws IllegalArgumentException Thrown to indicate, that current thread is not an {@link IgniteThread}.
     */
    public static IgniteKernal localIgnite() throws IllegalArgumentException {
        String name = U.getCurrentIgniteName();

        if (U.isCurrentIgniteNameSet(name))
            return gridx(name);
        else if (Thread.currentThread() instanceof IgniteThread)
            return gridx(((IgniteThread)Thread.currentThread()).getGridName());
        else
            throw new IllegalArgumentException("Ignite grid name thread local must be set or" +
                " this method should be accessed under " + IgniteThread.class.getName());
    }

    /**
     * Gets grid instance without waiting its initialization.
     *
     * @param name Grid name.
     * @return Grid instance.
     */
    public  static IgniteKernal gridx(@Nullable String name) {
        IgniteNamedInstance grid = name != null ? grids.get(name) : dfltGrid;

        IgniteKernal res;

        if (grid == null || (res = grid.gridx()) == null)
            throw new IgniteIllegalStateException("Ignite instance with provided name doesn't exist. " +
                "Did you call Ignition.start(..) to start an Ignite instance? [name=" + name + ']');

        return res;
    }

    /**
     * Adds a lsnr for grid life cycle events.
     * <p>
     * Note that unlike other listeners in Ignite this listener will be
     * notified from the same thread that triggers the state change. Because of
     * that it is the responsibility of the user to make sure that listener logic
     * is light-weight and properly handles (catches) any runtime exceptions, if any
     * are expected.
     *
     * @param lsnr Listener for grid life cycle events. If this listener was already added
     *      this method is no-op.
     */
    public static void addListener(IgnitionListener lsnr) {
        A.notNull(lsnr, "lsnr");

        lsnrs.add(lsnr);
    }

    /**
     * Removes lsnr added by {@link #addListener(IgnitionListener)} method.
     *
     * @param lsnr Listener to remove.
     * @return {@code true} if lsnr was added before, {@code false} otherwise.
     */
    public static boolean removeListener(IgnitionListener lsnr) {
        A.notNull(lsnr, "lsnr");

        return lsnrs.remove(lsnr);
    }

    /**
     * @param gridName Grid instance name.
     * @param state Factory state.
     */
    private static void notifyStateChange(@Nullable String gridName, IgniteState state) {
        if (gridName != null)
            gridStates.put(gridName, state);
        else
            dfltGridState = state;

        for (IgnitionListener lsnr : lsnrs)
            lsnr.onStateChange(gridName, state);
    }

    /**
     * Start context encapsulates all starting parameters.
     */
    private static final class GridStartContext {
        /** User-defined configuration. */
        private IgniteConfiguration cfg;

        /** Optional configuration path. */
        private URL cfgUrl;

        /** Optional Spring application context. */
        private GridSpringResourceContext springCtx;

        /** Whether or not this is a single grid instance in current VM. */
        private boolean single;

        /**
         *
         * @param cfg User-defined configuration.
         * @param cfgUrl Optional configuration path.
         * @param springCtx Optional Spring application context.
         */
        GridStartContext(IgniteConfiguration cfg, @Nullable URL cfgUrl, @Nullable GridSpringResourceContext springCtx) {
            assert(cfg != null);

            this.cfg = cfg;
            this.cfgUrl = cfgUrl;
            this.springCtx = springCtx;
        }

        /**
         * @return Whether or not this is a single grid instance in current VM.
         */
        public boolean single() {
            return single;
        }

        /**
         * @param single Whether or not this is a single grid instance in current VM.
         */
        public void single(boolean single) {
            this.single = single;
        }

        /**
         * @return User-defined configuration.
         */
        IgniteConfiguration config() {
            return cfg;
        }

        /**
         * @param cfg User-defined configuration.
         */
        void config(IgniteConfiguration cfg) {
            this.cfg = cfg;
        }

        /**
         * @return Optional configuration path.
         */
        URL configUrl() {
            return cfgUrl;
        }

        /**
         * @param cfgUrl Optional configuration path.
         */
        void configUrl(URL cfgUrl) {
            this.cfgUrl = cfgUrl;
        }

        /**
         * @return Optional Spring application context.
         */
        public GridSpringResourceContext springContext() {
            return springCtx;
        }
    }

    /**
     * Grid data container.
     */
    private static final class IgniteNamedInstance {
        /** Map of registered MBeans. */
        private static final Map<MBeanServer, GridMBeanServerData> mbeans =
            new HashMap<>();

        /** */
        private static final String[] EMPTY_STR_ARR = new String[0];

        /** Grid name. */
        private final String name;

        /** Grid instance. */
        private volatile IgniteKernal grid;

        /** Executor service. */
        private ThreadPoolExecutor execSvc;

        /** System executor service. */
        private ThreadPoolExecutor sysExecSvc;

        /** */
        private StripedExecutor stripedExecSvc;

        /** Management executor service. */
        private ThreadPoolExecutor mgmtExecSvc;

        /** P2P executor service. */
        private ThreadPoolExecutor p2pExecSvc;

        /** IGFS executor service. */
        private ThreadPoolExecutor igfsExecSvc;

        /** Data streamer executor service. */
        private ThreadPoolExecutor dataStreamerExecSvc;

        /** REST requests executor service. */
        private ThreadPoolExecutor restExecSvc;

        /** Utility cache executor service. */
        private ThreadPoolExecutor utilityCacheExecSvc;

        /** Affinity executor service. */
        private ThreadPoolExecutor affExecSvc;

        /** Indexing pool. */
        private ThreadPoolExecutor idxExecSvc;

        /** Continuous query executor service. */
        private IgniteStripedThreadPoolExecutor callbackExecSvc;

        /** Query executor service. */
        private ThreadPoolExecutor qryExecSvc;

        /** Grid state. */
        private volatile IgniteState state = STOPPED;

        /** Shutdown hook. */
        private Thread shutdownHook;

        /** Grid log. */
        private IgniteLogger log;

        /** Start guard. */
        private final AtomicBoolean startGuard = new AtomicBoolean();

        /** Start latch. */
        private final CountDownLatch startLatch = new CountDownLatch(1);

        /**
         * Thread that starts this named instance. This field can be non-volatile since
         * it makes sense only for thread where it was originally initialized.
         */
        @SuppressWarnings("FieldAccessedSynchronizedAndUnsynchronized")
        private Thread starterThread;

        /** */
        private boolean starterThreadInterrupted;

        /**
         * Creates un-started named instance.
         *
         * @param name Grid name (possibly {@code null} for default grid).
         */
        IgniteNamedInstance(@Nullable String name) {
            this.name = name;
        }

        /**
         * Gets grid name.
         *
         * @return Grid name.
         */
        String getName() {
            return name;
        }

        /**
         * Gets grid instance.
         *
         * @return Grid instance.
         */
        IgniteKernal grid() {
            if (starterThread != Thread.currentThread())
                U.awaitQuiet(startLatch);

            return grid;
        }

        /**
         * Gets grid instance without waiting for its initialization.
         *
         * @return Grid instance.
         */
        public IgniteKernal gridx() {
            return grid;
        }

        /**
         * Gets grid state.
         *
         * @return Grid state.
         */
        IgniteState state() {
            if (starterThread != Thread.currentThread())
                U.awaitQuiet(startLatch);

            return state;
        }

        /**
         * @param spi SPI implementation.
         * @throws IgniteCheckedException Thrown in case if multi-instance is not supported.
         */
        private void ensureMultiInstanceSupport(IgniteSpi spi) throws IgniteCheckedException {
            IgniteSpiMultipleInstancesSupport ann = U.getAnnotation(spi.getClass(),
                IgniteSpiMultipleInstancesSupport.class);

            if (ann == null || !ann.value())
                throw new IgniteCheckedException("SPI implementation doesn't support multiple grid instances in " +
                    "the same VM: " + spi);
        }

        /**
         * @param spis SPI implementations.
         * @throws IgniteCheckedException Thrown in case if multi-instance is not supported.
         */
        private void ensureMultiInstanceSupport(IgniteSpi[] spis) throws IgniteCheckedException {
            for (IgniteSpi spi : spis)
                ensureMultiInstanceSupport(spi);
        }

        /**
         * Starts grid with given configuration.
         *
         * @param startCtx Starting context.
         * @throws IgniteCheckedException If start failed.
         */
        synchronized void start(GridStartContext startCtx) throws IgniteCheckedException {
            if (startGuard.compareAndSet(false, true)) {
                try {
                    starterThread = Thread.currentThread();

                    start0(startCtx);
                }
                catch (Exception e) {
                    if (log != null)
                        stopExecutors(log);

                    throw e;
                }
                finally {
                    startLatch.countDown();
                }
            }
            else
                U.awaitQuiet(startLatch);
        }

        /**
         * @param startCtx Starting context.
         * @throws IgniteCheckedException If start failed.
         */
        @SuppressWarnings({"unchecked", "TooBroadScope"})
        private void start0(GridStartContext startCtx) throws IgniteCheckedException {
            assert grid == null : "Grid is already started: " + name;

            IgniteConfiguration cfg = startCtx.config() != null ? startCtx.config() : new IgniteConfiguration();

            IgniteConfiguration myCfg = initializeConfiguration(cfg);

            // Set configuration URL, if any, into system property.
            if (startCtx.configUrl() != null)
                System.setProperty(IGNITE_CONFIG_URL, startCtx.configUrl().toString());

            // Ensure that SPIs support multiple grid instances, if required.
            if (!startCtx.single()) {
                ensureMultiInstanceSupport(myCfg.getDeploymentSpi());
                ensureMultiInstanceSupport(myCfg.getCommunicationSpi());
                ensureMultiInstanceSupport(myCfg.getDiscoverySpi());
                ensureMultiInstanceSupport(myCfg.getCheckpointSpi());
                ensureMultiInstanceSupport(myCfg.getEventStorageSpi());
                ensureMultiInstanceSupport(myCfg.getCollisionSpi());
                ensureMultiInstanceSupport(myCfg.getFailoverSpi());
                ensureMultiInstanceSupport(myCfg.getLoadBalancingSpi());
            }

            validateThreadPoolSize(cfg.getPublicThreadPoolSize(), "public");

            execSvc = new IgniteThreadPoolExecutor(
                "pub",
                cfg.getGridName(),
                cfg.getPublicThreadPoolSize(),
                cfg.getPublicThreadPoolSize(),
                DFLT_THREAD_KEEP_ALIVE_TIME,
                new LinkedBlockingQueue<Runnable>());

            execSvc.allowCoreThreadTimeOut(true);

            validateThreadPoolSize(cfg.getSystemThreadPoolSize(), "system");

            sysExecSvc = new IgniteThreadPoolExecutor(
                "sys",
                cfg.getGridName(),
                cfg.getSystemThreadPoolSize(),
                cfg.getSystemThreadPoolSize(),
                DFLT_THREAD_KEEP_ALIVE_TIME,
                new LinkedBlockingQueue<Runnable>());

            sysExecSvc.allowCoreThreadTimeOut(true);

            if (cfg.getStripedPoolSize() > 0)
                stripedExecSvc = new StripedExecutor(cfg.getStripedPoolSize(), cfg.getGridName(), "sys", log);

            // Note that since we use 'LinkedBlockingQueue', number of
            // maximum threads has no effect.
            // Note, that we do not pre-start threads here as management pool may
            // not be needed.
            validateThreadPoolSize(cfg.getManagementThreadPoolSize(), "management");

            mgmtExecSvc = new IgniteThreadPoolExecutor(
                "mgmt",
                cfg.getGridName(),
                cfg.getManagementThreadPoolSize(),
                cfg.getManagementThreadPoolSize(),
                DFLT_THREAD_KEEP_ALIVE_TIME,
                new LinkedBlockingQueue<Runnable>());

            mgmtExecSvc.allowCoreThreadTimeOut(true);

            // Note that since we use 'LinkedBlockingQueue', number of
            // maximum threads has no effect.
            // Note, that we do not pre-start threads here as class loading pool may
            // not be needed.
            validateThreadPoolSize(cfg.getPeerClassLoadingThreadPoolSize(), "peer class loading");
            p2pExecSvc = new IgniteThreadPoolExecutor(
                "p2p",
                cfg.getGridName(),
                cfg.getPeerClassLoadingThreadPoolSize(),
                cfg.getPeerClassLoadingThreadPoolSize(),
                DFLT_THREAD_KEEP_ALIVE_TIME,
                new LinkedBlockingQueue<Runnable>());

            p2pExecSvc.allowCoreThreadTimeOut(true);

            // Note that we do not pre-start threads here as this pool may not be needed.
            dataStreamerExecSvc = new IgniteThreadPoolExecutor(
                "data-streamer",
                cfg.getGridName(),
                cfg.getDataStreamerThreadPoolSize(),
                cfg.getDataStreamerThreadPoolSize(),
                DFLT_THREAD_KEEP_ALIVE_TIME,
                new LinkedBlockingQueue<Runnable>());

            dataStreamerExecSvc.allowCoreThreadTimeOut(true);

            // Note that we do not pre-start threads here as igfs pool may not be needed.
            validateThreadPoolSize(cfg.getIgfsThreadPoolSize(), "IGFS");

            igfsExecSvc = new IgniteThreadPoolExecutor(
                cfg.getIgfsThreadPoolSize(),
                cfg.getIgfsThreadPoolSize(),
                DFLT_THREAD_KEEP_ALIVE_TIME,
                new LinkedBlockingQueue<Runnable>(),
                new IgfsThreadFactory(cfg.getGridName(), "igfs"),
                null /* Abort policy will be used. */);

            igfsExecSvc.allowCoreThreadTimeOut(true);

            // Note that we do not pre-start threads here as this pool may not be needed.
            validateThreadPoolSize(cfg.getAsyncCallbackPoolSize(), "async callback");

            callbackExecSvc = new IgniteStripedThreadPoolExecutor(
                cfg.getAsyncCallbackPoolSize(),
                cfg.getGridName(),
                "callback");

            if (myCfg.getConnectorConfiguration() != null) {
                validateThreadPoolSize(myCfg.getConnectorConfiguration().getThreadPoolSize(), "connector");

                restExecSvc = new IgniteThreadPoolExecutor(
                    "rest",
                    myCfg.getGridName(),
                    myCfg.getConnectorConfiguration().getThreadPoolSize(),
                    myCfg.getConnectorConfiguration().getThreadPoolSize(),
                    DFLT_THREAD_KEEP_ALIVE_TIME,
                    new LinkedBlockingQueue<Runnable>()
                );

                restExecSvc.allowCoreThreadTimeOut(true);
            }

            validateThreadPoolSize(myCfg.getUtilityCacheThreadPoolSize(), "utility cache");

            utilityCacheExecSvc = new IgniteThreadPoolExecutor(
                "utility",
                cfg.getGridName(),
                myCfg.getUtilityCacheThreadPoolSize(),
                myCfg.getUtilityCacheThreadPoolSize(),
                myCfg.getUtilityCacheKeepAliveTime(),
                new LinkedBlockingQueue<Runnable>());

            utilityCacheExecSvc.allowCoreThreadTimeOut(true);

            affExecSvc = new IgniteThreadPoolExecutor(
                "aff",
                cfg.getGridName(),
                1,
                1,
                DFLT_THREAD_KEEP_ALIVE_TIME,
                new LinkedBlockingQueue<Runnable>());

            affExecSvc.allowCoreThreadTimeOut(true);

            if (IgniteComponentType.INDEXING.inClassPath()) {
                int cpus = Runtime.getRuntime().availableProcessors();

                idxExecSvc = new IgniteThreadPoolExecutor(
                    "idx",
                    cfg.getGridName(),
                    cpus,
                    cpus * 2,
                    3000L,
                    new LinkedBlockingQueue<Runnable>(1000)
                );
            }

            validateThreadPoolSize(cfg.getQueryThreadPoolSize(), "query");

            qryExecSvc = new IgniteThreadPoolExecutor(
                "query",
                cfg.getGridName(),
                cfg.getQueryThreadPoolSize(),
                cfg.getQueryThreadPoolSize(),
                DFLT_THREAD_KEEP_ALIVE_TIME,
                new LinkedBlockingQueue<Runnable>());

            qryExecSvc.allowCoreThreadTimeOut(true);

            // Register Ignite MBean for current grid instance.
            registerFactoryMbean(myCfg.getMBeanServer());

            boolean started = false;

            try {
                IgniteKernal grid0 = new IgniteKernal(startCtx.springContext());

                // Init here to make grid available to lifecycle listeners.
                grid = grid0;

                grid0.start(
                    myCfg,
                    utilityCacheExecSvc,
                    execSvc,
                    sysExecSvc,
                    stripedExecSvc,
                    p2pExecSvc,
                    mgmtExecSvc,
                    igfsExecSvc,
                    dataStreamerExecSvc,
                    restExecSvc,
                    affExecSvc,
                    idxExecSvc,
                    callbackExecSvc,
                    qryExecSvc,
                    new CA() {
                        @Override public void apply() {
                            startLatch.countDown();
                        }
                    }
                );

                state = STARTED;

                if (log.isDebugEnabled())
                    log.debug("Grid factory started ok: " + name);

                started = true;
            }
            catch (IgniteCheckedException e) {
                unregisterFactoryMBean();

                throw e;
            }
            // Catch Throwable to protect against any possible failure.
            catch (Throwable e) {
                unregisterFactoryMBean();

                if (e instanceof Error)
                    throw e;

                throw new IgniteCheckedException("Unexpected exception when starting grid.", e);
            }
            finally {
                if (!started)
                    // Grid was not started.
                    grid = null;
            }

            // Do NOT set it up only if IGNITE_NO_SHUTDOWN_HOOK=TRUE is provided.
            if (!IgniteSystemProperties.getBoolean(IGNITE_NO_SHUTDOWN_HOOK, false)) {
                try {
                    Runtime.getRuntime().addShutdownHook(shutdownHook = new Thread() {
                        @Override public void run() {
                            if (log.isInfoEnabled())
                                log.info("Invoking shutdown hook...");

                            IgniteNamedInstance.this.stop(true);
                        }
                    });

                    if (log.isDebugEnabled())
                        log.debug("Shutdown hook is installed.");
                }
                catch (IllegalStateException e) {
                    stop(true);

                    throw new IgniteCheckedException("Failed to install shutdown hook.", e);
                }
            }
            else {
                if (log.isDebugEnabled())
                    log.debug("Shutdown hook has not been installed because environment " +
                        "or system property " + IGNITE_NO_SHUTDOWN_HOOK + " is set.");
            }
        }

        /**
         * @param poolSize an actual value in the configuration.
         * @param poolName a name of the pool like 'management'.
         * @throws IgniteCheckedException If the poolSize is wrong.
         */
        private static void validateThreadPoolSize(int poolSize, String poolName)
            throws IgniteCheckedException {
            if (poolSize <= 0) {
                throw new IgniteCheckedException("Invalid " + poolName + " thread pool size" +
                    " (must be greater than 0), actual value: " + poolSize);
            }
        }

        /**
         * @param cfg Ignite configuration copy to.
         * @return New ignite configuration.
         * @throws IgniteCheckedException If failed.
         */
        private IgniteConfiguration initializeConfiguration(IgniteConfiguration cfg)
            throws IgniteCheckedException {
            IgniteConfiguration myCfg = new IgniteConfiguration(cfg);

            String ggHome = cfg.getIgniteHome();

            // Set Ignite home.
            if (ggHome == null)
                ggHome = U.getIgniteHome();
            else
                // If user provided IGNITE_HOME - set it as a system property.
                U.setIgniteHome(ggHome);

            // Correctly resolve work directory and set it back to configuration.
            String workDir = U.workDirectory(cfg.getWorkDirectory(), ggHome);

            myCfg.setWorkDirectory(workDir);

            // Ensure invariant.
            // It's a bit dirty - but this is a result of late refactoring
            // and I don't want to reshuffle a lot of code.
            assert F.eq(name, cfg.getGridName());

            UUID nodeId = cfg.getNodeId() != null ? cfg.getNodeId() : UUID.randomUUID();

            myCfg.setNodeId(nodeId);

            IgniteLogger cfgLog = initLogger(cfg.getGridLogger(), nodeId, workDir);

            assert cfgLog != null;

            cfgLog = new GridLoggerProxy(cfgLog, null, name, U.id8(nodeId));

            // Initialize factory's log.
            log = cfgLog.getLogger(G.class);

            myCfg.setGridLogger(cfgLog);

            // Check Ignite home folder (after log is available).
            if (ggHome != null) {
                File ggHomeFile = new File(ggHome);

                if (!ggHomeFile.exists() || !ggHomeFile.isDirectory())
                    throw new IgniteCheckedException("Invalid Ignite installation home folder: " + ggHome);
            }

            myCfg.setIgniteHome(ggHome);

            // Validate segmentation configuration.
            SegmentationPolicy segPlc = cfg.getSegmentationPolicy();

            // 1. Warn on potential configuration problem: grid is not configured to wait
            // for correct segment after segmentation happens.
            if (!F.isEmpty(cfg.getSegmentationResolvers()) && segPlc == RESTART_JVM && !cfg.isWaitForSegmentOnStart()) {
                U.warn(log, "Found potential configuration problem (forgot to enable waiting for segment" +
                    "on start?) [segPlc=" + segPlc + ", wait=false]");
            }

            myCfg.setTransactionConfiguration(myCfg.getTransactionConfiguration() != null ?
                new TransactionConfiguration(myCfg.getTransactionConfiguration()) : null);

            myCfg.setConnectorConfiguration(myCfg.getConnectorConfiguration() != null ?
                new ConnectorConfiguration(myCfg.getConnectorConfiguration()) : null);

            // Local host.
            String locHost = IgniteSystemProperties.getString(IGNITE_LOCAL_HOST);

            myCfg.setLocalHost(F.isEmpty(locHost) ? myCfg.getLocalHost() : locHost);

            // Override daemon flag if it was set on the factory.
            if (daemon.get())
                myCfg.setDaemon(true);

            if (myCfg.isClientMode() == null) {
                Boolean threadClient = clientMode.get();

                if (threadClient == null)
                    myCfg.setClientMode(IgniteSystemProperties.getBoolean(IGNITE_CACHE_CLIENT, false));
                else
                    myCfg.setClientMode(threadClient);
            }

            // Check for deployment mode override.
            String depModeName = IgniteSystemProperties.getString(IGNITE_DEP_MODE_OVERRIDE);

            if (!F.isEmpty(depModeName)) {
                if (!F.isEmpty(myCfg.getCacheConfiguration())) {
                    U.quietAndInfo(log, "Skipping deployment mode override for caches (custom closure " +
                        "execution may not work for console Visor)");
                }
                else {
                    try {
                        DeploymentMode depMode = DeploymentMode.valueOf(depModeName);

                        if (myCfg.getDeploymentMode() != depMode)
                            myCfg.setDeploymentMode(depMode);
                    }
                    catch (IllegalArgumentException e) {
                        throw new IgniteCheckedException("Failed to override deployment mode using system property " +
                            "(are there any misspellings?)" +
                            "[name=" + IGNITE_DEP_MODE_OVERRIDE + ", value=" + depModeName + ']', e);
                    }
                }
            }

            if (myCfg.getUserAttributes() == null)
                myCfg.setUserAttributes(Collections.<String, Object>emptyMap());

            if (myCfg.getMBeanServer() == null)
                myCfg.setMBeanServer(ManagementFactory.getPlatformMBeanServer());

            Marshaller marsh = myCfg.getMarshaller();

            if (marsh == null) {
                if (!BinaryMarshaller.available()) {
                    U.warn(log, "OptimizedMarshaller is not supported on this JVM " +
                        "(only recent 1.6 and 1.7 versions HotSpot VMs are supported). " +
                        "To enable fast marshalling upgrade to recent 1.6 or 1.7 HotSpot VM release. " +
                        "Switching to standard JDK marshalling - " +
                        "object serialization performance will be significantly slower.",
                        "To enable fast marshalling upgrade to recent 1.6 or 1.7 HotSpot VM release.");

                    marsh = new JdkMarshaller();
                }
                else
                    marsh = new BinaryMarshaller();
            }

            MarshallerUtils.setNodeName(marsh, cfg.getGridName());

            myCfg.setMarshaller(marsh);

            if (myCfg.getPeerClassLoadingLocalClassPathExclude() == null)
                myCfg.setPeerClassLoadingLocalClassPathExclude(EMPTY_STR_ARR);

            FileSystemConfiguration[] igfsCfgs = myCfg.getFileSystemConfiguration();

            if (igfsCfgs != null) {
                FileSystemConfiguration[] clone = igfsCfgs.clone();

                for (int i = 0; i < igfsCfgs.length; i++)
                    clone[i] = new FileSystemConfiguration(igfsCfgs[i]);

                myCfg.setFileSystemConfiguration(clone);
            }

            initializeDefaultSpi(myCfg);

            initializeDefaultCacheConfiguration(myCfg);

            if (myCfg.getMemoryConfiguration() == null) {
                MemoryConfiguration dbCfg = new MemoryConfiguration();

                dbCfg.setConcurrencyLevel(Runtime.getRuntime().availableProcessors() * 4);

                myCfg.setMemoryConfiguration(dbCfg);
            }

            return myCfg;
        }

        /**
         * Initialize default cache configuration.
         *
         * @param cfg Ignite configuration.
         * @throws IgniteCheckedException If failed.
         */
        @SuppressWarnings("unchecked")
        public void initializeDefaultCacheConfiguration(IgniteConfiguration cfg) throws IgniteCheckedException {
            List<CacheConfiguration> cacheCfgs = new ArrayList<>();

            cacheCfgs.add(utilitySystemCache());

            if (IgniteComponentType.HADOOP.inClassPath())
                cacheCfgs.add(CU.hadoopSystemCache());

            cacheCfgs.add(atomicsSystemCache(cfg.getAtomicConfiguration()));

            CacheConfiguration[] userCaches = cfg.getCacheConfiguration();

            if (userCaches != null && userCaches.length > 0) {
                if (!U.discoOrdered(cfg.getDiscoverySpi()) && !U.relaxDiscoveryOrdered())
                    throw new IgniteCheckedException("Discovery SPI implementation does not support node ordering and " +
                        "cannot be used with cache (use SPI with @DiscoverySpiOrderSupport annotation, " +
                        "like TcpDiscoverySpi)");

                for (CacheConfiguration ccfg : userCaches) {
                    if (CU.isHadoopSystemCache(ccfg.getName()))
                        throw new IgniteCheckedException("Cache name cannot be \"" + CU.SYS_CACHE_HADOOP_MR +
                            "\" because it is reserved for internal purposes.");

                    if (CU.isAtomicsCache(ccfg.getName()))
                        throw new IgniteCheckedException("Cache name cannot be \"" + CU.ATOMICS_CACHE_NAME +
                            "\" because it is reserved for internal purposes.");

                    if (CU.isUtilityCache(ccfg.getName()))
                        throw new IgniteCheckedException("Cache name cannot be \"" + CU.UTILITY_CACHE_NAME +
                            "\" because it is reserved for internal purposes.");

                    cacheCfgs.add(ccfg);
                }
            }

            cfg.setCacheConfiguration(cacheCfgs.toArray(new CacheConfiguration[cacheCfgs.size()]));

            // Iterate over IGFS caches and prepare their configurations if needed.
            assert cfg.getCacheConfiguration() != null;

            for (CacheConfiguration ccfg : cfg.getCacheConfiguration())
                IgfsUtils.prepareCacheConfiguration(cfg, ccfg);
        }

        /**
         * Initialize default SPI implementations.
         *
         * @param cfg Ignite configuration.
         */
        private void initializeDefaultSpi(IgniteConfiguration cfg) {
            if (cfg.getDiscoverySpi() == null)
                cfg.setDiscoverySpi(new TcpDiscoverySpi());

            if (cfg.getDiscoverySpi() instanceof TcpDiscoverySpi) {
                TcpDiscoverySpi tcpDisco = (TcpDiscoverySpi)cfg.getDiscoverySpi();

                if (tcpDisco.getIpFinder() == null)
                    tcpDisco.setIpFinder(new TcpDiscoveryMulticastIpFinder());
            }

            if (cfg.getCommunicationSpi() == null)
                cfg.setCommunicationSpi(new TcpCommunicationSpi());

            if (cfg.getDeploymentSpi() == null)
                cfg.setDeploymentSpi(new LocalDeploymentSpi());

            if (cfg.getEventStorageSpi() == null)
                cfg.setEventStorageSpi(new MemoryEventStorageSpi());

            if (cfg.getCheckpointSpi() == null)
                cfg.setCheckpointSpi(new NoopCheckpointSpi());

            if (cfg.getCollisionSpi() == null)
                cfg.setCollisionSpi(new NoopCollisionSpi());

            if (cfg.getFailoverSpi() == null)
                cfg.setFailoverSpi(new AlwaysFailoverSpi());

            if (cfg.getLoadBalancingSpi() == null)
                cfg.setLoadBalancingSpi(new RoundRobinLoadBalancingSpi());
            else {
                Collection<LoadBalancingSpi> spis = new ArrayList<>();

                boolean dfltLoadBalancingSpi = false;

                for (LoadBalancingSpi spi : cfg.getLoadBalancingSpi()) {
                    spis.add(spi);

                    if (!dfltLoadBalancingSpi && spi instanceof RoundRobinLoadBalancingSpi)
                        dfltLoadBalancingSpi = true;
                }

                // Add default load balancing SPI for internal tasks.
                if (!dfltLoadBalancingSpi)
                    spis.add(new RoundRobinLoadBalancingSpi());

                cfg.setLoadBalancingSpi(spis.toArray(new LoadBalancingSpi[spis.size()]));
            }

            if (cfg.getIndexingSpi() == null)
                cfg.setIndexingSpi(new NoopIndexingSpi());
        }

        /**
         * @param cfgLog Configured logger.
         * @param nodeId Local node ID.
         * @param workDir Work directory.
         * @return Initialized logger.
         * @throws IgniteCheckedException If failed.
         */
        @SuppressWarnings("ErrorNotRethrown")
        private IgniteLogger initLogger(@Nullable IgniteLogger cfgLog, UUID nodeId, String workDir)
            throws IgniteCheckedException {
            try {
                Exception log4jInitErr = null;

                if (cfgLog == null) {
                    Class<?> log4jCls;

                    try {
                        log4jCls = Class.forName("org.apache.ignite.logger.log4j.Log4JLogger");
                    }
                    catch (ClassNotFoundException | NoClassDefFoundError ignored) {
                        log4jCls = null;
                    }

                    if (log4jCls != null) {
                        try {
                            URL url = U.resolveIgniteUrl("config/ignite-log4j.xml");

                            if (url == null) {
                                File cfgFile = new File("config/ignite-log4j.xml");

                                if (!cfgFile.exists())
                                    cfgFile = new File("../config/ignite-log4j.xml");

                                if (cfgFile.exists()) {
                                    try {
                                        url = cfgFile.toURI().toURL();
                                    }
                                    catch (MalformedURLException ignore) {
                                        // No-op.
                                    }
                                }
                            }

                            if (url != null) {
                                boolean configured = (Boolean)log4jCls.getMethod("isConfigured").invoke(null);

                                if (configured)
                                    url = null;
                            }

                            if (url != null) {
                                Constructor<?> ctor = log4jCls.getConstructor(URL.class);

                                cfgLog = (IgniteLogger)ctor.newInstance(url);
                            }
                            else
                                cfgLog = (IgniteLogger)log4jCls.newInstance();
                        }
                        catch (Exception e) {
                            log4jInitErr = e;
                        }
                    }

                    if (log4jCls == null || log4jInitErr != null)
                        cfgLog = new JavaLogger();
                }

                // Special handling for Java logger which requires work directory.
                if (cfgLog instanceof JavaLogger)
                    ((JavaLogger)cfgLog).setWorkDirectory(workDir);

                // Set node IDs for all file appenders.
                if (cfgLog instanceof LoggerNodeIdAware)
                    ((LoggerNodeIdAware)cfgLog).setNodeId(nodeId);

                if (log4jInitErr != null)
                    U.warn(cfgLog, "Failed to initialize Log4JLogger (falling back to standard java logging): "
                        + log4jInitErr.getCause());

                return cfgLog;
            }
            catch (Exception e) {
                throw new IgniteCheckedException("Failed to create logger.", e);
            }
        }

        /**
<<<<<<< HEAD
         * Creates marshaller system cache configuration.
         *
         * @return Marshaller system cache configuration.
         */
        private static CacheConfiguration marshallerSystemCache() {
            CacheConfiguration cache = new CacheConfiguration();

            cache.setName(CU.MARSH_CACHE_NAME);
            cache.setCacheMode(REPLICATED);
            cache.setAtomicityMode(ATOMIC);
            cache.setRebalanceMode(SYNC);
            cache.setWriteSynchronizationMode(FULL_SYNC);
            cache.setAffinity(new RendezvousAffinityFunction(false, 20));
            cache.setNodeFilter(CacheConfiguration.ALL_NODES);
            cache.setStartSize(300);
            cache.setRebalanceOrder(-2);//Prior to other system caches.
            cache.setCopyOnRead(false);

            return cache;
        }

        /**
=======
>>>>>>> 85b08c5a
         * Creates utility system cache configuration.
         *
         * @return Utility system cache configuration.
         */
        private static CacheConfiguration utilitySystemCache() {
            CacheConfiguration cache = new CacheConfiguration();

            cache.setName(CU.UTILITY_CACHE_NAME);
            cache.setCacheMode(REPLICATED);
            cache.setAtomicityMode(TRANSACTIONAL);
            cache.setRebalanceMode(SYNC);
            cache.setWriteSynchronizationMode(FULL_SYNC);
            cache.setAffinity(new RendezvousAffinityFunction(false, 100));
            cache.setNodeFilter(CacheConfiguration.ALL_NODES);
            cache.setRebalanceOrder(-2); //Prior to user caches.
            cache.setCopyOnRead(false);

            return cache;
        }

        /**
         * Creates cache configuration for atomic data structures.
         *
         * @param cfg Atomic configuration.
         * @return Cache configuration for atomic data structures.
         */
        private static CacheConfiguration atomicsSystemCache(AtomicConfiguration cfg) {
            CacheConfiguration ccfg = new CacheConfiguration();

            ccfg.setName(CU.ATOMICS_CACHE_NAME);
            ccfg.setAtomicityMode(TRANSACTIONAL);
            ccfg.setRebalanceMode(SYNC);
            ccfg.setWriteSynchronizationMode(FULL_SYNC);
            ccfg.setCacheMode(cfg.getCacheMode());
            ccfg.setNodeFilter(CacheConfiguration.ALL_NODES);
            ccfg.setRebalanceOrder(-1); //Prior to user caches.

            if (cfg.getCacheMode() == PARTITIONED)
                ccfg.setBackups(cfg.getBackups());

            return ccfg;
        }

        /**
         * Stops grid.
         *
         * @param cancel Flag indicating whether all currently running jobs
         *      should be cancelled.
         */
        void stop(boolean cancel) {
            // Stop cannot be called prior to start from public API,
            // since it checks for STARTED state. So, we can assert here.
            assert startGuard.get();

            stop0(cancel);
        }

        /**
         * @param cancel Flag indicating whether all currently running jobs
         *      should be cancelled.
         */
        private synchronized void stop0(boolean cancel) {
            IgniteKernal grid0 = grid;

            // Double check.
            if (grid0 == null) {
                if (log != null)
                    U.warn(log, "Attempting to stop an already stopped grid instance (ignore): " + name);

                return;
            }

            if (shutdownHook != null)
                try {
                    Runtime.getRuntime().removeShutdownHook(shutdownHook);

                    shutdownHook = null;

                    if (log != null && log.isDebugEnabled())
                        log.debug("Shutdown hook is removed.");
                }
                catch (IllegalStateException e) {
                    // Shutdown is in progress...
                    if (log != null && log.isDebugEnabled())
                        log.debug("Shutdown is in progress (ignoring): " + e.getMessage());
                }

            // Unregister Ignite MBean.
            unregisterFactoryMBean();

            try {
                grid0.stop(cancel);

                if (log != null && log.isDebugEnabled())
                    log.debug("Grid instance stopped ok: " + name);
            }
            catch (Throwable e) {
                U.error(log, "Failed to properly stop grid instance due to undeclared exception.", e);

                if (e instanceof Error)
                    throw e;
            }
            finally {
                state = grid0.context().segmented() ? STOPPED_ON_SEGMENTATION : STOPPED;

                grid = null;

                if (log != null)
                    stopExecutors(log);

                log = null;
            }
        }

        /**
         * Stops executor services if they has been started.
         *
         * @param log Grid logger.
         */
        private void stopExecutors(IgniteLogger log) {
            boolean interrupted = Thread.interrupted();

            try {
                stopExecutors0(log);
            }
            finally {
                if (interrupted)
                    Thread.currentThread().interrupt();
            }
        }

        /**
         * Stops executor services if they has been started.
         *
         * @param log Grid logger.
         */
        private void stopExecutors0(IgniteLogger log) {
            assert log != null;

            U.shutdownNow(getClass(), execSvc, log);

            execSvc = null;

            U.shutdownNow(getClass(), sysExecSvc, log);

            sysExecSvc = null;

            U.shutdownNow(getClass(), qryExecSvc, log);

            qryExecSvc = null;

            U.shutdownNow(getClass(), stripedExecSvc, log);

            stripedExecSvc = null;

            U.shutdownNow(getClass(), mgmtExecSvc, log);

            mgmtExecSvc = null;

            U.shutdownNow(getClass(), p2pExecSvc, log);

            p2pExecSvc = null;

            U.shutdownNow(getClass(), dataStreamerExecSvc, log);

            dataStreamerExecSvc = null;

            U.shutdownNow(getClass(), igfsExecSvc, log);

            igfsExecSvc = null;

            if (restExecSvc != null)
                U.shutdownNow(getClass(), restExecSvc, log);

            restExecSvc = null;

            U.shutdownNow(getClass(), utilityCacheExecSvc, log);

            utilityCacheExecSvc = null;

            U.shutdownNow(getClass(), affExecSvc, log);

            affExecSvc = null;

            U.shutdownNow(getClass(), idxExecSvc, log);

            idxExecSvc = null;

            U.shutdownNow(getClass(), callbackExecSvc, log);

            callbackExecSvc = null;
        }

        /**
         * Registers delegate Mbean instance for {@link Ignition}.
         *
         * @param srv MBeanServer where mbean should be registered.
         * @throws IgniteCheckedException If registration failed.
         */
        private void registerFactoryMbean(MBeanServer srv) throws IgniteCheckedException {
            synchronized (mbeans) {
                GridMBeanServerData data = mbeans.get(srv);

                if (data == null) {
                    try {
                        IgnitionMXBean mbean = new IgnitionMXBeanAdapter();

                        ObjectName objName = U.makeMBeanName(
                            null,
                            "Kernal",
                            Ignition.class.getSimpleName()
                        );

                        // Make check if MBean was already registered.
                        if (!srv.queryMBeans(objName, null).isEmpty())
                            throw new IgniteCheckedException("MBean was already registered: " + objName);
                        else {
                            objName = U.registerMBean(
                                srv,
                                null,
                                "Kernal",
                                Ignition.class.getSimpleName(),
                                mbean,
                                IgnitionMXBean.class
                            );

                            data = new GridMBeanServerData(objName);

                            mbeans.put(srv, data);

                            if (log.isDebugEnabled())
                                log.debug("Registered MBean: " + objName);
                        }
                    }
                    catch (JMException e) {
                        throw new IgniteCheckedException("Failed to register MBean.", e);
                    }
                }

                assert data != null;

                data.addGrid(name);
                data.setCounter(data.getCounter() + 1);
            }
        }

        /**
         * Unregister delegate Mbean instance for {@link Ignition}.
         */
        private void unregisterFactoryMBean() {
            synchronized (mbeans) {
                Iterator<Entry<MBeanServer, GridMBeanServerData>> iter = mbeans.entrySet().iterator();

                while (iter.hasNext()) {
                    Entry<MBeanServer, GridMBeanServerData> entry = iter.next();

                    if (entry.getValue().containsGrid(name)) {
                        GridMBeanServerData data = entry.getValue();

                        assert data != null;

                        // Unregister MBean if no grid instances started for current MBeanServer.
                        if (data.getCounter() == 1) {
                            try {
                                entry.getKey().unregisterMBean(data.getMbean());

                                if (log.isDebugEnabled())
                                    log.debug("Unregistered MBean: " + data.getMbean());
                            }
                            catch (JMException e) {
                                U.error(log, "Failed to unregister MBean.", e);
                            }

                            iter.remove();
                        }
                        else {
                            // Decrement counter.
                            data.setCounter(data.getCounter() - 1);
                            data.removeGrid(name);
                        }
                    }
                }
            }
        }

        /**
         * Grid factory MBean data container.
         * Contains necessary data for selected MBeanServer.
         */
        private static class GridMBeanServerData {
            /** Set of grid names for selected MBeanServer. */
            private Collection<String> gridNames = new HashSet<>();

            /** */
            private ObjectName mbean;

            /** Count of grid instances. */
            private int cnt;

            /**
             * Create data container.
             *
             * @param mbean Object name of MBean.
             */
            GridMBeanServerData(ObjectName mbean) {
                assert mbean != null;

                this.mbean = mbean;
            }

            /**
             * Add grid name.
             *
             * @param gridName Grid name.
             */
            public void addGrid(String gridName) {
                gridNames.add(gridName);
            }

            /**
             * Remove grid name.
             *
             * @param gridName Grid name.
             */
            public void removeGrid(String gridName) {
                gridNames.remove(gridName);
            }

            /**
             * Returns {@code true} if data contains the specified
             * grid name.
             *
             * @param gridName Grid name.
             * @return {@code true} if data contains the specified grid name.
             */
            public boolean containsGrid(String gridName) {
                return gridNames.contains(gridName);
            }

            /**
             * Gets name used in MBean server.
             *
             * @return Object name of MBean.
             */
            public ObjectName getMbean() {
                return mbean;
            }

            /**
             * Gets number of grid instances working with MBeanServer.
             *
             * @return Number of grid instances.
             */
            public int getCounter() {
                return cnt;
            }

            /**
             * Sets number of grid instances working with MBeanServer.
             *
             * @param cnt Number of grid instances.
             */
            public void setCounter(int cnt) {
                this.cnt = cnt;
            }
        }
    }
}<|MERGE_RESOLUTION|>--- conflicted
+++ resolved
@@ -2260,31 +2260,6 @@
         }
 
         /**
-<<<<<<< HEAD
-         * Creates marshaller system cache configuration.
-         *
-         * @return Marshaller system cache configuration.
-         */
-        private static CacheConfiguration marshallerSystemCache() {
-            CacheConfiguration cache = new CacheConfiguration();
-
-            cache.setName(CU.MARSH_CACHE_NAME);
-            cache.setCacheMode(REPLICATED);
-            cache.setAtomicityMode(ATOMIC);
-            cache.setRebalanceMode(SYNC);
-            cache.setWriteSynchronizationMode(FULL_SYNC);
-            cache.setAffinity(new RendezvousAffinityFunction(false, 20));
-            cache.setNodeFilter(CacheConfiguration.ALL_NODES);
-            cache.setStartSize(300);
-            cache.setRebalanceOrder(-2);//Prior to other system caches.
-            cache.setCopyOnRead(false);
-
-            return cache;
-        }
-
-        /**
-=======
->>>>>>> 85b08c5a
          * Creates utility system cache configuration.
          *
          * @return Utility system cache configuration.

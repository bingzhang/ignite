--- conflicted
+++ resolved
@@ -273,14 +273,10 @@
         suite.addTest(new TestSuite(IgniteNoCustomEventsOnNodeStart.class));
 
         suite.addTest(new TestSuite(CacheExchangeMessageDuplicatedStateTest.class));
-<<<<<<< HEAD
-=======
-        suite.addTest(new TestSuite(OffheapCacheOnClientsTest.class));
         suite.addTest(new TestSuite(CacheConcurrentReadThroughTest.class));
 
         suite.addTest(new TestSuite(GridNearCacheStoreUpdateTest.class));
         suite.addTest(new TestSuite(GridNearOffheapCacheStoreUpdateTest.class));
->>>>>>> 85b08c5a
 
         return suite;
     }

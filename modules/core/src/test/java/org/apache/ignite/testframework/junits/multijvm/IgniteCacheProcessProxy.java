/*
 * Licensed to the Apache Software Foundation (ASF) under one or more
 * contributor license agreements.  See the NOTICE file distributed with
 * this work for additional information regarding copyright ownership.
 * The ASF licenses this file to You under the Apache License, Version 2.0
 * (the "License"); you may not use this file except in compliance with
 * the License.  You may obtain a copy of the License at
 *
 *      http://www.apache.org/licenses/LICENSE-2.0
 *
 * Unless required by applicable law or agreed to in writing, software
 * distributed under the License is distributed on an "AS IS" BASIS,
 * WITHOUT WARRANTIES OR CONDITIONS OF ANY KIND, either express or implied.
 * See the License for the specific language governing permissions and
 * limitations under the License.
 */

package org.apache.ignite.testframework.junits.multijvm;

import java.util.ArrayList;
import java.util.Collection;
import java.util.Iterator;
import java.util.Map;
import java.util.Set;
import java.util.concurrent.locks.Lock;
import javax.cache.CacheException;
import javax.cache.CacheManager;
import javax.cache.configuration.CacheEntryListenerConfiguration;
import javax.cache.configuration.Configuration;
import javax.cache.expiry.ExpiryPolicy;
import javax.cache.integration.CompletionListener;
import javax.cache.processor.EntryProcessor;
import javax.cache.processor.EntryProcessorResult;
import org.apache.ignite.Ignite;
import org.apache.ignite.IgniteCache;
import org.apache.ignite.IgniteCompute;
import org.apache.ignite.cache.CacheEntryProcessor;
import org.apache.ignite.cache.CacheMetrics;
import org.apache.ignite.cache.CachePeekMode;
import org.apache.ignite.cache.query.Query;
import org.apache.ignite.cache.query.QueryCursor;
import org.apache.ignite.cache.query.QueryMetrics;
import org.apache.ignite.cluster.ClusterGroup;
import org.apache.ignite.internal.processors.cache.CacheEntryImpl;
import org.apache.ignite.internal.util.future.IgniteFinishedFutureImpl;
import org.apache.ignite.lang.IgniteBiPredicate;
import org.apache.ignite.lang.IgniteCallable;
import org.apache.ignite.lang.IgniteFuture;
import org.apache.ignite.mxbean.CacheMetricsMXBean;
import org.apache.ignite.resources.IgniteInstanceResource;
import org.jetbrains.annotations.Nullable;

/**
 * Ignite cache proxy for ignite instance at another JVM.
 */
@SuppressWarnings("TransientFieldInNonSerializableClass")
public class IgniteCacheProcessProxy<K, V> implements IgniteCache<K, V> {
    /** Compute. */
    private final transient IgniteCompute compute;

    /** Cache name. */
    private final String cacheName;

    /** With async. */
    private final boolean isAsync;

    /** Ignite proxy. */
    private final transient IgniteProcessProxy igniteProxy;

    /**
     * @param name Name.
     * @param proxy Ignite Process Proxy.
     */
    public IgniteCacheProcessProxy(String name, IgniteProcessProxy proxy) {
        this(name, false, proxy);
    }

    /**
     * @param name Name.
     * @param async Async flag.
     * @param proxy Ignite Process Proxy.
     */
    public IgniteCacheProcessProxy(String name, boolean async, IgniteProcessProxy proxy) {
        cacheName = name;
        isAsync = async;
        igniteProxy = proxy;
        compute = proxy.remoteCompute();
    }

    /** {@inheritDoc} */
    @Override public IgniteCache<K, V> withAsync() {
        return new IgniteCacheProcessProxy<>(cacheName, true, igniteProxy);
    }

    /** {@inheritDoc} */
    @Override public boolean isAsync() {
        return isAsync;
    }

    /** {@inheritDoc} */
    @Override public <R> IgniteFuture<R> future() {
        // Return fake future. Future should be called in the same place where operation done.
        return new IgniteFinishedFutureImpl<>();
    }

    /** {@inheritDoc} */
    @Override public <C extends Configuration<K, V>> C getConfiguration(Class<C> clazz) {
        return compute.call(new GetConfigurationTask<>(cacheName, isAsync, clazz));
    }

    /** {@inheritDoc} */
    @Override public Entry<K, V> randomEntry() {
        throw new UnsupportedOperationException("Method should be supported.");
    }

    /** {@inheritDoc} */
    @Override public IgniteCache<K, V> withExpiryPolicy(ExpiryPolicy plc) {
        throw new UnsupportedOperationException("Method should be supported.");
    }

    /** {@inheritDoc} */
    @Override public IgniteCache<K, V> withSkipStore() {
        throw new UnsupportedOperationException("Method should be supported.");
    }

    /** {@inheritDoc} */
    @Override public IgniteCache<K, V> withNoRetries() {
        throw new UnsupportedOperationException("Method should be supported.");
    }

    /** {@inheritDoc} */
<<<<<<< HEAD
    @Override public <K1, V1> IgniteCache<K1, V1> withKeepPortable() {
        throw new UnsupportedOperationException("Method should be supported.");
    }

    /** {@inheritDoc} */
    @Override public void loadCache(@Nullable IgniteBiPredicate<K, V> p, @Nullable Object... args) throws CacheException {
=======
    @Override public void loadCache(@Nullable IgniteBiPredicate<K, V> p, @Nullable Object... args)
        throws CacheException {
>>>>>>> 3a29b973
        throw new UnsupportedOperationException("Method should be supported.");
    }

    /** {@inheritDoc} */
    @Override public void localLoadCache(@Nullable IgniteBiPredicate<K, V> p, @Nullable Object... args)
        throws CacheException {
        compute.call(new LocalLoadCacheTask<>(cacheName, isAsync, p, args));
    }

    /** {@inheritDoc} */
    @Override public V getAndPutIfAbsent(K key, V val) throws CacheException {
        return compute.call(new GetAndPutIfAbsentTask<>(cacheName, isAsync, key, val));
    }

    /** {@inheritDoc} */
    @Override public Lock lock(K key) {
        throw new UnsupportedOperationException("Method should be supported.");
    }

    /** {@inheritDoc} */
    @Override public Lock lockAll(Collection<? extends K> keys) {
        throw new UnsupportedOperationException("Method should be supported.");
    }

    /** {@inheritDoc} */
    @Override public boolean isLocalLocked(K key, boolean byCurrThread) {
        return compute.call(new IsLocalLockedTask<>(cacheName, isAsync, key, byCurrThread));
    }

    /** {@inheritDoc} */
    @Override public <R> QueryCursor<R> query(Query<R> qry) {
        throw new UnsupportedOperationException("Method should be supported.");
    }

    /** {@inheritDoc} */
    @Override public Iterable<Entry<K, V>> localEntries(CachePeekMode... peekModes) throws CacheException {
        return compute.call(new LocalEntriesTask<K, V>(cacheName, isAsync, peekModes));
    }

    /** {@inheritDoc} */
    @Override public QueryMetrics queryMetrics() {
        throw new UnsupportedOperationException("Method should be supported.");
    }

    /** {@inheritDoc} */
    @Override public void localEvict(Collection<? extends K> keys) {
        compute.call(new LocalEvictTask<>(cacheName, isAsync, keys));
    }

    /** {@inheritDoc} */
    @Override public V localPeek(K key, CachePeekMode... peekModes) {
        return compute.call(new LocalPeekTask<K, V>(cacheName, isAsync, key, peekModes));
    }

    /** {@inheritDoc} */
    @Override public void localPromote(Set<? extends K> keys) throws CacheException {
        throw new UnsupportedOperationException("Method should be supported.");
    }

    /** {@inheritDoc} */
    @Override public int size(CachePeekMode... peekModes) throws CacheException {
        return compute.call(new SizeTask(cacheName, isAsync, peekModes, false));
    }

    /** {@inheritDoc} */
    @Override public int localSize(CachePeekMode... peekModes) {
        return compute.call(new SizeTask(cacheName, isAsync, peekModes, true));
    }

    /** {@inheritDoc} */
    @Override  public <T> Map<K, EntryProcessorResult<T>> invokeAll(
        Map<? extends K, ? extends EntryProcessor<K, V, T>> map,
        Object... args)
    {
        throw new UnsupportedOperationException("Method should be supported.");
    }

    /** {@inheritDoc} */
    @Override public V get(K key) {
        return compute.call(new GetTask<K, V>(cacheName, isAsync, key));
    }

    /** {@inheritDoc} */
    @Override public Map<K, V> getAll(Set<? extends K> keys) {
        return compute.call(new GetAllTask<K, V>(cacheName, isAsync, keys));
    }

    /** {@inheritDoc} */
    @Override public Map<K, V> getAllOutTx(Set<? extends K> keys) {
        return compute.call(new GetAllOutTxTask<K, V>(cacheName, isAsync, keys));
    }

    /** {@inheritDoc} */
    @Override public boolean containsKey(K key) {
        return compute.call(new ContainsKeyTask<>(cacheName, isAsync, key));
    }

    /** {@inheritDoc} */
    @Override  public void loadAll(Set<? extends K> keys, boolean replaceExistVals, CompletionListener completionLsnr) {
        throw new UnsupportedOperationException("Oparetion can't be supported automatically.");
    }

    /** {@inheritDoc} */
    @Override public boolean containsKeys(Set<? extends K> keys) {
        return compute.call(new ContainsKeysTask<>(cacheName, isAsync, keys));
    }

    /** {@inheritDoc} */
    @Override public void put(K key, V val) {
        compute.call(new PutTask<>(cacheName, isAsync, key, val));
    }

    /** {@inheritDoc} */
    @Override public V getAndPut(K key, V val) {
        return compute.call(new GetAndPutTask<>(cacheName, isAsync, key, val));
    }

    /** {@inheritDoc} */
    @Override public void putAll(Map<? extends K, ? extends V> map) {
        compute.call(new PutAllTask<>(cacheName, isAsync, map));
    }

    /** {@inheritDoc} */
    @Override public boolean putIfAbsent(K key, V val) {
        return compute.call(new PutIfAbsentTask<>(cacheName, isAsync, key, val));
    }

    /** {@inheritDoc} */
    @Override public boolean remove(K key) {
        return compute.call(new RemoveTask<>(cacheName, isAsync, key));
    }

    /** {@inheritDoc} */
    @Override public boolean remove(K key, V oldVal) {
        return compute.call(new RemoveIfExistsTask<>(cacheName, isAsync, key, oldVal));
    }

    /** {@inheritDoc} */
    @Override public V getAndRemove(K key) {
        return compute.call(new GetAndRemoveTask<K, V>(cacheName, isAsync, key));
    }

    /** {@inheritDoc} */
    @Override public boolean replace(K key, V oldVal, V newVal) {
        return compute.call(new ReplaceIfExistsTask<>(cacheName, isAsync, key, oldVal, newVal));
    }

    /** {@inheritDoc} */
    @Override public boolean replace(K key, V val) {
        return compute.call(new ReplaceTask<>(cacheName, isAsync, key, val));
    }

    /** {@inheritDoc} */
    @Override public V getAndReplace(K key, V val) {
        return compute.call(new GetAndReplaceTask<>(cacheName, isAsync, key, val));
    }

    /** {@inheritDoc} */
    @Override public void removeAll(Set<? extends K> keys) {
        compute.call(new RemoveAllKeysTask<>(cacheName, isAsync, keys));
    }

    /** {@inheritDoc} */
    @Override public void removeAll() {
        compute.call(new RemoveAllTask<K, V>(cacheName, isAsync));
    }

    /** {@inheritDoc} */
    @Override public void clear() {
        compute.call(new ClearTask(cacheName, isAsync));
    }

    /** {@inheritDoc} */
    @Override public void clear(K key) {
        compute.call(new ClearKeyTask<>(cacheName, isAsync, false, key));
    }

    /** {@inheritDoc} */
    @Override public void clearAll(Set<? extends K> keys) {
        compute.call(new ClearAllKeys<>(cacheName, isAsync, false, keys));
    }

    /** {@inheritDoc} */
    @Override public void localClear(K key) {
        compute.call(new ClearKeyTask<>(cacheName, isAsync, true, key));
    }

    /** {@inheritDoc} */
    @Override public void localClearAll(Set<? extends K> keys) {
        compute.call(new ClearAllKeys<>(cacheName, isAsync, true, keys));
    }

    /** {@inheritDoc} */
    @Override public <T> T invoke(K key, EntryProcessor<K, V, T> processor, Object... args) {
        return compute.call(new InvokeTask<>(cacheName, isAsync, key, processor, args));
    }

    /** {@inheritDoc} */
    @Override public <T> T invoke(K key, CacheEntryProcessor<K, V, T> processor, Object... args) {
        return compute.call(new InvokeTask<>(cacheName, isAsync, key, processor, args));
    }

    /** {@inheritDoc} */
    @Override  public <T> Map<K, EntryProcessorResult<T>> invokeAll(
        Set<? extends K> keys,
        EntryProcessor<K, V, T> processor,
        Object... args)
    {
        return compute.call(new InvokeAllTask<>(cacheName, isAsync, keys, processor, args));
    }

    /** {@inheritDoc} */
    @Override public String getName() {
        return compute.call(new GetNameTask(cacheName, isAsync));
    }

    /** {@inheritDoc} */
    @Override public CacheManager getCacheManager() {
        throw new UnsupportedOperationException("Method should be supported.");
    }

    /** {@inheritDoc} */
    @Override public void close() {
        compute.call(new CloseTask(cacheName, isAsync));
    }

    /** {@inheritDoc} */
    @Override public void destroy() {
        compute.call(new DestroyTask(cacheName, isAsync));
    }

    /** {@inheritDoc} */
    @Override public boolean isClosed() {
        return compute.call(new IsClosedTask(cacheName, isAsync));
    }

    /** {@inheritDoc} */
    @SuppressWarnings("unchecked")
    @Override public <T> T unwrap(Class<T> clazz) {
        if (Ignite.class.equals(clazz))
            return (T)igniteProxy;

        try {
            return compute.call(new UnwrapTask<>(cacheName, isAsync, clazz));
        }
        catch (Exception e) {
            throw new IllegalArgumentException("Looks like class " + clazz +
                " is unmarshallable. Exception type:" + e.getClass(), e);
        }
    }

    /** {@inheritDoc} */
    @Override  public void registerCacheEntryListener(CacheEntryListenerConfiguration<K, V> lsnrCfg) {
        throw new UnsupportedOperationException("Method should be supported.");
    }

    /** {@inheritDoc} */
    @Override  public void deregisterCacheEntryListener(CacheEntryListenerConfiguration<K, V> lsnrCfg) {
        throw new UnsupportedOperationException("Method should be supported.");
    }

    /** {@inheritDoc} */
    @Override public Iterator<Entry<K, V>> iterator() {
        return compute.call(new IteratorTask<K, V>(cacheName, isAsync)).iterator();
    }

    /** {@inheritDoc} */
    @Override public <T> Map<K, EntryProcessorResult<T>> invokeAll(Set<? extends K> keys,
        CacheEntryProcessor<K, V, T> entryProcessor, Object... args) {
        throw new UnsupportedOperationException("Method should be supported.");
    }

    /** {@inheritDoc} */
    @Override public IgniteFuture<?> rebalance() {
        throw new UnsupportedOperationException("Method should be supported.");
    }

    /** {@inheritDoc} */
    @Override public CacheMetrics metrics() {
        throw new UnsupportedOperationException("Method should be supported.");
    }

    /** {@inheritDoc} */
    @Override public CacheMetrics metrics(ClusterGroup grp) {
        throw new UnsupportedOperationException("Method should be supported.");
    }

    /** {@inheritDoc} */
    @Override public CacheMetricsMXBean mxBean() {
        throw new UnsupportedOperationException("Method should be supported.");
    }

    /**
     *
     */
    private static class GetConfigurationTask<K, V, C extends Configuration<K, V>> extends CacheTaskAdapter<K, V, C> {
        /** Clazz. */
        private final Class<C> clazz;

        /**
         * @param cacheName Cache name.
         * @param async Async.
         * @param clazz Clazz.
         */
        public GetConfigurationTask(String cacheName, boolean async, Class<C> clazz) {
            super(cacheName, async);
            this.clazz = clazz;
        }

        /** {@inheritDoc} */
        @Override public C call() throws Exception {
            return cache().getConfiguration(clazz);
        }
    }

    /**
     *
     */
    private static class LocalLoadCacheTask<K, V> extends CacheTaskAdapter<K, V, Void> {
        /** Predicate. */
        private final IgniteBiPredicate<K, V> p;

        /** Args. */
        private final Object[] args;

        /**
         * @param cacheName Cache name.
         * @param async Async.
         * @param p P.
         * @param args Args.
         */
        public LocalLoadCacheTask(String cacheName, boolean async, IgniteBiPredicate<K, V> p, Object[] args) {
            super(cacheName, async);
            this.p = p;
            this.args = args;
        }

        /** {@inheritDoc} */
        @Override public Void call() {
            cache().localLoadCache(p, args);

            return null;
        }
    }

    /**
     *
     */
    private static class GetAndPutIfAbsentTask<K, V> extends CacheTaskAdapter<K, V, V> {
        /** Key. */
        private final K key;

        /** Value. */
        private final V val;

        /**
         * @param cacheName Cache name.
         * @param async Async.
         * @param key Key.
         * @param val Value.
         */
        public GetAndPutIfAbsentTask(String cacheName, boolean async, K key, V val) {
            super(cacheName, async);
            this.key = key;
            this.val = val;
        }

        /** {@inheritDoc} */
        @Override public V call() throws Exception {
            return cache().getAndPutIfAbsent(key, val);
        }
    }

    /**
     *
     */
    private static class IsLocalLockedTask<K> extends CacheTaskAdapter<K, Void, Boolean> {
        /** Key. */
        private final K key;

        /** By current thread. */
        private final boolean byCurrThread;

        /**
         * @param cacheName Cache name.
         * @param async Async.
         * @param key Key.
         * @param byCurrThread By current thread.
         */
        public IsLocalLockedTask(String cacheName, boolean async, K key, boolean byCurrThread) {
            super(cacheName, async);
            this.key = key;
            this.byCurrThread = byCurrThread;
        }

        /** {@inheritDoc} */
        @Override public Boolean call() throws Exception {
            return cache().isLocalLocked(key, byCurrThread);
        }
    }

    /**
     *
     */
    private static class LocalEntriesTask<K, V> extends CacheTaskAdapter<K, V, Iterable<Entry<K, V>>> {
        /** Peek modes. */
        private final CachePeekMode[] peekModes;

        /**
         * @param cacheName Cache name.
         * @param async Async.
         * @param peekModes Peek modes.
         */
        public LocalEntriesTask(String cacheName, boolean async, CachePeekMode[] peekModes) {
            super(cacheName, async);
            this.peekModes = peekModes;
        }

        /** {@inheritDoc} */
        @Override public Iterable<Entry<K, V>> call() throws Exception {
            Collection<Entry<K, V>> res = new ArrayList<>();

            for (Entry<K, V> e : cache().localEntries(peekModes))
                res.add(new CacheEntryImpl<>(e.getKey(), e.getValue()));

            return res;
        }
    }

    /**
     *
     */
    private static class LocalEvictTask<K> extends CacheTaskAdapter<K, Void, Void> {
        /** Keys. */
        private final Collection<? extends K> keys;

        /**
         * @param cacheName Cache name.
         * @param async Async.
         * @param keys Keys.
         */
        public LocalEvictTask(String cacheName, boolean async, Collection<? extends K> keys) {
            super(cacheName, async);
            this.keys = keys;
        }

        /** {@inheritDoc} */
        @Override public Void call() {
            cache().localEvict(keys);

            return null;
        }
    }

    /**
     *
     */
    private static class LocalPeekTask<K, V> extends CacheTaskAdapter<K, V, V> {
        /** Key. */
        private final K key;

        /** Peek modes. */
        private final CachePeekMode[] peekModes;

        /**
         * @param cacheName Cache name.
         * @param async Async.
         * @param key Key.
         * @param peekModes Peek modes.
         */
        public LocalPeekTask(String cacheName, boolean async, K key, CachePeekMode[] peekModes) {
            super(cacheName, async);
            this.key = key;
            this.peekModes = peekModes;
        }

        /** {@inheritDoc} */
        @Override public V call() throws Exception {
            return cache().localPeek(key, peekModes);
        }
    }

    /**
     *
     */
    private static class SizeTask extends CacheTaskAdapter<Void, Void, Integer> {
        /** Peek modes. */
        private final CachePeekMode[] peekModes;

        /** Local. */
        private final boolean loc;

        /**
         * @param cacheName Cache name.
         * @param async Async.
         * @param peekModes Peek modes.
         * @param loc Local.
         */
        public SizeTask(String cacheName, boolean async, CachePeekMode[] peekModes, boolean loc) {
            super(cacheName, async);
            this.loc = loc;
            this.peekModes = peekModes;
        }

        /** {@inheritDoc} */
        @Override public Integer call() throws Exception {
            return loc ? cache().localSize(peekModes) : cache().size(peekModes);
        }
    }

    /**
     *
     */
    private static class GetTask<K, V> extends CacheTaskAdapter<K, V, V> {
        /** Key. */
        private final K key;

        /**
         * @param cacheName Cache name.
         * @param async Async.
         * @param key Key.
         */
        public GetTask(String cacheName, boolean async, K key) {
            super(cacheName, async);
            this.key = key;
        }

        /** {@inheritDoc} */
        @Override public V call() throws Exception {
            return cache().get(key);
        }
    }

    /**
     *
     */
    private static class RemoveAllTask<K, V> extends CacheTaskAdapter<K, V, Void> {
        /**
         * @param cacheName Cache name.
         * @param async Async.
         */
        public RemoveAllTask(String cacheName, boolean async) {
            super(cacheName, async);
        }

        /** {@inheritDoc} */
        @Override public Void call() {
            IgniteCache<K, V> cache = cache();

            cache.removeAll();

            if (async)
                cache.future().get();

            return null;
        }
    }

    /**
     *
     */
    private static class PutTask<K, V> extends CacheTaskAdapter<K, V, Void> {
        /** Key. */
        private final K key;

        /** Value. */
        private final V val;

        /**
         * @param cacheName Cache name.
         * @param async Async.
         * @param key Key.
         * @param val Value.
         */
        public PutTask(String cacheName, boolean async, K key, V val) {
            super(cacheName, async);
            this.key = key;
            this.val = val;
        }

        /** {@inheritDoc} */
        @Override public Void call() {
            cache().put(key, val);

            return null;
        }
    }

    /**
     *
     */
    private static class ContainsKeyTask<K> extends CacheTaskAdapter<K, Object, Boolean> {
        /** Key. */
        private final K key;

        /**
         * @param cacheName Cache name.
         * @param async Async.
         * @param key Key.
         */
        public ContainsKeyTask(String cacheName, boolean async, K key) {
            super(cacheName, async);
            this.key = key;
        }

        /** {@inheritDoc} */
        @Override public Boolean call() throws Exception {
            return cache().containsKey(key);
        }
    }

    /**
     *
     */
    private static class ClearTask extends CacheTaskAdapter<Object, Object, Void> {
        /**
         * @param cacheName Cache name.
         * @param async Async.
         */
        public ClearTask(String cacheName, boolean async) {
            super(cacheName, async);
        }

        /** {@inheritDoc} */
        @Override public Void call() {
            cache().clear();

            return null;
        }
    }

    /**
     *
     */
    private static class IteratorTask<K, V> extends CacheTaskAdapter<K, V, Collection<Entry<K, V>>> {
        /**
         * @param cacheName Cache name.
         * @param async Async.
         */
        public IteratorTask(String cacheName, boolean async) {
            super(cacheName, async);
        }

        /** {@inheritDoc} */
        @Override public Collection<Entry<K, V>> call() throws Exception {
            Collection<Entry<K, V>> res = new ArrayList<>();

            for (Entry<K, V> o : cache())
                res.add(o);

            return res;
        }
    }

    /**
     *
     */
    private static class ReplaceTask<K, V> extends CacheTaskAdapter<K, V, Boolean> {
        /** Key. */
        private final K key;

        /** Value. */
        private final V val;

        /**
         * @param cacheName Cache name.
         * @param async Async.
         * @param key Key.
         * @param val Value.
         */
        public ReplaceTask(String cacheName, boolean async, K key, V val) {
            super(cacheName, async);
            this.key = key;
            this.val = val;
        }

        /** {@inheritDoc} */
        @Override public Boolean call() throws Exception {
            return cache().replace(key, val);
        }
    }

    /**
     *
     */
    private static class GetNameTask extends CacheTaskAdapter<Void, Void, String> {
        /**
         * @param cacheName Cache name.
         * @param async Async.
         */
        public GetNameTask(String cacheName, boolean async) {
            super(cacheName, async);
        }

        /** {@inheritDoc} */
        @Override public String call() throws Exception {
            return cache().getName();
        }
    }

    /**
     *
     */
    private static class RemoveTask<K> extends CacheTaskAdapter<K, Void, Boolean> {
        /** Key. */
        private final K key;

        /**
         * @param cacheName Cache name.
         * @param async Async.
         * @param key Key.
         */
        public RemoveTask(String cacheName, boolean async, K key) {
            super(cacheName, async);
            this.key = key;
        }

        /** {@inheritDoc} */
        @Override public Boolean call() throws Exception {
            return cache().remove(key);
        }
    }

    /**
     *
     */
    private static class PutAllTask<K, V> extends CacheTaskAdapter<K, V, Void> {
        /** Map. */
        private final Map<? extends K, ? extends V> map;

        /**
         * @param cacheName Cache name.
         * @param async Async.
         * @param map Map.
         */
        public PutAllTask(String cacheName, boolean async, Map<? extends K, ? extends V> map) {
            super(cacheName, async);
            this.map = map;
        }

        /** {@inheritDoc} */
        @Override public Void call() {
            cache().putAll(map);

            return null;
        }
    }

    /**
     *
     */
    private static class RemoveAllKeysTask<K> extends CacheTaskAdapter<K, Void, Void> {
        /** Keys. */
        private final Set<? extends K> keys;

        /**
         * @param cacheName Cache name.
         * @param async Async.
         * @param keys Keys.
         */
        public RemoveAllKeysTask(String cacheName, boolean async, Set<? extends K> keys) {
            super(cacheName, async);
            this.keys = keys;
        }

        /** {@inheritDoc} */
        @Override public Void call() {
            cache().removeAll(keys);

            return null;
        }
    }

    /**
     *
     */
    private static class GetAllTask<K, V> extends CacheTaskAdapter<K, V, Map<K, V>> {
        /** Keys. */
        private final Set<? extends K> keys;

        /**
         * @param cacheName Cache name.
         * @param async Async.
         * @param keys Keys.
         */
        public GetAllTask(String cacheName, boolean async, Set<? extends K> keys) {
            super(cacheName, async);
            this.keys = keys;
        }

        /** {@inheritDoc} */
        @Override public Map<K, V> call() throws Exception {
            return cache().getAll(keys);
        }
    }

    /**
     *
     */
    private static class GetAllOutTxTask<K, V> extends CacheTaskAdapter<K, V, Map<K, V>> {
        /** Keys. */
        private final Set<? extends K> keys;

        /**
         * @param cacheName Cache name.
         * @param async Async.
         * @param keys Keys.
         */
        public GetAllOutTxTask(String cacheName, boolean async, Set<? extends K> keys) {
            super(cacheName, async);
            this.keys = keys;
        }

        /** {@inheritDoc} */
        @Override public Map<K, V> call() throws Exception {
            return cache().getAllOutTx(keys);
        }
    }

    /**
     *
     */
    private static class ContainsKeysTask<K, V> extends CacheTaskAdapter<K, V, Boolean> {
        /** Keys. */
        private final Set<? extends K> keys;

        /**
         * @param cacheName Cache name.
         * @param async Async.
         * @param keys Keys.
         */
        public ContainsKeysTask(String cacheName, boolean async, Set<? extends K> keys) {
            super(cacheName, async);
            this.keys = keys;
        }

        /** {@inheritDoc} */
        @Override public Boolean call() throws Exception {
            return cache().containsKeys(keys);
        }
    }

    /**
     *
     */
    private static class GetAndPutTask<K, V> extends CacheTaskAdapter<K, V, V> {
        /** Key. */
        private final K key;

        /** Value. */
        private final V val;

        /**
         * @param cacheName Cache name.
         * @param async Async.
         * @param key Key.
         * @param val Value.
         */
        public GetAndPutTask(String cacheName, boolean async, K key, V val) {
            super(cacheName, async);
            this.key = key;
            this.val = val;
        }

        /** {@inheritDoc} */
        @Override public V call() throws Exception {
            return cache().getAndPut(key, val);
        }
    }

    /**
     *
     */
    private static class PutIfAbsentTask<K, V> extends CacheTaskAdapter<K, V, Boolean> {
        /** Key. */
        private final K key;

        /** Value. */
        private final V val;

        /**
         * @param cacheName Cache name.
         * @param async Async.
         * @param key Key.
         * @param val Value.
         */
        public PutIfAbsentTask(String cacheName, boolean async, K key, V val) {
            super(cacheName, async);
            this.key = key;
            this.val = val;
        }

        /** {@inheritDoc} */
        @Override public Boolean call() throws Exception {
            return cache().putIfAbsent(key, val);
        }
    }

    /**
     *
     */
    private static class RemoveIfExistsTask<K, V> extends CacheTaskAdapter<K, V, Boolean> {
        /** Key. */
        private final K key;

        /** Old value. */
        private final V oldVal;

        /**
         * @param cacheName Cache name.
         * @param async Async.
         * @param key Key.
         * @param oldVal Old value.
         */
        public RemoveIfExistsTask(String cacheName, boolean async, K key, V oldVal) {
            super(cacheName, async);
            this.key = key;
            this.oldVal = oldVal;
        }

        /** {@inheritDoc} */
        @Override public Boolean call() throws Exception {
            return cache().remove(key, oldVal);
        }
    }

    /**
     *
     */
    private static class GetAndRemoveTask<K, V> extends CacheTaskAdapter<K, V, V> {
        /** Key. */
        private final K key;

        /**
         * @param cacheName Cache name.
         * @param async Async.
         * @param key Key.
         */
        public GetAndRemoveTask(String cacheName, boolean async, K key) {
            super(cacheName, async);
            this.key = key;
        }

        /** {@inheritDoc} */
        @Override public V call() throws Exception {
            return cache().getAndRemove(key);
        }
    }

    /**
     *
     */
    private static class ReplaceIfExistsTask<K, V> extends CacheTaskAdapter<K, V, Boolean> {
        /** Key. */
        private final K key;

        /** Old value. */
        private final V oldVal;

        /** New value. */
        private final V newVal;

        /**
         * @param cacheName Cache name.
         * @param async Async.
         * @param key Key.
         * @param oldVal Old value.
         * @param newVal New value.
         */
        public ReplaceIfExistsTask(String cacheName, boolean async, K key, V oldVal, V newVal) {
            super(cacheName, async);
            this.key = key;
            this.oldVal = oldVal;
            this.newVal = newVal;
        }

        /** {@inheritDoc} */
        @Override public Boolean call() throws Exception {
            return cache().replace(key, oldVal, newVal);
        }
    }

    /**
     *
     */
    private static class GetAndReplaceTask<K, V> extends CacheTaskAdapter<K, V, V> {
        /** Key. */
        private final K key;

        /** Value. */
        private final V val;

        /**
         * @param cacheName Cache name.
         * @param async Async.
         * @param key Key.
         * @param val Value.
         */
        public GetAndReplaceTask(String cacheName, boolean async, K key, V val) {
            super(cacheName, async);
            this.key = key;
            this.val = val;
        }

        /** {@inheritDoc} */
        @Override public V call() throws Exception {
            return cache().getAndReplace(key, val);
        }
    }

    /**
     *
     */
    private static class ClearKeyTask<K> extends CacheTaskAdapter<K, Void, Void> {
        /** Key. */
        private final K key;

        /** Local. */
        private final boolean loc;

        /**
         * @param cacheName Cache name.
         * @param async Async.
         * @param key Key.
         */
        public ClearKeyTask(String cacheName, boolean async, boolean loc, K key) {
            super(cacheName, async);
            this.key = key;
            this.loc = loc;
        }

        /** {@inheritDoc} */
        @Override public Void call() {
            if (loc)
                cache().localClear(key);
            else
                cache().clear(key);

            return null;
        }
    }

    /**
     *
     */
    private static class ClearAllKeys<K> extends CacheTaskAdapter<K, Void, Void> {
        /** Keys. */
        private final Set<? extends K> keys;

        /** Local. */
        private final boolean loc;

        /**
         * @param cacheName Cache name.
         * @param async Async.
         * @param keys Keys.
         */
        public ClearAllKeys(String cacheName, boolean async, boolean loc, Set<? extends K> keys) {
            super(cacheName, async);
            this.keys = keys;
            this.loc = loc;
        }

        /** {@inheritDoc} */
        @Override public Void call() {
            if (loc)
                cache().localClearAll(keys);
            else
                cache().clearAll(keys);

            return null;
        }
    }

    /**
     *
     */
    private static class InvokeTask<K, V, R> extends CacheTaskAdapter<K, V, R> {
        /** Key. */
        private final K key;

        /** Processor. */
        private final EntryProcessor<K, V, R> processor;

        /** Args. */
        private final Object[] args;

        /**
         * @param cacheName Cache name.
         * @param async Async.
         * @param key Key.
         * @param processor Processor.
         * @param args Args.
         */
        public InvokeTask(String cacheName, boolean async, K key, EntryProcessor<K, V, R> processor,
            Object[] args) {
            super(cacheName, async);
            this.args = args;
            this.key = key;
            this.processor = processor;
        }

        /** {@inheritDoc} */
        @Override public R call() throws Exception {
            return cache().invoke(key, processor, args);
        }
    }

    /**
     *
     */
    private static class InvokeAllTask<K, V, T> extends CacheTaskAdapter<K, V, Map<K, EntryProcessorResult<T>>> {
        /** Keys. */
        private final Set<? extends K> keys;

        /** Processor. */
        private final EntryProcessor<K, V, T> processor;

        /** Args. */
        private final Object[] args;

        /**
         * @param cacheName Cache name.
         * @param async Async.
         * @param keys Keys.
         * @param processor Processor.
         * @param args Args.
         */
        public InvokeAllTask(String cacheName, boolean async, Set<? extends K> keys,
            EntryProcessor<K, V, T> processor, Object[] args) {
            super(cacheName, async);
            this.args = args;
            this.keys = keys;
            this.processor = processor;
        }

        /** {@inheritDoc} */
        @Override public Map<K, EntryProcessorResult<T>> call() throws Exception {
            return cache().invokeAll(keys, processor, args);
        }
    }

    /**
     *
     */
    private static class CloseTask extends CacheTaskAdapter<Void, Void, Void> {
        /**
         * @param cacheName Cache name.
         * @param async Async.
         */
        public CloseTask(String cacheName, boolean async) {
            super(cacheName, async);
        }

        /** {@inheritDoc} */
        @Override public Void call() {
            cache().close();

            return null;
        }
    }

    /**
     *
     */
    private static class DestroyTask extends CacheTaskAdapter<Void, Void, Void> {
        /**
         * @param cacheName Cache name.
         * @param async Async.
         */
        public DestroyTask(String cacheName, boolean async) {
            super(cacheName, async);
        }

        /** {@inheritDoc} */
        @Override public Void call() {
            cache().destroy();

            return null;
        }
    }

    /**
     *
     */
    private static class IsClosedTask extends CacheTaskAdapter<Void, Void, Boolean> {
        /**
         * @param cacheName Cache name.
         * @param async Async.
         */
        public IsClosedTask(String cacheName, boolean async) {
            super(cacheName, async);
        }

        /** {@inheritDoc} */
        @Override public Boolean call() throws Exception {
            return cache().isClosed();
        }
    }

    /**
     *
     */
    private static class UnwrapTask<R> extends CacheTaskAdapter<Void, Void, R> {
        /** Clazz. */
        private final Class<R> clazz;

        /**
         * @param cacheName Cache name.
         * @param async Async.
         * @param clazz Clazz.
         */
        public UnwrapTask(String cacheName, boolean async, Class<R> clazz) {
            super(cacheName, async);
            this.clazz = clazz;
        }

        /** {@inheritDoc} */
        @Override public R call() throws Exception {
            return cache().unwrap(clazz);
        }
    }

    /**
     *
     */
    private static abstract class CacheTaskAdapter<K, V, R> implements IgniteCallable<R> {
        /** Ignite. */
        @IgniteInstanceResource
        protected Ignite ignite;

        /** Cache name. */
        protected final String cacheName;

        /** Async. */
        protected final boolean async;

        /**
         * @param cacheName Cache name.
         * @param async Async.
         */
        public CacheTaskAdapter(String cacheName, boolean async) {
            this.async = async;
            this.cacheName = cacheName;
        }

        /**
         * Returns cache instance.
         */
        protected IgniteCache<K, V> cache() {
            IgniteCache<K, V> cache = ignite.cache(cacheName);

            return async ? cache.withAsync() : cache;
        }
    }
}<|MERGE_RESOLUTION|>--- conflicted
+++ resolved
@@ -129,17 +129,8 @@
     }
 
     /** {@inheritDoc} */
-<<<<<<< HEAD
-    @Override public <K1, V1> IgniteCache<K1, V1> withKeepPortable() {
-        throw new UnsupportedOperationException("Method should be supported.");
-    }
-
-    /** {@inheritDoc} */
-    @Override public void loadCache(@Nullable IgniteBiPredicate<K, V> p, @Nullable Object... args) throws CacheException {
-=======
     @Override public void loadCache(@Nullable IgniteBiPredicate<K, V> p, @Nullable Object... args)
         throws CacheException {
->>>>>>> 3a29b973
         throw new UnsupportedOperationException("Method should be supported.");
     }
 

/*
 * Licensed to the Apache Software Foundation (ASF) under one or more
 * contributor license agreements.  See the NOTICE file distributed with
 * this work for additional information regarding copyright ownership.
 * The ASF licenses this file to You under the Apache License, Version 2.0
 * (the "License"); you may not use this file except in compliance with
 * the License.  You may obtain a copy of the License at
 *
 *      http://www.apache.org/licenses/LICENSE-2.0
 *
 * Unless required by applicable law or agreed to in writing, software
 * distributed under the License is distributed on an "AS IS" BASIS,
 * WITHOUT WARRANTIES OR CONDITIONS OF ANY KIND, either express or implied.
 * See the License for the specific language governing permissions and
 * limitations under the License.
 */

package org.apache.ignite.internal.processors.cache;

import com.google.common.collect.*;
import junit.framework.*;
import org.apache.ignite.*;
import org.apache.ignite.cache.*;
import org.apache.ignite.cluster.*;
import org.apache.ignite.configuration.*;
import org.apache.ignite.events.*;
import org.apache.ignite.internal.*;
import org.apache.ignite.internal.processors.cache.query.*;
import org.apache.ignite.internal.util.lang.*;
import org.apache.ignite.internal.util.typedef.*;
import org.apache.ignite.internal.util.typedef.internal.*;
import org.apache.ignite.lang.*;
import org.apache.ignite.spi.swapspace.inmemory.*;
import org.apache.ignite.testframework.*;
import org.apache.ignite.transactions.*;
import org.jetbrains.annotations.*;

import javax.cache.*;
import javax.cache.expiry.*;
import javax.cache.processor.*;
import java.util.*;
import java.util.concurrent.*;
import java.util.concurrent.atomic.*;
import java.util.concurrent.locks.*;

import static java.util.concurrent.TimeUnit.*;
import static org.apache.ignite.cache.CacheMode.*;
<<<<<<< HEAD
import static org.apache.ignite.internal.processors.cache.GridCachePeekMode.*;
import static org.apache.ignite.events.EventType.*;
=======
import static org.apache.ignite.events.IgniteEventType.*;
import static org.apache.ignite.internal.processors.cache.GridCachePeekMode.*;
>>>>>>> d483cb65
import static org.apache.ignite.testframework.GridTestUtils.*;
import static org.apache.ignite.transactions.IgniteTxConcurrency.*;
import static org.apache.ignite.transactions.IgniteTxIsolation.*;
import static org.apache.ignite.transactions.IgniteTxState.*;

/**
 * Full API cache test.
 */
public abstract class GridCacheAbstractFullApiSelfTest extends GridCacheAbstractSelfTest {
    /** Increment processor for invoke operations. */
    public static final EntryProcessor<String, Integer, String> INCR_PROCESSOR = new EntryProcessor<String, Integer, String>() {
        @Override public String process(MutableEntry<String, Integer> e, Object... args) {
            assertNotNull(e.getKey());

            Integer old = e.getValue();

            e.setValue(old == null ? 1 : old + 1);

            return String.valueOf(old);
        }
    };

    /** Increment processor for invoke operations. */
    public static final EntryProcessor<String, Integer, String> RMV_PROCESSOR = new EntryProcessor<String, Integer, String>() {
        @Override public String process(MutableEntry<String, Integer> e, Object... args) {
            assertNotNull(e.getKey());

            Integer old = e.getValue();

            e.remove();

            return String.valueOf(old);
        }
    };

    /** Dflt grid. */
    protected Ignite dfltIgnite;

    /** {@inheritDoc} */
    @Override protected int gridCount() {
        return 1;
    }

    /** {@inheritDoc} */
    @Override protected boolean swapEnabled() {
        return true;
    }

    /**
     * @return {@code True} if values should be stored off-heap.
     */
    protected boolean offHeapValues() {
        return false;
    }

    /** {@inheritDoc} */
    @Override protected IgniteConfiguration getConfiguration(String gridName) throws Exception {
        IgniteConfiguration cfg = super.getConfiguration(gridName);

        if (offHeapValues())
            cfg.setSwapSpaceSpi(new GridTestSwapSpaceSpi());

        return cfg;
    }

    /** {@inheritDoc} */
    @Override protected CacheConfiguration cacheConfiguration(String gridName) throws Exception {
        CacheConfiguration ccfg = super.cacheConfiguration(gridName);

        if (offHeapValues()) {
            ccfg.setQueryIndexEnabled(false);
            ccfg.setMemoryMode(CacheMemoryMode.OFFHEAP_VALUES);
            ccfg.setOffHeapMaxMemory(0);
        }

        return ccfg;
    }

    /** {@inheritDoc} */
    @Override protected void beforeTestsStarted() throws Exception {
        super.beforeTestsStarted();


        for (int i = 0; i < gridCount(); i++)
            info("Grid " + i + ": " + grid(i).localNode().id());
    }

    /** {@inheritDoc} */
    @Override protected void beforeTest() throws Exception {
        IgniteCache<String, Integer> cache = jcache();

        assertEquals(0, cache.localSize());
        assertEquals(0, cache.size());

        super.beforeTest();

        assertEquals(0, cache.localSize());
        assertEquals(0, cache.size());

        dfltIgnite = grid(0);
    }

    /** {@inheritDoc} */
    @Override protected void afterTest() throws Exception {
        super.afterTest();

        IgniteCache<String, Integer> cache = jcache();

        assertEquals(0, cache.localSize());
        assertEquals(0, cache.size());

        dfltIgnite = null;
    }

    /**
     * @throws Exception In case of error.
     */
    public void testSize() throws Exception {
        assert jcache().localSize() == 0;

        int size = 10;

        Map<String, Integer> map = new HashMap<>();

        for (int i = 0; i < size; i++)
            map.put("key" + i, i);

        // Put in primary nodes to avoid near readers which will prevent entry from being cleared.
        Map<ClusterNode, Collection<String>> mapped = grid(0).mapKeysToNodes(null, map.keySet());

        for (int i = 0; i < gridCount(); i++) {
            Collection<String> keys = mapped.get(grid(i).localNode());

            if (!F.isEmpty(keys)) {
                for (String key : keys)
                    jcache(i).put(key, map.get(key));
            }
        }

        map.remove("key0");

        mapped = grid(0).mapKeysToNodes(null, map.keySet());

        for (int i = 0; i < gridCount(); i++) {
            // Will actually delete entry from map.
            CU.invalidate(cache(i), "key0");

            assertNull("Failed check for grid: " + i, cache(i).peek("key0"));

            Collection<String> keysCol = mapped.get(grid(i).localNode());

            assert !cache(i).isEmpty() || F.isEmpty(keysCol);
        }

        for (int i = 0; i < gridCount(); i++) {
            GridCacheContext<String, Integer> ctx = context(i);

            int sum = 0;

            for (String key : map.keySet())
                if (ctx.affinity().localNode(key, ctx.discovery().topologyVersion()))
                    sum++;

            assertEquals("Incorrect key size on cache #" + i, sum, cache(i).keySet().size());
            assertEquals("Incorrect key size on cache #" + i, sum, cache(i).size());
        }

        for (int i = 0; i < gridCount(); i++) {
            Collection<String> keysCol = mapped.get(grid(i).localNode());

            assertEquals("Failed check for grid: " + i, !F.isEmpty(keysCol) ? keysCol.size() : 0,
                cache(i).primarySize());
        }

        int globalPrimarySize = map.size();

        for (int i = 0; i < gridCount(); i++)
            assertEquals(globalPrimarySize, cache(i).globalPrimarySize());

        int times = 1;

        if (cacheMode() == REPLICATED)
            times = gridCount();
        else if (cacheMode() == PARTITIONED)
            times = Math.min(gridCount(), jcache().getConfiguration(CacheConfiguration.class).getBackups() + 1);

        int globalSize = globalPrimarySize * times;

        for (int i = 0; i < gridCount(); i++)
            assertEquals(globalSize, cache(i).globalSize());
    }

    /**
     * @throws Exception In case of error.
     */
    public void testContainsKey() throws Exception {
        jcache().put("testContainsKey", 1);

        checkContainsKey(true, "testContainsKey");
        checkContainsKey(false, "testContainsKeyWrongKey");
    }

    /**
     * @throws Exception If failed.
     */
    public void testRemoveInExplicitLocks() throws Exception {
        if (lockingEnabled()) {
            IgniteCache<String, Integer> cache = jcache();

            cache.put("a", 1);

            Lock lock = cache.lockAll(ImmutableSet.of("a", "b", "c", "d"));

            lock.lock();

            try {
                cache.remove("a");

                // Make sure single-key operation did not remove lock.
                cache.putAll(F.asMap("b", 2, "c", 3, "d", 4));
            }
            finally {
                lock.unlock();
            }
        }
    }

    /**
     * @throws IgniteCheckedException If failed.
     */
    public void testAtomicOps() throws IgniteCheckedException {
        IgniteCache<String, Integer> c = jcache();

        final int cnt = 10;

        for (int i = 0; i < cnt; i++)
            assertNull(c.getAndPutIfAbsent("k" + i, i));

        for (int i = 0; i < cnt; i++) {
            boolean wrong = i % 2 == 0;

            String key = "k" + i;

            boolean res = c.replace(key, wrong ? i + 1 : i, -1);

            assertEquals(wrong, !res);
        }

        for (int i = 0; i < cnt; i++) {
            boolean success = i % 2 != 0;

            String key = "k" + i;

            boolean res = c.remove(key, -1);

            assertTrue(success == res);
        }
    }

    /**
     * @throws Exception In case of error.
     */
    public void testGet() throws Exception {
        IgniteCache<String, Integer> cache = jcache();

        cache.put("key1", 1);
        cache.put("key2", 2);

        assert cache.get("key1") == 1;
        assert cache.get("key2") == 2;
        assert cache.get("wrongKey") == null;
    }

    /**
     * @throws Exception In case of error.
     */
    public void testGetAsync() throws Exception {
        IgniteCache<String, Integer> cache = jcache();

        cache.put("key1", 1);
        cache.put("key2", 2);

        IgniteCache<String, Integer> cacheAsync = cache.withAsync();

        cacheAsync.get("key1");

        IgniteFuture<Integer> fut1 = cacheAsync.future();

        cacheAsync.get("key2");

        IgniteFuture<Integer> fut2 = cacheAsync.future();

        cacheAsync.get("wrongKey");

        IgniteFuture<Integer> fut3 = cacheAsync.future();

        assert fut1.get() == 1;
        assert fut2.get() == 2;
        assert fut3.get() == null;
    }

    /**
     * @throws Exception In case of error.
     */
    public void testGetAll() throws Exception {
        IgniteTx tx = txEnabled() ? grid(0).transactions().txStart() : null;

        final IgniteCache<String, Integer> cache = jcache();

        cache.put("key1", 1);
        cache.put("key2", 2);

        if (tx != null)
            tx.commit();

        GridTestUtils.assertThrows(log, new Callable<Void>() {
            @Override public Void call() throws Exception {
                cache.getAll(null).isEmpty();

                return null;
            }
        }, NullPointerException.class, null);

        assert cache.getAll(Collections.<String>emptySet()).isEmpty();

        Map<String, Integer> map1 = cache.getAll(ImmutableSet.of("key1", "key2", "key9999"));

        info("Retrieved map1: " + map1);

        assert 2 == map1.size() : "Invalid map: " + map1;

        assertEquals(1, (int)map1.get("key1"));
        assertEquals(2, (int)map1.get("key2"));
        assertNull(map1.get("key9999"));

        Map<String, Integer> map2 = cache.getAll(ImmutableSet.of("key1", "key2", "key9999"));

        info("Retrieved map2: " + map2);

        assert 2 == map2.size() : "Invalid map: " + map2;

        assertEquals(1, (int)map2.get("key1"));
        assertEquals(2, (int)map2.get("key2"));
        assertNull(map2.get("key9999"));

        // Now do the same checks but within transaction.
        if (txEnabled()) {
            tx = grid(0).transactions().txStart();

            assert cache.getAll(Collections.<String>emptySet()).isEmpty();

            map1 = cache.getAll(ImmutableSet.of("key1", "key2", "key9999"));

            info("Retrieved map1: " + map1);

            assert 2 == map1.size() : "Invalid map: " + map1;

            assertEquals(1, (int)map1.get("key1"));
            assertEquals(2, (int)map1.get("key2"));
            assertNull(map1.get("key9999"));

            map2 = cache.getAll(ImmutableSet.of("key1", "key2", "key9999"));

            info("Retrieved map2: " + map2);

            assert 2 == map2.size() : "Invalid map: " + map2;

            assertEquals(1, (int)map2.get("key1"));
            assertEquals(2, (int)map2.get("key2"));
            assertNull(map2.get("key9999"));

            tx.commit();
        }
    }

    /**
     * @throws Exception In case of error.
     */
    public void testGetAllWithNulls() throws Exception {
        final IgniteCache<String, Integer> cache = jcache();

        final Set<String> c = new HashSet<>();

        c.add("key1");
        c.add(null);

        GridTestUtils.assertThrows(log, new Callable<Void>() {
            @Override public Void call() throws Exception {
                cache.getAll(c);

                return null;
            }
        }, NullPointerException.class, null);
    }

    /**
     * @throws Exception If failed.
     */
    public void testGetTxNonExistingKey() throws Exception {
        if (txEnabled()) {
            try (IgniteTx ignored = grid(0).transactions().txStart()) {
                assert jcache().get("key999123") == null;
            }
        }
    }

    /**
     * @throws Exception In case of error.
     */
    public void testGetAllAsync() throws Exception {
        final IgniteCache<String, Integer> cache = jcache();

        final IgniteCache<String, Integer> cacheAsync = cache.withAsync();

        cache.put("key1", 1);
        cache.put("key2", 2);

        GridTestUtils.assertThrows(log, new Callable<Void>() {
            @Override public Void call() throws Exception {
                cacheAsync.getAll(null);

                return null;
            }
        }, NullPointerException.class, null);

        cacheAsync.getAll(Collections.<String>emptySet());
        IgniteFuture<Map<String, Integer>> fut2 = cacheAsync.future();

        cacheAsync.getAll(ImmutableSet.of("key1", "key2"));
        IgniteFuture<Map<String, Integer>> fut3 = cacheAsync.future();

        assert fut2.get().isEmpty();
        assert fut3.get().size() == 2 : "Invalid map: " + fut3.get();
        assert fut3.get().get("key1") == 1;
        assert fut3.get().get("key2") == 2;
    }

    /**
     * @throws Exception In case of error.
     */
    public void testPut() throws Exception {
        IgniteCache<String, Integer> cache = jcache();

        assert cache.getAndPut("key1", 1) == null;
        assert cache.getAndPut("key2", 2) == null;

        // Check inside transaction.
        assert cache.get("key1") == 1;
        assert cache.get("key2") == 2;

        // Put again to check returned values.
        assert cache.getAndPut("key1", 1) == 1;
        assert cache.getAndPut("key2", 2) == 2;

        checkContainsKey(true, "key1");
        checkContainsKey(true, "key2");

        assert cache.get("key1") != null;
        assert cache.get("key2") != null;
        assert cache.get("wrong") == null;

        // Check outside transaction.
        checkContainsKey(true, "key1");
        checkContainsKey(true, "key2");

        assert cache.get("key1") == 1;
        assert cache.get("key2") == 2;
        assert cache.get("wrong") == null;

        assertEquals((Integer)1, cache.getAndPut("key1", 10));
        assertEquals((Integer)2, cache.getAndPut("key2", 11));
    }

    /**
     * @throws Exception In case of error.
     */
    public void testPutTx() throws Exception {
        if (txEnabled()) {
            IgniteTx tx = grid(0).transactions().txStart();

            IgniteCache<String, Integer> cache = jcache();

            assert cache.getAndPut("key1", 1) == null;
            assert cache.getAndPut("key2", 2) == null;

            // Check inside transaction.
            assert cache.get("key1") == 1;
            assert cache.get("key2") == 2;

            // Put again to check returned values.
            assert cache.getAndPut("key1", 1) == 1;
            assert cache.getAndPut("key2", 2) == 2;

            checkContainsKey(true, "key1");
            checkContainsKey(true, "key2");

            assert cache.get("key1") != null;
            assert cache.get("key2") != null;
            assert cache.get("wrong") == null;

            tx.commit();

            // Check outside transaction.
            checkContainsKey(true, "key1");
            checkContainsKey(true, "key2");

            assert cache.get("key1") == 1;
            assert cache.get("key2") == 2;
            assert cache.get("wrong") == null;

            assertEquals((Integer)1, cache.getAndPut("key1", 10));
            assertEquals((Integer)2, cache.getAndPut("key2", 11));
        }
    }

    /**
     * @throws Exception If failed.
     */
    public void testTransformOptimisticReadCommitted() throws Exception {
        checkTransform(OPTIMISTIC, READ_COMMITTED);
    }

    /**
     * @throws Exception If failed.
     */
    public void testTransformOptimisticRepeatableRead() throws Exception {
        checkTransform(OPTIMISTIC, REPEATABLE_READ);
    }

    /**
     * @throws Exception If failed.
     */
    public void testTransformPessimisticReadCommitted() throws Exception {
        checkTransform(PESSIMISTIC, READ_COMMITTED);
    }

    /**
     * @throws Exception If failed.
     */
    public void testTransformPessimisticRepeatableRead() throws Exception {
        checkTransform(PESSIMISTIC, REPEATABLE_READ);
    }

    /**
     * @param concurrency Concurrency.
     * @param isolation Isolation.
     * @throws Exception If failed.
     */
    private void checkTransform(IgniteTxConcurrency concurrency, IgniteTxIsolation isolation) throws Exception {
        IgniteCache<String, Integer> cache = jcache();

        cache.put("key2", 1);
        cache.put("key3", 3);

        IgniteTx tx = txEnabled() ? ignite(0).transactions().txStart(concurrency, isolation) : null;

        try {
            assertEquals("null", cache.invoke("key1", INCR_PROCESSOR));
            assertEquals("1", cache.invoke("key2", INCR_PROCESSOR));
            assertEquals("3", cache.invoke("key3", RMV_PROCESSOR));

            if (tx != null)
                tx.commit();
        }
        catch (Exception e) {
            e.printStackTrace();

            throw e;
        }
        finally {
            if (tx != null)
                tx.close();
        }

        assertEquals((Integer)1, cache.get("key1"));
        assertEquals((Integer)2, cache.get("key2"));
        assertNull(cache.get("key3"));

        for (int i = 0; i < gridCount(); i++)
            assertNull("Failed for cache: " + i, cache(i).peek("key3"));

        cache.remove("key1");
        cache.put("key2", 1);
        cache.put("key3", 3);

        assertEquals("null", cache.invoke("key1", INCR_PROCESSOR));
        assertEquals("1", cache.invoke("key2", INCR_PROCESSOR));
        assertEquals("3", cache.invoke("key3", RMV_PROCESSOR));

        assertEquals((Integer)1, cache.get("key1"));
        assertEquals((Integer)2, cache.get("key2"));
        assertNull(cache.get("key3"));

        for (int i = 0; i < gridCount(); i++)
            assertNull(cache(i).peek("key3"));
    }

    /**
     * @throws Exception If failed.
     */
    public void testTransformAllOptimisticReadCommitted() throws Exception {
        checkTransformAll(OPTIMISTIC, READ_COMMITTED);
    }

    /**
     * @throws Exception If failed.
     */
    public void testTransformAllOptimisticRepeatableRead() throws Exception {
        checkTransformAll(OPTIMISTIC, REPEATABLE_READ);
    }

    /**
     * @throws Exception If failed.
     */
    public void testTransformAllPessimisticReadCommitted() throws Exception {
        checkTransformAll(PESSIMISTIC, READ_COMMITTED);
    }

    /**
     * @throws Exception If failed.
     */
    public void testTransformAllPessimisticRepeatableRead() throws Exception {
        checkTransformAll(PESSIMISTIC, REPEATABLE_READ);
    }

    /**
     * @param concurrency Transaction concurrency.
     * @param isolation Transaction isolation.
     * @throws Exception If failed.
     */
    private void checkTransformAll(IgniteTxConcurrency concurrency, IgniteTxIsolation isolation)
        throws Exception {
        final IgniteCache<String, Integer> cache = jcache();

        cache.put("key2", 1);
        cache.put("key3", 3);

        if (txEnabled()) {
            Map<String, EntryProcessorResult<String>> res;

            try (IgniteTx tx = ignite(0).transactions().txStart(concurrency, isolation)) {
                res = cache.invokeAll(F.asSet("key1", "key2", "key3"), INCR_PROCESSOR);

                tx.commit();
            }

            assertEquals((Integer)1, cache.get("key1"));
            assertEquals((Integer)2, cache.get("key2"));
            assertEquals((Integer)4, cache.get("key3"));

            assertEquals("null", res.get("key1").get());
            assertEquals("1", res.get("key2").get());
            assertEquals("3", res.get("key3").get());

            assertEquals(3, res.size());

            cache.remove("key1");
            cache.put("key2", 1);
            cache.put("key3", 3);
        }

        Map<String, EntryProcessorResult<String>> res = cache.invokeAll(F.asSet("key1", "key2", "key3"), RMV_PROCESSOR);

        for (int i = 0; i < gridCount(); i++) {
            assertNull(cache(i).peek("key1"));
            assertNull(cache(i).peek("key2"));
            assertNull(cache(i).peek("key3"));
        }

        assertEquals("null", res.get("key1").get());
        assertEquals("1", res.get("key2").get());
        assertEquals("3", res.get("key3").get());

        assertEquals(3, res.size());

        cache.remove("key1");
        cache.put("key2", 1);
        cache.put("key3", 3);

        res = cache.invokeAll(F.asSet("key1", "key2", "key3"), INCR_PROCESSOR);

        assertEquals((Integer)1, cache.get("key1"));
        assertEquals((Integer)2, cache.get("key2"));
        assertEquals((Integer)4, cache.get("key3"));

        assertEquals("null", res.get("key1").get());
        assertEquals("1", res.get("key2").get());
        assertEquals("3", res.get("key3").get());

        assertEquals(3, res.size());

        cache.remove("key1");
        cache.put("key2", 1);
        cache.put("key3", 3);

        res = cache.invokeAll(F.asMap("key1", INCR_PROCESSOR, "key2", INCR_PROCESSOR, "key3", INCR_PROCESSOR));

        assertEquals((Integer)1, cache.get("key1"));
        assertEquals((Integer)2, cache.get("key2"));
        assertEquals((Integer)4, cache.get("key3"));

        assertEquals("null", res.get("key1").get());
        assertEquals("1", res.get("key2").get());
        assertEquals("3", res.get("key3").get());

        assertEquals(3, res.size());
    }

    /**
     * @throws Exception If failed.
     */
    public void testTransformAllWithNulls() throws Exception {
        final IgniteCache<String, Integer> cache = jcache();

        GridTestUtils.assertThrows(log, new Callable<Void>() {
            @Override public Void call() throws Exception {
                cache.invokeAll((Set<String>)null, INCR_PROCESSOR);

                return null;
            }
        }, NullPointerException.class, null);

        GridTestUtils.assertThrows(log, new Callable<Void>() {
            @Override public Void call() throws Exception {
                cache.invokeAll(F.asSet("key1"), null);

                return null;
            }
        }, NullPointerException.class, null);

        {
            final Set<String> keys = new LinkedHashSet<>(2);

            keys.add("key1");
            keys.add(null);

            GridTestUtils.assertThrows(log, new Callable<Void>() {
                @Override public Void call() throws Exception {
                    cache.invokeAll(keys, INCR_PROCESSOR);

                    return null;
                }
            }, NullPointerException.class, null);

            GridTestUtils.assertThrows(log, new Callable<Void>() {
                @Override public Void call() throws Exception {
                    cache.invokeAll(F.asSet("key1"), null);

                    return null;
                }
            }, NullPointerException.class, null);
        }
    }

    /**
     * @throws Exception If failed.
     */
    public void testTransformSequentialOptimisticNoStart() throws Exception {
        checkTransformSequential0(false, OPTIMISTIC);
    }

    /**
     * @throws Exception If failed.
     */
    public void testTransformSequentialPessimisticNoStart() throws Exception {
        checkTransformSequential0(false, PESSIMISTIC);
    }

    /**
     * @throws Exception If failed.
     */
    public void testTransformSequentialOptimisticWithStart() throws Exception {
        checkTransformSequential0(true, OPTIMISTIC);
    }

    /**
     * @throws Exception If failed.
     */
    public void testTransformSequentialPessimisticWithStart() throws Exception {
        checkTransformSequential0(true, PESSIMISTIC);
    }

    /**
     * @param startVal Whether to put value.
     * @param concurrency Concurrency.
     * @throws Exception If failed.
     */
    private void checkTransformSequential0(boolean startVal, IgniteTxConcurrency concurrency)
        throws Exception {
        IgniteCache<String, Integer> cache = jcache();

        IgniteTx tx = txEnabled() ? ignite(0).transactions().txStart(concurrency, READ_COMMITTED) : null;

        try {
            if (startVal)
                cache.put("key", 2);

            cache.invoke("key", INCR_PROCESSOR);
            cache.invoke("key", INCR_PROCESSOR);
            cache.invoke("key", INCR_PROCESSOR);

            if (tx != null)
                tx.commit();
        }
        finally {
            if (tx != null)
                tx.close();
        }

        Integer exp = (startVal ? 2 : 0) + 3;

        assertEquals(exp, cache.get("key"));

        for (int i = 0; i < gridCount(); i++) {
            if (cache(i).affinity().isPrimaryOrBackup(grid(i).localNode(), "key"))
                assertEquals(exp, peek(cache(i), "key"));
        }
    }

    /**
     * @throws Exception If failed.
     */
    public void testTransformAfterRemoveOptimistic() throws Exception {
        checkTransformAfterRemove(OPTIMISTIC);
    }

    /**
     * @throws Exception If failed.
     */
    public void testTransformAfterRemovePessimistic() throws Exception {
        checkTransformAfterRemove(PESSIMISTIC);
    }

    /**
     * @param concurrency Concurrency.
     * @throws Exception If failed.
     */
    private void checkTransformAfterRemove(IgniteTxConcurrency concurrency) throws Exception {
        IgniteCache<String, Integer> cache = jcache();

        cache.put("key", 4);

        IgniteTx tx = txEnabled() ? ignite(0).transactions().txStart(concurrency, READ_COMMITTED) : null;

        try {
            cache.remove("key");

            cache.invoke("key", INCR_PROCESSOR);
            cache.invoke("key", INCR_PROCESSOR);
            cache.invoke("key", INCR_PROCESSOR);

            if (tx != null)
                tx.commit();
        }
        finally {
            if (tx != null)
                tx.close();
        }

        assertEquals((Integer)3, cache.get("key"));
    }

    /**
     * @throws Exception If failed.
     */
    public void testTransformReturnValueGetOptimisticReadCommitted() throws Exception {
        checkTransformReturnValue(false, OPTIMISTIC, READ_COMMITTED);
    }

    /**
     * @throws Exception If failed.
     */
    public void testTransformReturnValueGetOptimisticRepeatableRead() throws Exception {
        checkTransformReturnValue(false, OPTIMISTIC, REPEATABLE_READ);
    }

    /**
     * @throws Exception If failed.
     */
    public void testTransformReturnValueGetPessimisticReadCommitted() throws Exception {
        checkTransformReturnValue(false, PESSIMISTIC, READ_COMMITTED);
    }

    /**
     * @throws Exception If failed.
     */
    public void testTransformReturnValueGetPessimisticRepeatableRead() throws Exception {
        checkTransformReturnValue(false, PESSIMISTIC, REPEATABLE_READ);
    }

    /**
     * @throws Exception If failed.
     */
    public void testTransformReturnValuePutInTx() throws Exception {
        checkTransformReturnValue(true, OPTIMISTIC, READ_COMMITTED);
    }

    /**
     * @param put Whether to put value.
     * @param concurrency Concurrency.
     * @param isolation Isolation.
     * @throws Exception If failed.
     */
    private void checkTransformReturnValue(boolean put,
        IgniteTxConcurrency concurrency,
        IgniteTxIsolation isolation)
        throws Exception
    {
        IgniteCache<String, Integer> cache = jcache();

        if (!put)
            cache.put("key", 1);

        IgniteTx tx = txEnabled() ? ignite(0).transactions().txStart(concurrency, isolation) : null;

        try {
            if (put)
                cache.put("key", 1);

            cache.invoke("key", INCR_PROCESSOR);

            assertEquals((Integer)2, cache.get("key"));

            if (tx != null) {
                // Second get inside tx. Make sure read value is not transformed twice.
                assertEquals((Integer)2, cache.get("key"));

                tx.commit();
            }
        }
        finally {
            if (tx != null)
                tx.close();
        }
    }

    /**
     * @throws Exception In case of error.
     */
    public void testGetAndPutAsync() throws Exception {
        IgniteCache<String, Integer> cache = jcache();

        IgniteCache<String, Integer> cacheAsync = cache.withAsync();

        cache.put("key1", 1);
        cache.put("key2", 2);

        cacheAsync.getAndPut("key1", 10);

        IgniteFuture<Integer> fut1 = cacheAsync.future();

        cacheAsync.getAndPut("key2", 11);

        IgniteFuture<Integer> fut2 = cacheAsync.future();

        assertEquals((Integer)1, fut1.get(5000));
        assertEquals((Integer)2, fut2.get(5000));

        assertEquals((Integer)10, cache.get("key1"));
        assertEquals((Integer)11, cache.get("key2"));
    }

    /**
     * @throws Exception In case of error.
     */
    public void testPutAsync0() throws Exception {
        IgniteCache<String, Integer> cacheAsync = jcache().withAsync();

        cacheAsync.getAndPut("key1", 0);

        IgniteFuture<Integer> fut1 = cacheAsync.future();

        cacheAsync.getAndPut("key2", 1);

        IgniteFuture<Integer> fut2 = cacheAsync.future();

        assert fut1.get(5000) == null;
        assert fut2.get(5000) == null;
    }

    /**
     * @throws Exception If failed.
     */
    public void testInvokeAsync() throws Exception {
        IgniteCache<String, Integer> cache = jcache();

        cache.put("key2", 1);
        cache.put("key3", 3);

        IgniteCache<String, Integer> asyncCache = cache.withAsync();

        assertNull(asyncCache.invoke("key1", INCR_PROCESSOR));

        IgniteFuture<?> fut0 = asyncCache.future();

        assertNull(asyncCache.invoke("key2", INCR_PROCESSOR));

        IgniteFuture<?> fut1 = asyncCache.future();

        assertNull(asyncCache.invoke("key3", RMV_PROCESSOR));

        IgniteFuture<?> fut2 = asyncCache.future();

        fut0.get();
        fut1.get();
        fut2.get();

        assertEquals((Integer)1, cache.get("key1"));
        assertEquals((Integer)2, cache.get("key2"));
        assertNull(cache.get("key3"));

        for (int i = 0; i < gridCount(); i++)
            assertNull(cache(i).peek("key3"));
    }

    /**
     * @throws Exception If failed.
     */
    public void testInvoke() throws Exception {
        final IgniteCache<String, Integer> cache = jcache();

        assertEquals("null", cache.invoke("k0", INCR_PROCESSOR));

        assertEquals((Integer)1, cache.get("k0"));

        assertEquals("1", cache.invoke("k0", INCR_PROCESSOR));

        assertEquals((Integer)2, cache.get("k0"));

        cache.put("k1", 1);

        assertEquals("1", cache.invoke("k1", INCR_PROCESSOR));

        assertEquals((Integer)2, cache.get("k1"));

        assertEquals("2", cache.invoke("k1", INCR_PROCESSOR));

        assertEquals((Integer)3, cache.get("k1"));

        EntryProcessor<String, Integer, Integer> c = new EntryProcessor<String, Integer, Integer>() {
            @Override public Integer process(MutableEntry<String, Integer> e, Object... args) {
                e.remove();

                return null;
            }
        };

        assertNull(cache.invoke("k1", c));
        assertNull(cache.get("k1"));

        for (int i = 0; i < gridCount(); i++)
            assertNull(cache(i).peek("k1"));

        final EntryProcessor<String, Integer, Integer> errProcessor = new EntryProcessor<String, Integer, Integer>() {
            @Override public Integer process(MutableEntry<String, Integer> e, Object... args) {
                throw new EntryProcessorException("Test entry processor exception.");
            }
        };

        GridTestUtils.assertThrows(log, new Callable<Void>() {
            @Override public Void call() throws Exception {
                cache.invoke("k1", errProcessor);

                return null;
            }
        }, EntryProcessorException.class, "Test entry processor exception.");
    }

    /**
     * @throws Exception In case of error.
     */
    public void testPutx() throws Exception {
        if (txEnabled())
            checkPut(true);
    }

    /**
     * @throws Exception In case of error.
     */
    public void testPutxNoTx() throws Exception {
        checkPut(false);
    }

    /**
     * @param inTx Whether to start transaction.
     * @throws Exception If failed.
     */
    private void checkPut(boolean inTx) throws Exception {
        IgniteTx tx = inTx ? grid(0).transactions().txStart() : null;

        IgniteCache<String, Integer> cache = jcache();

        cache.put("key1", 1);
        cache.put("key2", 2);

        // Check inside transaction.
        assert cache.get("key1") == 1;
        assert cache.get("key2") == 2;

        if (tx != null)
            tx.commit();

        checkSize(F.asSet("key1", "key2"));

        // Check outside transaction.
        checkContainsKey(true, "key1");
        checkContainsKey(true, "key2");
        checkContainsKey(false, "wrong");

        assert cache.get("key1") == 1;
        assert cache.get("key2") == 2;
        assert cache.get("wrong") == null;
    }

    /**
     * @throws Exception If failed.
     */
    public void testPutAsync() throws Exception {
        IgniteTx tx = txEnabled() ? grid(0).transactions().txStart() : null;

        IgniteCache<String, Integer> cacheAsync = jcache().withAsync();

        jcache().put("key2", 1);

        cacheAsync.put("key1", 10);

        IgniteFuture<?> fut1 = cacheAsync.future();

        cacheAsync.put("key2", 11);

        IgniteFuture<?> fut2 = cacheAsync.future();

        IgniteFuture<IgniteTx> f = null;

        if (tx != null) {
            tx = (IgniteTx)tx.withAsync();

            tx.commit();

            f = tx.future();
        }

        fut1.get();
        fut2.get();

        assert f == null || f.get().state() == COMMITTED;

        checkSize(F.asSet("key1", "key2"));

        assert jcache().get("key1") == 10;
        assert jcache().get("key2") == 11;
    }

    /**
     * @throws Exception In case of error.
     */
    public void testPutAll() throws Exception {
        Map<String, Integer> map = F.asMap("key1", 1, "key2", 2);

        IgniteCache<String, Integer> cache = jcache();

        cache.putAll(map);

        checkSize(F.asSet("key1", "key2"));

        assert cache.get("key1") == 1;
        assert cache.get("key2") == 2;

        map.put("key1", 10);
        map.put("key2", 20);

        cache.putAll(map);

        checkSize(F.asSet("key1", "key2"));

        assert cache.get("key1") == 10;
        assert cache.get("key2") == 20;
    }

    /**
     * @throws Exception In case of error.
     */
    public void testNullInTx() throws Exception {
        if (!txEnabled())
            return;

        final IgniteCache<String, Integer> cache = jcache();

        for (int i = 0; i < 100; i++) {
            final String key = "key-" + i;

            GridTestUtils.assertThrows(log, new Callable<Void>() {
                public Void call() throws Exception {
                    IgniteTransactions txs = grid(0).transactions();

                    try (IgniteTx tx = txs.txStart()) {
                        cache.put(key, 1);

                        cache.put(null, 2);

                        tx.commit();
                    }

                    return null;
                }
            }, NullPointerException.class, null);

            assertNull(cache.get(key));

            cache.put(key, 1);

            assertEquals(1, (int) cache.get(key));

            GridTestUtils.assertThrows(log, new Callable<Void>() {
                public Void call() throws Exception {
                    IgniteTransactions txs = grid(0).transactions();

                    try (IgniteTx tx = txs.txStart()) {
                        cache.put(key, 2);

                        cache.remove(null);

                        tx.commit();
                    }

                    return null;
                }
            }, NullPointerException.class, null);

            assertEquals(1, (int) cache.get(key));

            cache.put(key, 2);

            assertEquals(2, (int)cache.get(key));

            GridTestUtils.assertThrows(log, new Callable<Void>() {
                public Void call() throws Exception {
                    IgniteTransactions txs = grid(0).transactions();

                    Map<String, Integer> map = new LinkedHashMap<String, Integer>();

                    map.put("k1", 1);
                    map.put("k2", 2);
                    map.put(null, 3);

                    try (IgniteTx tx = txs.txStart()) {
                        cache.put(key, 1);

                        cache.putAll(map);

                        tx.commit();
                    }

                    return null;
                }
            }, NullPointerException.class, null);

            assertNull(cache.get("k1"));
            assertNull(cache.get("k2"));

            assertEquals(2, (int) cache.get(key));

            cache.put(key, 3);

            assertEquals(3, (int)cache.get(key));
        }
    }

    /**
     * @throws Exception In case of error.
     */
    public void testPutAllWithNulls() throws Exception {
        final IgniteCache<String, Integer> cache = jcache();

        {
            final Map<String, Integer> m = new LinkedHashMap<>(2);

            m.put("key1", 1);
            m.put(null, 2);

            GridTestUtils.assertThrows(log, new Callable<Void>() {
                @Override
                public Void call() throws Exception {
                    cache.putAll(m);

                    return null;
                }
            }, NullPointerException.class, null);

            cache.put("key1", 1);

            assertEquals(1, (int)cache.get("key1"));
        }

        {
            final Map<String, Integer> m = new LinkedHashMap<>(2);

            m.put("key3", 3);
            m.put("key4", null);

            GridTestUtils.assertThrows(log, new Callable<Void>() {
                @Override
                public Void call() throws Exception {
                    cache.putAll(m);

                    return null;
                }
            }, NullPointerException.class, null);

            m.put("key4", 4);

            cache.putAll(m);

            assertEquals(3, (int) cache.get("key3"));
            assertEquals(4, (int)cache.get("key4"));
        }

        assertThrows(log, new Callable<Object>() {
            @Nullable @Override public Object call() throws Exception {
                cache.put("key1", null);

                return null;
            }
        }, NullPointerException.class, A.NULL_MSG_PREFIX);

        assertThrows(log, new Callable<Object>() {
            @Nullable @Override public Object call() throws Exception {
                cache.getAndPut("key1", null);

                return null;
            }
        }, NullPointerException.class, A.NULL_MSG_PREFIX);

        assertThrows(log, new Callable<Object>() {
            @Nullable @Override public Object call() throws Exception {
                cache.put(null, 1);

                return null;
            }
        }, NullPointerException.class, A.NULL_MSG_PREFIX);

        assertThrows(log, new Callable<Object>() {
            @Nullable @Override public Object call() throws Exception {
                cache.replace(null, 1);

                return null;
            }
        }, NullPointerException.class, A.NULL_MSG_PREFIX);

        assertThrows(log, new Callable<Object>() {
            @Nullable @Override public Object call() throws Exception {
                cache.getAndReplace(null, 1);

                return null;
            }
        }, NullPointerException.class, A.NULL_MSG_PREFIX);

        assertThrows(log, new Callable<Object>() {
            @Nullable @Override public Object call() throws Exception {
                cache.replace("key", null);

                return null;
            }
        }, NullPointerException.class, A.NULL_MSG_PREFIX);

        assertThrows(log, new Callable<Object>() {
            @Nullable @Override public Object call() throws Exception {
                cache.getAndReplace("key", null);

                return null;
            }
        }, NullPointerException.class, A.NULL_MSG_PREFIX);

        assertThrows(log, new Callable<Object>() {
            @Nullable @Override public Object call() throws Exception {
                cache.replace(null, 1, 2);

                return null;
            }
        }, NullPointerException.class, A.NULL_MSG_PREFIX);

        assertThrows(log, new Callable<Object>() {
            @Nullable @Override public Object call() throws Exception {
                cache.replace("key", null, 2);

                return null;
            }
        }, NullPointerException.class, A.NULL_MSG_PREFIX);

        assertThrows(log, new Callable<Object>() {
            @Nullable @Override public Object call() throws Exception {
                cache.replace("key", 1, null);

                return null;
            }
        }, NullPointerException.class, A.NULL_MSG_PREFIX);
    }

    /**
     * @throws Exception In case of error.
     */
    public void testPutAllAsync() throws Exception {
        Map<String, Integer> map = F.asMap("key1", 1, "key2", 2);

        IgniteCache<String, Integer> cache = jcache();

        IgniteCache<String, Integer> cacheAsync = cache.withAsync();

        cacheAsync.putAll(map);

        IgniteFuture<Object> f1 = cacheAsync.future();

        map.put("key1", 10);
        map.put("key2", 20);

        cacheAsync.putAll(map);

        IgniteFuture<?> f2 = cacheAsync.future();

        f2.get();
        f1.get();

        checkSize(F.asSet("key1", "key2"));

        assert cache.get("key1") == 10;
        assert cache.get("key2") == 20;
    }

    /**
     * @throws Exception In case of error.
     */
    public void testPutIfAbsent() throws Exception {
        IgniteTx tx = txEnabled() ? grid(0).transactions().txStart() : null;

        IgniteCache<String, Integer> cache = jcache();

        try {
            assert cache.getAndPutIfAbsent("key", 1) == null;

            assert cache.get("key") != null;
            assert cache.get("key") == 1;

            assert cache.getAndPutIfAbsent("key", 2) != null;
            assert cache.getAndPutIfAbsent("key", 2) == 1;

            assert cache.get("key") != null;
            assert cache.get("key") == 1;

            if (tx != null)
                tx.commit();
        }
        finally {
            if (tx != null)
                tx.close();
        }

        assert cache.getAndPutIfAbsent("key", 2) != null;

        for (int i = 0; i < gridCount(); i++) {
            info("Peek on node [i=" + i + ", id=" + grid(i).localNode().id() + ", val=" +
                grid(i).jcache(null).localPeek("key", CachePeekMode.ONHEAP) + ']');
        }

        assertEquals((Integer)1, cache.getAndPutIfAbsent("key", 2));

        assert cache.get("key") != null;
        assert cache.get("key") == 1;

        // Check swap.
        cache.put("key2", 1);

        cache.localEvict(Collections.singleton("key2"));

        assertEquals((Integer)1, cache.getAndPutIfAbsent("key2", 3));

        // Check db.
        putToStore("key3", 3);

        assertEquals((Integer)3, cache.getAndPutIfAbsent("key3", 4));

        assertEquals((Integer)1, cache.get("key2"));
        assertEquals((Integer)3, cache.get("key3"));

        cache.localEvict(Collections.singleton("key2"));

        cache().clearLocally("key3");

        // Same checks inside tx.
        tx = txEnabled() ? grid(0).transactions().txStart() : null;

        try {
            assertEquals((Integer)1, cache.getAndPutIfAbsent("key2", 3));
            assertEquals((Integer)3, cache.getAndPutIfAbsent("key3", 4));

            if (tx != null)
                tx.commit();

            assertEquals((Integer)1, cache.get("key2"));
            assertEquals((Integer)3, cache.get("key3"));
        }
        finally {
            if (tx != null)
                tx.close();
        }
    }

    /**
     * @throws Exception If failed.
     */
    public void testPutIfAbsentAsync() throws Exception {
        IgniteTx tx = txEnabled() ? grid(0).transactions().txStart() : null;

        try {
            IgniteInternalFuture<Integer> fut1 = cache().putIfAbsentAsync("key", 1);

            assert fut1.get() == null;
            assert cache().get("key") != null && cache().get("key") == 1;

            IgniteInternalFuture<Integer> fut2 = cache().putIfAbsentAsync("key", 2);

            assert fut2.get() != null && fut2.get() == 1;
            assert cache().get("key") != null && cache().get("key") == 1;

            if (tx != null)
                tx.commit();
        }
        finally {
            if (tx != null)
                tx.close();
        }

        // Check swap.
        cache().put("key2", 1);

        assertTrue(cache().evict("key2"));

        assertEquals((Integer)1, cache().putIfAbsentAsync("key2", 3).get());

        // Check db.
        putToStore("key3", 3);

        assertEquals((Integer)3, cache().putIfAbsentAsync("key3", 4).get());

        cache().evict("key2");
        cache().clearLocally("key3");

        // Same checks inside tx.
        tx = txEnabled() ? grid(0).transactions().txStart() : null;

        try {
            assertEquals((Integer)1, cache().putIfAbsentAsync("key2", 3).get());
            assertEquals((Integer)3, cache().putIfAbsentAsync("key3", 4).get());

            if (tx != null)
                tx.commit();

            assertEquals((Integer)1, cache().get("key2"));
            assertEquals((Integer)3, cache().get("key3"));
        }
        finally {
            if (tx != null)
                tx.close();
        }
    }

    /**
     * @throws Exception If failed.
     */
    public void testPutxIfAbsent() throws Exception {
        assertNull(cache().get("key"));
        assert cache().putxIfAbsent("key", 1);
        assert cache().get("key") != null && cache().get("key") == 1;
        assert !cache().putxIfAbsent("key", 2);
        assert cache().get("key") != null && cache().get("key") == 1;

        // Check swap.
        cache().put("key2", 1);

        assertTrue(cache().evict("key2"));

        assertFalse(cache().putxIfAbsent("key2", 3));

        // Check db.
        putToStore("key3", 3);

        assertFalse(cache().putxIfAbsent("key3", 4));

        cache().evict("key2");
        cache().clearLocally("key3");

        // Same checks inside tx.
        IgniteTx tx = txEnabled() ? grid(0).transactions().txStart() : null;

        try {
            assertFalse(cache().putxIfAbsent("key2", 3));
            assertFalse(cache().putxIfAbsent("key3", 4));

            if (tx != null)
                tx.commit();

            assertEquals((Integer)1, cache().get("key2"));
            assertEquals((Integer)3, cache().get("key3"));
        }
        finally {
            if (tx != null)
                tx.close();
        }
    }

    /**
     * @throws Exception In case of error.
     */
    public void testPutxIfAbsentAsync() throws Exception {
        if (txEnabled())
            checkPutxIfAbsentAsync(true);
    }

    /**
     * @throws Exception In case of error.
     */
    public void testPutxIfAbsentAsyncNoTx() throws Exception {
        checkPutxIfAbsentAsync(false);
    }

    /**
     * @param  inTx In tx flag.
     * @throws Exception If failed.
     */
    private void checkPutxIfAbsentAsync(boolean inTx) throws Exception {
        IgniteCache<String, Integer> cache = jcache();

        IgniteCache<String, Integer> cacheAsync = cache.withAsync();

        cacheAsync.putIfAbsent("key", 1);

        IgniteFuture<Boolean> fut1 = cacheAsync.future();

        assert fut1.get();
        assert cache.get("key") != null && cache.get("key") == 1;

        cacheAsync.putIfAbsent("key", 2);

        IgniteFuture<Boolean> fut2 = cacheAsync.future();

        assert !fut2.get();
        assert cache.get("key") != null && cache.get("key") == 1;

        // Check swap.
        cache.put("key2", 1);

        cache.localEvict(Collections.singleton("key2"));

        cacheAsync.putIfAbsent("key2", 3);

        assertFalse(cacheAsync.<Boolean>future().get());

        // Check db.
        putToStore("key3", 3);

        cacheAsync.putIfAbsent("key3", 4);

        assertFalse(cacheAsync.<Boolean>future().get());

        cache.localEvict(Arrays.asList("key2"));

        // Same checks inside tx.
        IgniteTx tx = inTx ? grid(0).transactions().txStart() : null;

        try {
            cacheAsync.putIfAbsent("key2", 3);

            assertFalse(cacheAsync.<Boolean>future().get());

            cacheAsync.putIfAbsent("key3", 4);

            assertFalse(cacheAsync.<Boolean>future().get());

            if (tx != null)
                tx.commit();
        }
        finally {
            if (tx != null)
                tx.close();
        }

        assertEquals((Integer)1, cache.get("key2"));
        assertEquals((Integer)3, cache.get("key3"));
    }

    /**
     * @throws Exception In case of error.
     */
    public void testPutxIfAbsentAsyncConcurrent() throws Exception {
        IgniteInternalFuture<Boolean> fut1 = cache().putxIfAbsentAsync("key1", 1);
        IgniteInternalFuture<Boolean> fut2 = cache().putxIfAbsentAsync("key2", 2);

        assert fut1.get();
        assert fut2.get();
    }

    /**
     * @throws Exception If failed.
     */
    public void testReplace() throws Exception {
        cache().put("key", 1);

        assert cache().get("key") == 1;

        info("key 1 -> 2");

        assert cache().replace("key", 2) == 1;

        assert cache().get("key") == 2;

        assert cache().replace("wrong", 0) == null;

        assert cache().get("wrong") == null;

        info("key 0 -> 3");

        assert !cache().replace("key", 0, 3);

        assert cache().get("key") == 2;

        info("key 0 -> 3");

        assert !cache().replace("key", 0, 3);

        assert cache().get("key") == 2;

        info("key 2 -> 3");

        assert cache().replace("key", 2, 3);

        assert cache().get("key") == 3;

        info("evict key");

        cache().evict("key");

        info("key 3 -> 4");

        assert cache().replace("key", 3, 4);

        assert cache().get("key") == 4;

        putToStore("key2", 5);

        info("key2 5 -> 6");

        assert cache().replace("key2", 5, 6);

        for (int i = 0; i < gridCount(); i++) {
            info("Peek key on grid [i=" + i + ", nodeId=" + grid(i).localNode().id() +
                ", peekVal=" + grid(i).cache(null).peek("key") + ']');

            info("Peek key2 on grid [i=" + i + ", nodeId=" + grid(i).localNode().id() +
                ", peekVal=" + grid(i).cache(null).peek("key2") + ']');
        }

        assertEquals((Integer)6, cache().get("key2"));

        cache().evict("key");
        cache().clearLocally("key2");

        IgniteTx tx = txEnabled() ? grid(0).transactions().txStart() : null;

        try {
            assert cache().replace("key", 4, 5);
            assert cache().replace("key2", 6, 7);

            if (tx != null)
                tx.commit();

            assert cache().get("key") == 5;
            assert cache().get("key2") == 7;
        }
        finally {
            if (tx != null)
                tx.close();
        }
    }

    /**
     * @throws Exception If failed.
     */
    public void testReplacex() throws Exception {
        cache().put("key", 1);

        assert cache().get("key") == 1;

        assert cache().replacex("key", 2);

        assert cache().get("key") == 2;

        assert !cache().replacex("wrong", 2);

        cache().evict("key");

        assert cache().replacex("key", 4);

        assert cache().get("key") == 4;

        putToStore("key2", 5);

        assert cache().replacex("key2", 6);

        assertEquals((Integer)6, cache().get("key2"));

        cache().evict("key");
        cache().clearLocally("key2");

        IgniteTx tx = txEnabled() ? grid(0).transactions().txStart() : null;

        try {
            assert cache().replacex("key", 5);
            assert cache().replacex("key2", 7);

            if (tx != null)
                tx.commit();
        }
        finally {
            if (tx != null)
                tx.close();
        }

        assert cache().get("key") == 5;
        assert cache().get("key2") == 7;
    }

    /**
     * @throws Exception If failed.
     */
    public void testReplaceAsync() throws Exception {
        cache().put("key", 1);

        assert cache().get("key") == 1;

        assert cache().replaceAsync("key", 2).get() == 1;

        assert cache().get("key") == 2;

        assert cache().replaceAsync("wrong", 0).get() == null;

        assert cache().get("wrong") == null;

        assert !cache().replaceAsync("key", 0, 3).get();

        assert cache().get("key") == 2;

        assert !cache().replaceAsync("key", 0, 3).get();

        assert cache().get("key") == 2;

        assert cache().replaceAsync("key", 2, 3).get();

        assert cache().get("key") == 3;

        cache().evict("key");

        assert cache().replaceAsync("key", 3, 4).get();

        assert cache().get("key") == 4;

        putToStore("key2", 5);

        assert cache().replaceAsync("key2", 5, 6).get();

        assertEquals((Integer)6, cache().get("key2"));

        cache().evict("key");
        cache().clearLocally("key2");

        IgniteTx tx = txEnabled() ? grid(0).transactions().txStart() : null;

        try {
            assert cache().replaceAsync("key", 4, 5).get();
            assert cache().replaceAsync("key2", 6, 7).get();

            if (tx != null)
                tx.commit();
        }
        finally {
            if (tx != null)
                tx.close();
        }

        assert cache().get("key") == 5;
        assert cache().get("key2") == 7;
    }

    /**
     * @throws Exception If failed.
     */
    public void testReplacexAsync() throws Exception {
        cache().put("key", 1);

        assert cache().get("key") == 1;

        assert cache().replacexAsync("key", 2).get();

        U.debug(log, "Finished replace.");

        assertEquals((Integer)2, cache().get("key"));

        assert !cache().replacexAsync("wrong", 2).get();

        cache().evict("key");

        assert cache().replacexAsync("key", 4).get();

        assert cache().get("key") == 4;

        putToStore("key2", 5);

        assert cache().replacexAsync("key2", 6).get();

        assert cache().get("key2") == 6;

        cache().evict("key");
        cache().clearLocally("key2");

        IgniteTx tx = txEnabled() ? grid(0).transactions().txStart() : null;

        try {
            assert cache().replacexAsync("key", 5).get();
            assert cache().replacexAsync("key2", 7).get();

            if (tx != null)
                tx.commit();
        }
        finally {
            if (tx != null)
                tx.close();
        }

        assert cache().get("key") == 5;
        assert cache().get("key2") == 7;
    }

    /**
     * @throws Exception In case of error.
     */
    public void testRemove() throws Exception {
        cache().put("key1", 1);
        cache().put("key2", 2);

        assert !cache().remove("key1", 0);
        assert cache().get("key1") != null && cache().get("key1") == 1;
        assert cache().remove("key1", 1);
        assert cache().get("key1") == null;
        assert cache().remove("key2") == 2;
        assert cache().get("key2") == null;
        assert cache().remove("key2") == null;
    }

    /**
     * @throws Exception If failed.
     */
    public void testDeletedEntriesFlag() throws Exception {
        if (cacheMode() != LOCAL && cacheMode() != REPLICATED) {
            int cnt = 3;

            IgniteCache<String, Integer> cache = jcache();

            for (int i = 0; i < cnt; i++)
                cache.put(String.valueOf(i), i);

            for (int i = 0; i < cnt; i++)
                cache.remove(String.valueOf(i));

            for (int g = 0; g < gridCount(); g++) {
                for (int i = 0; i < cnt; i++) {
                    String key = String.valueOf(i);

                    GridCacheContext<String, Integer> cctx = context(g);

                    GridCacheEntryEx<String, Integer> entry = cctx.isNear() ? cctx.near().dht().peekEx(key) :
                        cctx.cache().peekEx(key);

                    if (grid(0).affinity(null).mapKeyToPrimaryAndBackups(key).contains(grid(g).localNode())) {
                        assertNotNull(entry);
                        assertTrue(entry.deleted());
                    }
                    else
                        assertNull(entry);
                }
            }
        }
    }

    /**
     * @throws Exception If failed.
     */
    public void testRemoveLoad() throws Exception {
        int cnt = 10;

        Collection<String> keys = new ArrayList<>();

        for (int i = 0; i < cnt; i++)
            keys.add(String.valueOf(i));

        cache().removeAll(keys);

        for (String key : keys)
            putToStore(key, Integer.parseInt(key));

        for (int g = 0; g < gridCount(); g++)
            grid(g).jcache(null).localLoadCache(null);

        for (int g = 0; g < gridCount(); g++) {
            for (int i = 0; i < cnt; i++) {
                String key = String.valueOf(i);

                if (cache().affinity().mapKeyToPrimaryAndBackups(key).contains(grid(g).localNode()))
                    assertEquals((Integer)i, cache(g).peek(key));
                else
                    assertNull(cache(g).peek(key));
            }
        }
    }

    /**
     * @throws Exception In case of error.
     */
    public void testRemoveAsync() throws Exception {
        cache().put("key1", 1);
        cache().put("key2", 2);

        assert !cache().removeAsync("key1", 0).get();
        assert cache().get("key1") != null && cache().get("key1") == 1;
        assert cache().removeAsync("key1", 1).get();
        assert cache().get("key1") == null;
        assert cache().removeAsync("key2").get() == 2;
        assert cache().get("key2") == null;
        assert cache().removeAsync("key2").get() == null;
    }

    /**
     * @throws Exception In case of error.
     */
    public void testRemovex() throws Exception {
        cache().put("key1", 1);

        assert cache().removex("key1");
        assert cache().get("key1") == null;
        assert !cache().removex("key1");
    }

    /**
     * @throws Exception In case of error.
     */
    public void testRemovexAsync() throws Exception {
        cache().put("key1", 1);

        assert cache().removexAsync("key1").get();
        assert cache().get("key1") == null;
        assert !cache().removexAsync("key1").get();
    }

    /**
     * @throws Exception In case of error.
     */
    public void testRemoveAll() throws Exception {
        cache().put("key1", 1);
        cache().put("key2", 2);
        cache().put("key3", 3);

        checkSize(F.asSet("key1", "key2", "key3"));

        cache().removeAll(F.asList("key1", "key2"));

        checkSize(F.asSet("key3"));

        checkContainsKey(false, "key1");
        checkContainsKey(false, "key2");
        checkContainsKey(true, "key3");

        // Put values again.
        cache().put("key1", 1);
        cache().put("key2", 2);
        cache().put("key3", 3);

        cache(gridCount() > 1 ? 1 : 0).removeAll();

        assert cache().isEmpty();
        long entryCount = hugeRemoveAllEntryCount();

        for (int i = 0; i < entryCount; i++)
            cache().put(String.valueOf(i), i);

        for (int i = 0; i < entryCount; i++)
            assertEquals(Integer.valueOf(i), cache().get(String.valueOf(i)));

        cache().removeAll();

        for (int i = 0; i < entryCount; i++)
            assertNull(cache().get(String.valueOf(i)));
    }

    /**
     * Provides count on entities to be removed in removeAll() test
     */
    protected long hugeRemoveAllEntryCount(){
        return 1000L;
    }

    /**
     * @throws Exception In case of error.
     */
    public void testRemoveAllWithNulls() throws Exception {
        final IgniteCache<String, Integer> cache = jcache();

        final Set<String> c = new LinkedHashSet<>();

        c.add("key1");
        c.add(null);

        GridTestUtils.assertThrows(log, new Callable<Void>() {
            @Override
            public Void call() throws Exception {
                cache.removeAll(c);

                return null;
            }
        }, NullPointerException.class, null);

        GridTestUtils.assertThrows(log, new Callable<Void>() {
            @Override public Void call() throws Exception {
                cache.removeAll(null);

                return null;
            }
        }, NullPointerException.class, null);

        GridTestUtils.assertThrows(log, new Callable<Void>() {
            @Override public Void call() throws Exception {
                cache.remove(null);

                return null;
            }
        }, NullPointerException.class, null);

        GridTestUtils.assertThrows(log, new Callable<Void>() {
            @Override public Void call() throws Exception {
                cache.getAndRemove(null);

                return null;
            }
        }, NullPointerException.class, null);

        GridTestUtils.assertThrows(log, new Callable<Void>() {
            @Override public Void call() throws Exception {
                cache.remove("key1", null);

                return null;
            }
        }, NullPointerException.class, null);
    }

    /**
     * @throws Exception In case of error.
     */
    public void testRemoveAllDuplicates() throws Exception {
        cache().removeAll(Arrays.asList("key1", "key1", "key1"));
    }

    /**
     * @throws Exception In case of error.
     */
    public void testRemoveAllDuplicatesTx() throws Exception {
        if (txEnabled()) {
            try (IgniteTx tx = grid(0).transactions().txStart()) {
                cache().removeAll(Arrays.asList("key1", "key1", "key1"));

                tx.commit();
            }
        }
    }

    /**
     * @throws Exception In case of error.
     */
    public void testRemoveAllEmpty() throws Exception {
        cache().removeAll();
    }

    /**
     * @throws Exception In case of error.
     */
    public void testRemoveAllAsync() throws Exception {
        cache().put("key1", 1);
        cache().put("key2", 2);
        cache().put("key3", 3);

        checkSize(F.asSet("key1", "key2", "key3"));

        cache().removeAllAsync(F.asList("key1", "key2")).get();

        checkSize(F.asSet("key3"));

        checkContainsKey(false, "key1");
        checkContainsKey(false, "key2");
        checkContainsKey(true, "key3");
    }

    /**
     * @throws Exception In case of error.
     */
    public void testKeySet() throws Exception {
        cache().put("key1", 1);
        cache().put("key2", 2);
        cache().put("key3", 3);

        Collection<String> keys = new HashSet<>();

        for (int i = 0; i < gridCount(); i++)
            keys.addAll(cache(i).keySet());

        assert keys.size() == 3;
        assert keys.contains("key1");
        assert keys.contains("key2");
        assert keys.contains("key3");
        assert !keys.contains("wrongKey");
    }

    /**
     * @throws Exception In case of error.
     */
    public void testValues() throws Exception {
        cache().put("key1", 1);
        cache().put("key2", 2);
        cache().put("key3", 3);

        Collection<Integer> vals = new HashSet<>();

        for (int i = 0; i < gridCount(); i++)
            vals.addAll(cache(i).values());

        assert vals.size() == 3;
        assert vals.contains(1);
        assert vals.contains(2);
        assert vals.contains(3);
        assert !vals.contains(0);
    }

    /**
     * @throws Exception In case of error.
     */
    public void testLoadAll() throws Exception {
        IgniteCache<String, Integer> cache = jcache();

        Set<String> keys = new HashSet<>(primaryKeysForCache(cache, 2));

        for (String key : keys)
            assertNull(cache.localPeek(key, CachePeekMode.ONHEAP));

        Map<String, Integer> vals = new HashMap<>();

        int i = 0;

        for (String key : keys) {
            cache.put(key, i);

            vals.put(key, i);

            i++;
        }

        for (String key : keys)
            assertEquals(vals.get(key), cache.localPeek(key, CachePeekMode.ONHEAP));

        cache.clear();

        for (String key : keys)
            assertNull(cache.localPeek(key, CachePeekMode.ONHEAP));

        loadAll(cache, keys, true);

        for (String key : keys)
            assertEquals(vals.get(key), cache.localPeek(key, CachePeekMode.ONHEAP));
    }

    /**
     * @throws Exception If failed.
     */
    public void testRemoveAfterClear() throws Exception {
        IgniteEx ignite = grid(0);

        CacheDistributionMode distroMode = ignite.jcache(null).getConfiguration(CacheConfiguration.class).getDistributionMode();

        if (distroMode == CacheDistributionMode.NEAR_ONLY || distroMode == CacheDistributionMode.CLIENT_ONLY) {
            if (gridCount() < 2)
                return;

            ignite = grid(1);
        }

        IgniteCache<Integer, Integer> cache = ignite.jcache(null);

        int key = 0;

        List<Integer> keys = new ArrayList<>();

        for (int k = 0; k < 2; k++) {
            while (!ignite.affinity(null).isPrimary(ignite.localNode(), key))
                key++;

            keys.add(key);

            key++;
        }

        System.out.println(keys);

        for (Integer k : keys)
            cache.put(k, k);

        cache.clear();

        for (int g = 0; g < gridCount(); g++) {
            Ignite grid0 = grid(g);

            grid0.jcache(null).removeAll();

            assertTrue(grid0.jcache(null).localSize() == 0);
        }
    }

    /**
     *
     */
    private void xxx() {
        System.out.printf("");
    }

    /**
     * @throws Exception In case of error.
     */
    public void testClear() throws Exception {
        IgniteCache<String, Integer> cache = jcache();

        Set<String> keys = new HashSet<>(primaryKeysForCache(cache, 3));

        for (String key : keys)
            assertNull(cache.get(key));

        Map<String, Integer> vals = new HashMap<>(keys.size());

        int i = 0;

        for (String key : keys) {
            cache.put(key, i);

            vals.put(key, i);

            i++;
        }

        for (String key : keys)
            assertEquals(vals.get(key), peek(cache, key));

        cache.clear();

        for (String key : keys)
            assertNull(peek(cache, key));

        for (i = 0; i < gridCount(); i++)
            cache(i).clear();

        for (i = 0; i < gridCount(); i++)
            assert cache(i).isEmpty();

        for (Map.Entry<String, Integer> entry : vals.entrySet())
            cache.put(entry.getKey(), entry.getValue());

        for (String key : keys)
            assertEquals(vals.get(key), peek(cache, key));

        String first = F.first(keys);

        if (lockingEnabled()) {
            Lock lock = cache.lock(first);

            lock.lock();

            try {
                cache.clear();

                assertEquals(vals.get(first), peek(cache, first));
            }
            finally {
                lock.unlock();
            }
        }
        else {
            cache.clear();

            cache.put(first, vals.get(first));
        }

        cache.clear();

        assert cache.localSize() == 0 : "Values after clear.";

        i = 0;

        for (String key : keys) {
            cache.put(key, i);

            vals.put(key, i);
<<<<<<< HEAD

            i++;
        }

        for (String key : keys) {
            if (!first.equals(key))
                assertEquals(vals.get(key), peek(cache, key));
        }

        cache().put("key1", 1);
        cache().put("key2", 2);

        cache().evictAll();

        assert cache().isEmpty();

        cache().clear();

        assert cache().promote("key1") == null;
        assert cache().promote("key2") == null;
    }

    /**
     * @throws Exception In case of error.
     */
    public void testClearKeys() throws Exception {
        GridCache<String, Integer> cache = cache();

        Collection<String> keys = primaryKeysForCache(cache, 3);

        for (String key : keys)
            assertNull(cache.get(key));

        String lastKey = F.last(keys);

        Collection<String> subKeys = new ArrayList<>(keys);

        subKeys.remove(lastKey);

        Map<String, Integer> vals = new HashMap<>(keys.size());

        int i = 0;

        for (String key : keys)
            vals.put(key, i++);

        cache.putAll(vals);

        for (String subKey : subKeys)
            cache.clearLocally(subKey);

        for (String key : subKeys)
            assertNull(cache.peek(key));

        assertEquals(vals.get(lastKey), cache.peek(lastKey));

        cache.clear();

        vals.put(lastKey, 102);

        cache.putAll(vals);

        for (String key : keys)
            cache.projection(gte100).clearLocally(key);

        assertNull(cache.peek(lastKey));

        for (String key : subKeys)
            assertEquals(vals.get(key), cache.peek(key));
    }

    /**
     * @throws Exception In case of error.
     */
    public void testGlobalClearAll() throws Exception {
        // Save entries only on their primary nodes. If we didn't do so, clearLocally() will not remove all entries
        // because some of them were blocked due to having readers.
        for (int i = 0; i < gridCount(); i++) {
            for (String key : primaryKeysForCache(cache(i), 3, 100_000))
                cache(i).put(key, 1);
        }

        cache().clear();

        for (int i = 0; i < gridCount(); i++)
            assert cache(i).isEmpty();
    }

    /**
     * @throws Exception In case of error.
     */
    public void testEntrySet() throws Exception {
        if (offheapTiered(cache()))
            return;

        cache().put("key1", 1);
        cache().put("key2", 2);
        cache().put("key3", 3);

        Collection<CacheEntry<String, Integer>> entries = new HashSet<>();

        for (int i = 0; i < gridCount(); i++)
            entries.addAll(cache(i).entrySet());

        assertEquals(3, entries.size());

        for (CacheEntry<String, Integer> entry : entries)
            assert "key1".equals(entry.getKey()) || "key2".equals(entry.getKey()) ||
                "key3".equals(entry.getKey());
    }

    /**
     * @throws Exception In case of error.
     */
    @SuppressWarnings("BusyWait")
    public void testLockUnlock() throws Exception {
        if (lockingEnabled()) {
            final CountDownLatch lockCnt = new CountDownLatch(1);
            final CountDownLatch unlockCnt = new CountDownLatch(1);

            grid(0).events().localListen(new IgnitePredicate<Event>() {
                @Override public boolean apply(Event evt) {
                    switch (evt.type()) {
                        case EVT_CACHE_OBJECT_LOCKED:
                            lockCnt.countDown();

                            break;
                        case EVT_CACHE_OBJECT_UNLOCKED:
                            unlockCnt.countDown();

                            break;
                    }

                    return true;
                }
            }, EVT_CACHE_OBJECT_LOCKED, EVT_CACHE_OBJECT_UNLOCKED);

            IgniteCache<String, Integer> cache = jcache();

            String key = primaryKeysForCache(cache, 1).get(0);

            cache.put(key, 1);

            assert !cache.isLocalLocked(key, false);

            Lock lock = cache.lock(key);

            lock.lock();

            lockCnt.await();

            assert cache.isLocalLocked(key, false);

            lock.unlock();

            unlockCnt.await();

            for (int i = 0; i < 100; i++)
                if (cache.isLocalLocked(key, false))
                    Thread.sleep(10);
                else
                    break;

            assert !cache.isLocalLocked(key, false);
        }
    }

    /**
     * @throws Exception In case of error.
     */
    @SuppressWarnings("BusyWait")
    public void testLockAsync() throws Exception {
        if (lockingEnabled()) {
            IgniteCache<String, Integer> cache = jcache();

            Lock lock = cache.lock("key");

            cache.put("key", 1);

            assert !cache.isLocalLocked("key", false);

            lock.lock();

            assert cache.isLocalLocked("key", false);

            lock.unlock();

            for (int i = 0; i < 100; i++)
                if (cache.isLocalLocked("key", false))
                    Thread.sleep(10);
                else
                    break;

            assert !cache.isLocalLocked("key", false);
        }
    }

    /**
     * @throws Exception In case of error.
     */
    @SuppressWarnings("BusyWait")
    public void testLockAsyncEntry() throws Exception {
        if (lockingEnabled()) {
            cache().put("key", 1);

            CacheEntry<String, Integer> e = cache().entry("key");

            assert e != null;

            assert !e.isLocked();

            e.lockAsync(0).get();

            assert e.isLocked();

            e.unlock();

            for (int i = 0; i < 100; i++)
                if (e.isLocked())
                    Thread.sleep(10);
                else
                    break;

            assert !e.isLocked();
        }
    }

    /**
     * @throws Exception In case of error.
     */
    public void testLockWithTimeout() throws Exception {
        if (lockingEnabled()) {
            jcache().put("key", 1);

            assert !jcache().isLocalLocked("key", false);

            final Lock lock = jcache().lock("key");

            lock.tryLock(2000, MILLISECONDS);

            assert jcache().isLocalLocked("key", false);
            assert jcache().isLocalLocked("key", true);

            assert !forLocal(dfltIgnite).call(new IgniteCallable<Boolean>() {
                @Override public Boolean call() throws InterruptedException {
                    return lock.tryLock(100, MILLISECONDS);
                }
            });

            lock.unlock();
        }
    }

    /**
     * @throws Exception In case of error.
     */
    @SuppressWarnings("BusyWait")
    public void testLockWithTimeoutEntry() throws Exception {
        if (lockingEnabled()) {
            cache().put("key", 1);

            final CacheEntry<String, Integer> e = cache().entry("key");

            assert e != null;

            assert !e.isLocked();

            e.lock(2000);

            assert e.isLocked();

            assert !forLocal(dfltIgnite).call(new IgniteCallable<Boolean>() {
                @Override public Boolean call() throws IgniteCheckedException {
                    return e.lock(100);
                }
            });

            e.unlock();
        }
    }

    /**
     * @throws Exception In case of error.
     */
    @SuppressWarnings("BusyWait")
    public void testLockAsyncWithTimeout() throws Exception {
        if (lockingEnabled()) {
            final IgniteCache<String, Integer> cache = jcache();

            cache.put("key", 1);

            final Lock lock = cache.lock("key");

            assert !cache.isLocalLocked("key", false);

            lock.tryLock(1000, MILLISECONDS);

            assert cache.isLocalLocked("key", false);
            assert cache.isLocalLocked("key", true);

            final CountDownLatch latch = new CountDownLatch(1);

            IgniteCompute comp = forLocal(dfltIgnite).withAsync();

            comp.call(new IgniteCallable<Boolean>() {
                @Override public Boolean call() throws Exception {
                    assert !lock.tryLock();

                    latch.countDown();

                    try {
                        assert lock.tryLock(2000, MILLISECONDS);
                    }
                    finally {
                        lock.unlock();
                    }

                    return true;
                }
            });

            IgniteFuture<Boolean> f = comp.future();

                // Let another thread start.
            latch.await();

            assert cache.isLocalLocked("key", false);
            assert cache.isLocalLocked("key", true);

            lock.unlock();

            assert f.get();

            for (int i = 0; i < 100; i++)
                if (cache.isLocalLocked("key", false) || cache.isLocalLocked("key", true))
                    Thread.sleep(10);
                else
                    break;

            assert !cache.isLocalLocked("key", false);
            assert !cache.isLocalLocked("key", true);
        }
    }

    /**
     * @throws Exception In case of error.
     */
    @SuppressWarnings("BusyWait")
    public void testLockAsyncWithTimeoutEntry() throws Exception {
        if (lockingEnabled()) {
            // Put only to primary.
            ClusterNode node = F.first(cache().affinity().mapKeyToPrimaryAndBackups("key"));

            if (node == null)
                throw new IgniteCheckedException("Failed to map key.");

            GridCache<String, Integer> cache = G.ignite(node.id()).cache(null);

            final CacheEntry<String, Integer> e = cache.entry("key");

            info("Entry [e=" + e + ", primary=" + e.primary() + ", backup=" + e.backup() + ']');

            assert e != null;

            assert !e.isLocked();

            e.lockAsync(2000).get();

            assert e.isLocked();

            final CountDownLatch syncLatch = new CountDownLatch(1);

            IgniteCompute comp = forLocal(dfltIgnite).withAsync();

            comp.call(new IgniteCallable<Boolean>() {
                @Override public Boolean call() throws Exception {
                    syncLatch.countDown();

                    IgniteInternalFuture<Boolean> f = e.lockAsync(1000);

                    try {
                        f.get(100);

                        fail();
                    } catch (IgniteFutureTimeoutCheckedException ex) {
                        info("Caught expected exception: " + ex);
                    }
=======
>>>>>>> d483cb65

            i++;
        }

        cache.put("key1", 1);
        cache.put("key2", 2);

        cache.localEvict(Sets.union(ImmutableSet.of("key1", "key2"), keys));

        assert cache.localSize() == 0;

        cache.clear();

        cache.localPromote(ImmutableSet.of("key2", "key1"));

        assert cache.localPeek("key1", CachePeekMode.ONHEAP) == null;
        assert cache.localPeek("key2", CachePeekMode.ONHEAP) == null;
    }

    /**
     * @throws Exception In case of error.
     */
    public void testGlobalClearAll() throws Exception {
        // Save entries only on their primary nodes. If we didn't do so, clearLocally() will not remove all entries
        // because some of them were blocked due to having readers.
        for (int i = 0; i < gridCount(); i++) {
            for (String key : primaryKeysForCache(jcache(i), 3, 100_000))
                jcache(i).put(key, 1);
        }

        jcache().clear();

        for (int i = 0; i < gridCount(); i++)
            assert jcache(i).localSize() == 0;
    }

    /**
     * @throws Exception In case of error.
     */
    @SuppressWarnings("BusyWait")
    public void testLockUnlock() throws Exception {
        if (lockingEnabled()) {
            final CountDownLatch lockCnt = new CountDownLatch(1);
            final CountDownLatch unlockCnt = new CountDownLatch(1);

            grid(0).events().localListen(new IgnitePredicate<IgniteEvent>() {
                @Override public boolean apply(IgniteEvent evt) {
                    switch (evt.type()) {
                        case EVT_CACHE_OBJECT_LOCKED:
                            lockCnt.countDown();

                            break;
                        case EVT_CACHE_OBJECT_UNLOCKED:
                            unlockCnt.countDown();

                            break;
                    }

                    return true;
                }
            }, EVT_CACHE_OBJECT_LOCKED, EVT_CACHE_OBJECT_UNLOCKED);

            IgniteCache<String, Integer> cache = jcache();

            String key = primaryKeysForCache(cache, 1).get(0);

            cache.put(key, 1);

            assert !cache.isLocalLocked(key, false);

            Lock lock = cache.lock(key);

            lock.lock();

            try {
                lockCnt.await();

                assert cache.isLocalLocked(key, false);
            }
            finally {
                lock.unlock();
            }

            unlockCnt.await();

            for (int i = 0; i < 100; i++)
                if (cache.isLocalLocked(key, false))
                    Thread.sleep(10);
                else
                    break;

            assert !cache.isLocalLocked(key, false);
        }
    }

    /**
     * @throws Exception In case of error.
     */
    @SuppressWarnings("BusyWait")
    public void testLockUnlockAll() throws Exception {
        if (lockingEnabled()) {
            IgniteCache<String, Integer> cache = jcache();

            cache.put("key1", 1);
            cache.put("key2", 2);

            assert !cache.isLocalLocked("key1", false);
            assert !cache.isLocalLocked("key2", false);

            Lock lock1_2 = cache.lockAll(ImmutableSet.of("key1", "key2"));

            lock1_2.lock();

            try {
                assert cache.isLocalLocked("key1", false);
                assert cache.isLocalLocked("key2", false);
            }
            finally {
                lock1_2.unlock();
            }


            for (int i = 0; i < 100; i++)
                if (cache.isLocalLocked("key1", false) || cache.isLocalLocked("key2", false))
                    Thread.sleep(10);
                else
                    break;

            assert !cache.isLocalLocked("key1", false);
            assert !cache.isLocalLocked("key2", false);

            lock1_2.lock();

            try {
                assert cache.isLocalLocked("key1", false);
                assert cache.isLocalLocked("key2", false);
            }
            finally {
                lock1_2.unlock();
            }


            for (int i = 0; i < 100; i++)
                if (cache.isLocalLocked("key1", false) || cache.isLocalLocked("key2", false))
                    Thread.sleep(10);
                else
                    break;

            assert !cache.isLocalLocked("key1", false);
            assert !cache.isLocalLocked("key2", false);
        }
    }

    /**
     * @throws Exception In case of error.
     */
    public void testPeek() throws Exception {
        Ignite ignite = primaryIgnite("key");
        IgniteCache<String, Integer> cache = ignite.jcache(null);

        assert cache.localPeek("key", CachePeekMode.ONHEAP) == null;

        cache.put("key", 1);

        cache.replace("key", 2);

        assert cache.localPeek("key", CachePeekMode.ONHEAP) == 2;
    }

    /**
     * @throws Exception If failed.
     */
    public void testPeekTxRemoveOptimistic() throws Exception {
        checkPeekTxRemove(OPTIMISTIC);
    }

    /**
     * @throws Exception If failed.
     */
    public void testPeekTxRemovePessimistic() throws Exception {
        checkPeekTxRemove(PESSIMISTIC);
    }

    /**
     * @param concurrency Concurrency.
     * @throws Exception If failed.
     */
    private void checkPeekTxRemove(IgniteTxConcurrency concurrency) throws Exception {
        if (txEnabled()) {
            Ignite ignite = primaryIgnite("key");
            IgniteCache<String, Integer> cache = ignite.jcache(null);

            cache.put("key", 1);

            try (IgniteTx tx = ignite.transactions().txStart(concurrency, READ_COMMITTED)) {
                cache.remove("key");

                assertNull(cache.get("key")); // localPeek ignores transactions.
                assertNotNull(cache.localPeek("key")); // localPeek ignores transactions.

                tx.commit();
            }
        }
    }

    /**
     * @throws Exception If failed.
     */
    public void testPeekRemove() throws Exception {
        IgniteCache<String, Integer> cache = primaryCache("key");

        cache.put("key", 1);
        cache.remove("key");

        assertNull(cache.localPeek("key", CachePeekMode.ONHEAP));
    }

    /**
     * @throws Exception In case of error.
     */
    public void testPeekMode() throws Exception {
        String key = "testPeekMode";
        GridCache<String, Integer> cache = primaryIgnite(key).cache(null);

        cache.put(key, 1);

        CacheEntry<String, Integer> entry = cache.entry(key);

        assert entry.primary();

        assert cache.peek(key, F.asList(TX)) == null;
        assert cache.peek(key, F.asList(SWAP)) == null;
        assert cache.peek(key, F.asList(DB)) == 1;
        assert cache.peek(key, F.asList(TX, GLOBAL)) == 1;

        if (cacheMode() == LOCAL) {
            assert cache.peek(key, F.asList(TX, NEAR_ONLY)) == 1;
            assert cache.peek(key, F.asList(TX, PARTITIONED_ONLY)) == 1;
        }

        assert cache.peek(key, F.asList(SMART)) == 1;

        assert entry.peek(F.asList(TX)) == null;
        assert entry.peek(F.asList(SWAP)) == null;
        assert entry.peek(F.asList(DB)) == 1;
        assert entry.peek(F.asList(TX, GLOBAL)) == 1;

        if (cacheMode() == LOCAL) {
            assert entry.peek(F.asList(TX, NEAR_ONLY)) == 1;
            assert entry.peek(F.asList(TX, PARTITIONED_ONLY)) == 1;
        }

        assert entry.peek(F.asList(SMART)) == 1;

        CacheEntry<String, Integer> ew = cache.entry("wrongKey");

        assert cache.peek("wrongKey", F.asList(TX, GLOBAL, SWAP, DB)) == null;

        if (cacheMode() == LOCAL) {
            assert cache.peek("wrongKey", F.asList(TX, NEAR_ONLY, SWAP, DB)) == null;
            assert cache.peek("wrongKey", F.asList(TX, PARTITIONED_ONLY, SWAP, DB)) == null;
        }

        assert ew.peek(F.asList(TX, GLOBAL, SWAP, DB)) == null;

        if (cacheMode() != PARTITIONED) {
            assert ew.peek(F.asList(TX, NEAR_ONLY, SWAP, DB)) == null;
            assert ew.peek(F.asList(TX, PARTITIONED_ONLY, SWAP, DB)) == null;
        }

        if (txEnabled()) {
            IgniteTx tx = cache.txStart();

            cache.replace(key, 2);

            assert cache.peek(key, F.asList(GLOBAL)) == 1;

            if (cacheMode() == LOCAL) {
                assert cache.peek(key, F.asList(NEAR_ONLY)) == 1;
                assert cache.peek(key, F.asList(PARTITIONED_ONLY)) == 1;
            }

            assert cache.peek(key, F.asList(TX)) == 2;
            assert cache.peek(key, F.asList(SMART)) == 2;
            assert cache.peek(key, F.asList(SWAP)) == null;
            assert cache.peek(key, F.asList(DB)) == 1;

            assertEquals((Integer)1, entry.peek(F.asList(GLOBAL)));

            if (cacheMode() == LOCAL) {
                assertEquals((Integer)1, entry.peek(F.asList(NEAR_ONLY)));
                assertEquals((Integer)1, entry.peek(F.asList(PARTITIONED_ONLY)));
            }

            assertEquals((Integer)2, entry.peek(F.asList(TX)));
            assertEquals((Integer)2, entry.peek(F.asList(SMART)));
            assertNull(entry.peek(F.asList(SWAP)));
            assertEquals((Integer)1, entry.peek(F.asList(DB)));

            tx.commit();
        }
        else
            cache.replace(key, 2);

        assertEquals((Integer)2, cache.peek(key, F.asList(GLOBAL)));

        if (cacheMode() == LOCAL) {
            assertEquals((Integer)2, cache.peek(key, F.asList(NEAR_ONLY)));
            assertEquals((Integer)2, cache.peek(key, F.asList(PARTITIONED_ONLY)));
        }

        assertNull(cache.peek(key, F.asList(TX)));
        assertNull(cache.peek(key, F.asList(SWAP)));
        assertEquals((Integer)2, cache.peek(key, F.asList(DB)));

        assertEquals((Integer)2, entry.peek(F.asList(GLOBAL)));

        if (cacheMode() == LOCAL) {
            assertEquals((Integer)2, entry.peek(F.asList(NEAR_ONLY)));
            assertEquals((Integer)2, entry.peek(F.asList(PARTITIONED_ONLY)));
        }

        assertNull(entry.peek(F.asList(TX)));
        assertNull(entry.peek(F.asList(SWAP)));
        assertEquals((Integer)2, entry.peek(F.asList(DB)));

        assertTrue(cache.evict(key));

        assertNull(cache.peek(key, F.asList(SMART)));
        assertNull(cache.peek(key, F.asList(TX, GLOBAL)));

        if (cacheMode() == LOCAL) {
            assertNull(cache.peek(key, F.asList(TX, NEAR_ONLY)));
            assertNull(cache.peek(key, F.asList(TX, PARTITIONED_ONLY)));
        }

        assertEquals((Integer)2, cache.peek(key, F.asList(SWAP)));
        assertEquals((Integer)2, cache.peek(key, F.asList(DB)));
        assertEquals((Integer)2, cache.peek(key, F.asList(SMART, SWAP, DB)));

        assertNull(entry.peek(F.asList(SMART)));
        assertNull(entry.peek(F.asList(TX, GLOBAL)));

        if (cacheMode() == LOCAL) {
            assertNull(entry.peek(F.asList(TX, NEAR_ONLY)));
            assertNull(entry.peek(F.asList(TX, PARTITIONED_ONLY)));
        }

        assertEquals((Integer)2, cache.peek(key, F.asList(SWAP)));

        assertEquals((Integer)2, entry.peek(F.asList(DB)));
        assertEquals((Integer)2, entry.peek(F.asList(SMART, SWAP, DB)));
    }

    /**
     * @throws Exception In case of error.
     */
    public void testEvictExpired() throws Exception {
        IgniteCache<String, Integer> cache = jcache();

        String key = primaryKeysForCache(cache, 1).get(0);

        cache.put(key, 1);

        assertEquals((Integer)1, cache.get(key));

        long ttl = 500;

        final ExpiryPolicy expiry = new TouchedExpiryPolicy(new Duration(MILLISECONDS, ttl));

        grid(0).jcache(null).withExpiryPolicy(expiry).put(key, 1);

        Thread.sleep(ttl + 100);

        // Expired entry should not be swapped.
        cache.localEvict(Collections.singleton(key));

        assertNull(cache.localPeek(key, CachePeekMode.ONHEAP));

        cache.localPromote(Collections.singleton(key));

        assertNull(cache.localPeek(key, CachePeekMode.ONHEAP));

        assertTrue(cache.localSize() == 0);

        // Force reload on primary node.
        for (int i = 0; i < gridCount(); i++) {
            if (cache(i).entry(key).primary())
                cache(i).reload(key);
        }

        // Will do near get request.
        load(cache, key, true);

        assertEquals((Integer)1, peek(cache, key));
    }

    /**
     * JUnit.
     *
     * @throws Exception If failed.
     */
    public void testPeekExpired() throws Exception {
        IgniteCache<String, Integer> c = jcache();

        String key = primaryKeysForCache(c, 1).get(0);

        info("Using key: " + key);

        c.put(key, 1);

        assertEquals(Integer.valueOf(1), c.localPeek(key, CachePeekMode.ONHEAP));

        int ttl = 500;

        final ExpiryPolicy expiry = new TouchedExpiryPolicy(new Duration(MILLISECONDS, ttl));

        c.withExpiryPolicy(expiry).put(key, 1);

        Thread.sleep(ttl + 100);

        assert c.localPeek(key, CachePeekMode.ONHEAP) == null;

        assert c.localSize() == 0 : "Cache is not empty.";
    }

    /**
     * JUnit.
     *
     * @throws Exception If failed.
     */
    public void testPeekExpiredTx() throws Exception {
        if (txEnabled()) {
            IgniteCache<String, Integer> c = jcache();

            String key = "1";
            int ttl = 500;

            try (IgniteTx tx = grid(0).ignite().transactions().txStart()) {
                final ExpiryPolicy expiry = new TouchedExpiryPolicy(new Duration(MILLISECONDS, ttl));

                grid(0).jcache(null).withExpiryPolicy(expiry).put(key, 1);

                tx.commit();
            }

            Thread.sleep(ttl + 100);

            assertNull(c.localPeek(key, CachePeekMode.ONHEAP));

            assert c.localSize() == 0;
        }
    }

    /**
     * @throws Exception If failed.
     */
    public void testTtlTx() throws Exception {
        if (txEnabled())
            checkTtl(true, false);
    }

    /**
     * @throws Exception If failed.
     */
    public void testTtlNoTx() throws Exception {
        checkTtl(false, false);
    }

    /**
     * @throws Exception If failed.
     */
    public void testTtlNoTxOldEntry() throws Exception {
        checkTtl(false, true);
    }

    /**
     * @param inTx In tx flag.
     * @param oldEntry {@code True} to check TTL on old entry, {@code false} on new.
     * @throws Exception If failed.
     */
    private void checkTtl(boolean inTx, boolean oldEntry) throws Exception {
        int ttl = 1000;

        final ExpiryPolicy expiry = new TouchedExpiryPolicy(new Duration(MILLISECONDS, ttl));

        final GridCache<String, Integer> c = cache();

        final String key = primaryKeysForCache(c, 1).get(0);

        if (oldEntry)
            c.put(key, 1);

        CacheEntry<String, Integer> entry = c.entry(key);

        assert entry != null;

        assertEquals(0, entry.timeToLive());
        assertEquals(0, entry.expirationTime());

        long startTime = System.currentTimeMillis();

        if (inTx) {
            // Rollback transaction for the first time.
            IgniteTx tx = grid(0).transactions().txStart();

            try {
                grid(0).jcache(null).withExpiryPolicy(expiry).put(key, 1);
            }
            finally {
                tx.rollback();
            }

            assertEquals(0, entry.timeToLive());
            assertEquals(0, entry.expirationTime());
        }

        // Now commit transaction and check that ttl and expire time have been saved.
        IgniteTx tx = inTx ? grid(0).transactions().txStart() : null;

        try {
            grid(0).jcache(null).withExpiryPolicy(expiry).put(key, 1);
        }
        finally {
            if (tx != null)
                tx.commit();
        }

        long[] expireTimes = new long[gridCount()];

        for (int i = 0; i < gridCount(); i++) {
            CacheEntry<String, Integer> curEntry = cache(i).entry(key);

            if (curEntry.primary() || curEntry.backup()) {
                assertEquals(ttl, curEntry.timeToLive());

                assert curEntry.expirationTime() > startTime;

                expireTimes[i] = curEntry.expirationTime();
            }
        }

        // One more update from the same cache entry to ensure that expire time is shifted forward.
        U.sleep(100);

        tx = inTx ? grid(0).transactions().txStart() : null;

        try {
            grid(0).jcache(null).withExpiryPolicy(expiry).put(key, 2);
        }
        finally {
            if (tx != null)
                tx.commit();
        }

        for (int i = 0; i < gridCount(); i++) {
            CacheEntry<String, Integer> curEntry = cache(i).entry(key);

            if (curEntry.primary() || curEntry.backup()) {
                assertEquals(ttl, curEntry.timeToLive());

                assert curEntry.expirationTime() > expireTimes[i];

                expireTimes[i] = curEntry.expirationTime();
            }
        }

        // And one more direct update to ensure that expire time is shifted forward.
        U.sleep(100);

        tx = inTx ? grid(0).transactions().txStart() : null;

        try {
            grid(0).jcache(null).withExpiryPolicy(expiry).put(key, 3);
        }
        finally {
            if (tx != null)
                tx.commit();
        }

        for (int i = 0; i < gridCount(); i++) {
            CacheEntry<String, Integer> curEntry = cache(i).entry(key);

            if (curEntry.primary() || curEntry.backup()) {
                assertEquals(ttl, curEntry.timeToLive());

                assert curEntry.expirationTime() > expireTimes[i];

                expireTimes[i] = curEntry.expirationTime();
            }
        }

        // And one more update to ensure that ttl is not changed and expire time is not shifted forward.
        U.sleep(100);

        log.info("Put 4");

        tx = inTx ? grid(0).transactions().txStart() : null;

        try {
            c.put(key, 4);
        }
        finally {
            if (tx != null)
                tx.commit();
        }

        log.info("Put 4 done");

        for (int i = 0; i < gridCount(); i++) {
            CacheEntry<String, Integer> curEntry = cache(i).entry(key);

            if (curEntry.primary() || curEntry.backup()) {
                assertEquals(ttl, curEntry.timeToLive());
                assertEquals(expireTimes[i], curEntry.expirationTime());
            }
        }

        // Avoid reloading from store.
        map.remove(key);

        assertTrue(GridTestUtils.waitForCondition(new GridAbsPredicateX() {
            @SuppressWarnings("unchecked")
            @Override public boolean applyx() throws IgniteCheckedException {
                try {
                    if (c.get(key) != null)
                        return false;

                    // Get "cache" field from GridCacheProxyImpl.
                    GridCacheAdapter c0 = GridTestUtils.getFieldValue(c, "cache");

                    if (!c0.context().deferredDelete()) {
                        GridCacheEntryEx e0 = c0.peekEx(key);

                        return e0 == null || (e0.rawGet() == null && e0.valueBytes() == null);
                    }
                    else
                        return true;
                }
                catch (GridCacheEntryRemovedException e) {
                    throw new RuntimeException(e);
                }
            }
        }, Math.min(ttl * 10, getTestTimeout())));

        // Ensure that old TTL and expire time are not longer "visible".
        entry = c.entry(key);

        assert entry.get() == null;

        assertEquals(0, entry.timeToLive());
        assertEquals(0, entry.expirationTime());

        // Ensure that next update will not pick old expire time.

        tx = inTx ? c.txStart() : null;

        try {
            entry.set(10);
        }
        finally {
            if (tx != null)
                tx.commit();
        }

        U.sleep(2000);

        entry = c.entry(key);

        assertEquals((Integer)10, entry.get());

        assertEquals(0, entry.timeToLive());
        assertEquals(0, entry.expirationTime());
    }

    /**
     * @throws Exception In case of error.
     */
    public void testLocalEvict() throws Exception {
        IgniteCache<String, Integer> cache = jcache();

        List<String> keys = primaryKeysForCache(cache, 3);

        String key1 = keys.get(0);
        String key2 = keys.get(1);
        String key3 = keys.get(2);

        cache.put(key1, 1);
        cache.put(key2, 2);
        cache.put(key3, 3);

        assert cache.localPeek(key1, CachePeekMode.ONHEAP) == 1;
        assert cache.localPeek(key2, CachePeekMode.ONHEAP) == 2;
        assert cache.localPeek(key3, CachePeekMode.ONHEAP) == 3;

        cache.localEvict(F.asList(key1, key2));

        assert cache.localPeek(key1, CachePeekMode.ONHEAP) == null;
        assert cache.localPeek(key2, CachePeekMode.ONHEAP) == null;
        assert cache.localPeek(key3, CachePeekMode.ONHEAP) == 3;

        cache().reloadAll(F.asList(key1, key2));

        assert cache.localPeek(key1, CachePeekMode.ONHEAP) == 1;
        assert cache.localPeek(key2, CachePeekMode.ONHEAP) == 2;
        assert cache.localPeek(key3, CachePeekMode.ONHEAP) == 3;
    }

    /**
     * @throws Exception If failed.
     */
    public void testUnswap() throws Exception {
        GridCache<String, Integer> cache = cache();

        List<String> keys = primaryKeysForCache(cache, 3);

        String k1 = keys.get(0);
        String k2 = keys.get(1);
        String k3 = keys.get(2);

        cache.put(k1, 1);
        cache.put(k2, 2);
        cache.put(k3, 3);

        final AtomicInteger swapEvts = new AtomicInteger(0);
        final AtomicInteger unswapEvts = new AtomicInteger(0);

        Collection<String> locKeys = new HashSet<>();

        if (CU.isAffinityNode(cache.configuration())) {
            locKeys.addAll(cache.projection(F.<String, Integer>cachePrimary()).keySet());

            info("Local keys (primary): " + locKeys);

            locKeys.addAll(cache.projection(F.<String, Integer>cacheBackup()).keySet());

            info("Local keys (primary + backup): " + locKeys);
        }

        for (int i = 0; i < gridCount(); i++) {
            grid(i).events().localListen(new IgnitePredicate<Event>() {
                @Override public boolean apply(Event evt) {
                    info("Received event: " + evt);

                    switch (evt.type()) {
                        case EVT_CACHE_OBJECT_SWAPPED:
                            swapEvts.incrementAndGet();

                            break;
                        case EVT_CACHE_OBJECT_UNSWAPPED:
                            unswapEvts.incrementAndGet();

                            break;
                    }

                    return true;
                }
            }, EVT_CACHE_OBJECT_SWAPPED, EVT_CACHE_OBJECT_UNSWAPPED);
        }

        assert cache.evict(k2);
        assert cache.evict(k3);

        assert cache.containsKey(k1);
        assert !cache.containsKey(k2);
        assert !cache.containsKey(k3);

        int cnt = 0;

        if (locKeys.contains(k2)) {
            assertEquals((Integer)2, cache.promote(k2));

            cnt++;
        }
        else
            assertNull(cache.promote(k2));

        if (locKeys.contains(k3)) {
            assertEquals((Integer)3, cache.promote(k3));

            cnt++;
        }
        else
            assertNull(cache.promote(k3));

        assertEquals(cnt, swapEvts.get());
        assertEquals(cnt, unswapEvts.get());

        assert cache.evict(k1);

        assertEquals((Integer)1, cache.get(k1));

        if (locKeys.contains(k1))
            cnt++;

        assertEquals(cnt, swapEvts.get());
        assertEquals(cnt, unswapEvts.get());

        cache.clear();

        // Check with multiple arguments.
        cache.put(k1, 1);
        cache.put(k2, 2);
        cache.put(k3, 3);

        swapEvts.set(0);
        unswapEvts.set(0);

        cache.evict(k2);
        cache.evict(k3);

        assert cache.containsKey(k1);
        assert !cache.containsKey(k2);
        assert !cache.containsKey(k3);

        cache.promoteAll(F.asList(k2, k3));

        cnt = 0;

        if (locKeys.contains(k2))
            cnt++;

        if (locKeys.contains(k3))
            cnt++;

        assertEquals(cnt, swapEvts.get());
        assertEquals(cnt, unswapEvts.get());
    }

    /**
     * JUnit.
     */
    public void testCacheProxy() {
        IgniteCache<String, Integer> cache = jcache();

        assert cache instanceof IgniteCacheProxy;
    }

    /**
     * JUnit.
     *
     * @throws Exception If failed.
     */
    public void testCompactExpired() throws Exception {
        IgniteCache<String, Integer> cache = jcache();

        String key = F.first(primaryKeysForCache(cache, 1));

        cache.put(key, 1);

        long ttl = 500;

        final ExpiryPolicy expiry = new TouchedExpiryPolicy(new Duration(MILLISECONDS, ttl));

        grid(0).jcache(null).withExpiryPolicy(expiry).put(key, 1);

        Thread.sleep(ttl + 100);

        // Peek will actually remove entry from cache.
        assert cache.localPeek(key, CachePeekMode.ONHEAP) == null;

        assert cache.localSize() == 0;
    }

    /**
     * JUnit.
     *
     * @throws Exception If failed.
     */
    public void testOptimisticTxMissingKey() throws Exception {
        if (txEnabled()) {

            try (IgniteTx tx = grid(0).transactions().txStart(OPTIMISTIC, READ_COMMITTED)) {
                // Remove missing key.
                assertTrue(cache().removex(UUID.randomUUID().toString()));

                tx.commit();
            }
        }
    }

    /**
     * JUnit.
     *
     * @throws Exception If failed.
     */
    public void testOptimisticTxMissingKeyNoCommit() throws Exception {
        if (txEnabled()) {

            try (IgniteTx tx = grid(0).transactions().txStart(OPTIMISTIC, READ_COMMITTED)) {
                // Remove missing key.
                assertTrue(cache().removex(UUID.randomUUID().toString()));

                tx.setRollbackOnly();
            }
        }
    }

    /**
     * @throws Exception If failed.
     */
    public void testOptimisticTxReadCommittedInTx() throws Exception {
        checkRemovexInTx(OPTIMISTIC, READ_COMMITTED);
    }

    /**
     * @throws Exception If failed.
     */
    public void testOptimisticTxRepeatableReadInTx() throws Exception {
        checkRemovexInTx(OPTIMISTIC, REPEATABLE_READ);
    }

    /**
     * @throws Exception If failed.
     */
    public void testPessimisticTxReadCommittedInTx() throws Exception {
        checkRemovexInTx(PESSIMISTIC, READ_COMMITTED);
    }

    /**
     * @throws Exception If failed.
     */
    public void testPessimisticTxRepeatableReadInTx() throws Exception {
        checkRemovexInTx(PESSIMISTIC, REPEATABLE_READ);
    }

    /**
     * @param concurrency Concurrency.
     * @param isolation Isolation.
     * @throws Exception If failed.
     */
    private void checkRemovexInTx(IgniteTxConcurrency concurrency, IgniteTxIsolation isolation) throws Exception {
        if (txEnabled()) {
            final int cnt = 10;

            CU.inTx(ignite(0), jcache(), concurrency, isolation, new CIX1<IgniteCache<String, Integer>>() {
                @Override public void applyx(IgniteCache<String, Integer> cache) {
                    for (int i = 0; i < cnt; i++)
                        cache.put("key" + i, i);
                }
            });

            CU.inTx(ignite(0), jcache(), concurrency, isolation, new CIX1<IgniteCache<String, Integer>>() {
                @Override public void applyx(IgniteCache<String, Integer> cache) throws IgniteCheckedException {
                    for (int i = 0; i < cnt; i++)
                        assertEquals(new Integer(i), cache.get("key" + i));
                }
            });

            CU.inTx(ignite(0), jcache(), concurrency, isolation, new CIX1<IgniteCache<String, Integer>>() {
                @Override public void applyx(IgniteCache<String, Integer> cache) throws IgniteCheckedException {
                    for (int i = 0; i < cnt; i++)
                        assertTrue(cache.remove("key" + i));
                }
            });
        }
    }

    /**
     * JUnit.
     *
     * @throws Exception If failed.
     */
    public void testPessimisticTxMissingKey() throws Exception {
        if (txEnabled()) {
            try (IgniteTx tx = grid(0).transactions().txStart(PESSIMISTIC, READ_COMMITTED)) {
                // Remove missing key.
                assertFalse(cache().removex(UUID.randomUUID().toString()));

                tx.commit();
            }
        }
    }

    /**
     * JUnit.
     *
     * @throws Exception If failed.
     */
    public void testPessimisticTxMissingKeyNoCommit() throws Exception {
        if (txEnabled()) {
            try (IgniteTx tx = grid(0).transactions().txStart(PESSIMISTIC, READ_COMMITTED)) {
                // Remove missing key.
                assertFalse(cache().removex(UUID.randomUUID().toString()));

                tx.setRollbackOnly();
            }
        }
    }

    /**
     * @throws Exception If failed.
     */
    public void testPessimisticTxRepeatableRead() throws Exception {
        if (txEnabled()) {
            try (IgniteTx ignored = grid(0).transactions().txStart(PESSIMISTIC, REPEATABLE_READ)) {
                cache().putx("key", 1);

                assert cache().get("key") == 1;
            }
        }
    }

    /**
     * @throws Exception If failed.
     */
    public void testPessimisticTxRepeatableReadOnUpdate() throws Exception {
        if (txEnabled()) {
            try (IgniteTx ignored = grid(0).transactions().txStart(PESSIMISTIC, REPEATABLE_READ)) {
                cache().put("key", 1);

                assert cache().put("key", 2) == 1;
            }
        }
    }

    /**
     * @throws Exception If failed.
     */
    public void testPrimaryData() throws Exception {
        if (offheapTiered(cache(0)))
            return;

        final List<String> keys = new ArrayList<>(3);

        for (int i = 0; i < 3; i++) {
            while (true) {
                String key = UUID.randomUUID().toString();

                if (grid(0).mapKeyToNode(null, key).equals(grid(0).localNode())) {
                    assertTrue(cache(0).putx(key, i));

                    keys.add(key);

                    break;
                }
            }
        }

        if (cacheMode() == PARTITIONED && gridCount() > 1) {
            for (int i = 0; i < 10; i++) {
                while (true) {
                    String key = UUID.randomUUID().toString();

                    if (!grid(0).mapKeyToNode(null, key).equals(grid(0).localNode())) {
                        assertTrue(cache(1).putx(key, i));

                        break;
                    }
                }
            }
        }

        List<String> subList = keys.subList(1, keys.size());

        // ---------------
        // Key set checks.
        // ---------------

        info("Key set: " + cache(0).keySet());
        info("Entry set: " + cache(0).entrySet());
        info("Primary entry set: " + cache(0).primaryEntrySet());

        Set<String> primKeys = cache(0).primaryKeySet();

        assertEquals(3, primKeys.size());
        assertTrue(primKeys.containsAll(keys));

        primKeys = cache(0).projection(new P1<CacheEntry<String, Integer>>() {
            @Override public boolean apply(CacheEntry<String, Integer> e) {
                return !e.getKey().equals(keys.get(0));
            }
        }).primaryKeySet();

        assertEquals(2, primKeys.size());
        assertTrue(primKeys.containsAll(subList));

        // --------------
        // Values checks.
        // --------------

        Collection<Integer> primVals = cache(0).primaryValues();

        assertEquals(3, primVals.size());
        assertTrue(primVals.containsAll(F.asList(0, 1, 2)));

        primVals = cache(0).projection(new P1<CacheEntry<String, Integer>>() {
            @Override public boolean apply(CacheEntry<String, Integer> e) {
                return !e.getKey().equals(keys.get(0));
            }
        }).primaryValues();

        assertEquals(2, primVals.size());
        assertTrue(primVals.containsAll(F.asList(1, 2)));

        // -----------------
        // Entry set checks.
        // -----------------

        Set<CacheEntry<String, Integer>> primEntries = cache(0).primaryEntrySet();

        assertEquals(3, primEntries.size());

        primEntries = cache(0).projection(new P1<CacheEntry<String, Integer>>() {
            @Override public boolean apply(CacheEntry<String, Integer> e) {
                return !e.getKey().equals(keys.get(0));
            }
        }).primaryEntrySet();

        assertEquals(2, primEntries.size());
    }

    /**
     * @throws Exception In case of error.
     */
    public void testToMap() throws Exception {
        if (offheapTiered(cache()))
            return;

        cache().put("key1", 1);
        cache().put("key2", 2);

        Map<String, Integer> map = new HashMap<>();

        for (int i = 0; i < gridCount(); i++)
            map.putAll(cache(i).toMap());

        assert map != null;
        assert map.size() == 2;
        assert map.get("key1") == 1;
        assert map.get("key2") == 2;
    }

    /**
     * @param keys Expected keys.
     * @throws Exception If failed.
     */
    protected void checkSize(Collection<String> keys) throws Exception {
        if (nearEnabled())
            assertEquals(keys.size(), jcache().localSize());
        else {
            for (int i = 0; i < gridCount(); i++) {
                GridCacheContext<String, Integer> ctx = context(i);

                if (offheapTiered(ctx.cache()))
                    continue;

                int size = 0;

                for (String key : keys) {
                    if (ctx.affinity().localNode(key, ctx.discovery().topologyVersion())) {
                        GridCacheEntryEx<String, Integer> e =
                            ctx.isNear() ? ctx.near().dht().peekEx(key) : ctx.cache().peekEx(key);

                        assert e != null : "Entry is null [idx=" + i + ", key=" + key + ", ctx=" + ctx + ']';
                        assert !e.deleted() : "Entry is deleted: " + e;

                        size++;
                    }
                }

                assertEquals("Incorrect size on cache #" + i, size, cache(i).size());
            }
        }
    }

    /**
     * @param keys Expected keys.
     * @throws Exception If failed.
     */
    protected void checkKeySize(Collection<String> keys) throws Exception {
        if (nearEnabled())
            assertEquals("Invalid key size: " + jcache().localSize(), keys.size(), jcache().localSize());
        else {
            for (int i = 0; i < gridCount(); i++) {
                GridCacheContext<String, Integer> ctx = context(i);

                int size = 0;

                for (String key : keys)
                    if (ctx.affinity().localNode(key, ctx.discovery().topologyVersion()))
                        size++;

                assertEquals("Incorrect key size on cache #" + i, size, cache(i).size());
            }
        }
    }

    /**
     * @param exp Expected value.
     * @param key Key.
     * @throws Exception If failed.
     */
    private void checkContainsKey(boolean exp, String key) throws Exception {
        if (nearEnabled())
            assertEquals(exp, jcache().containsKey(key));
        else {
            boolean contains = false;

            for (int i = 0; i < gridCount(); i++)
                if (containsKey(cache(i), key)) {
                    contains = true;

                    break;
                }

            assertEquals("Key: " + key, exp, contains);
        }
    }

    /**
     * @param key Key.
     */
    protected Ignite primaryIgnite(String key) {
        ClusterNode node = grid(0).affinity(null).mapKeyToNode(key);

        if (node == null)
            throw new IgniteException("Failed to find primary node.");

        UUID nodeId = node.id();

        for (int i = 0; i < gridCount(); i++) {
            if (context(i).localNodeId().equals(nodeId))
                return ignite(i);
        }

        throw new IgniteException("Failed to find primary node.");
    }

    /**
     * @param key Key.
     * @return Cache.
     * @throws Exception If failed.
     */
    protected IgniteCache<String, Integer> primaryCache(String key) {
        return primaryIgnite(key).jcache(null);
    }

    /**
     * @param cache Cache.
     * @param cnt Keys count.
     * @return Collection of keys for which given cache is primary.
     * @throws IgniteCheckedException If failed.
     */
    protected List<String> primaryKeysForCache(CacheProjection<String, Integer> cache, int cnt)
        throws IgniteCheckedException {
        return primaryKeysForCache(cache, cnt, 1);
    }

    /**
     * @param cache Cache.
     * @param cnt Keys count.
     * @param startFrom Start value for keys search.
     * @return Collection of keys for which given cache is primary.
     * @throws IgniteCheckedException If failed.
     */
    protected List<String> primaryKeysForCache(CacheProjection<String, Integer> cache, int cnt, int startFrom)
        throws IgniteCheckedException {
        List<String> found = new ArrayList<>(cnt);

        for (int i = startFrom; i < startFrom + 100_000; i++) {
            String key = "key" + i;

            if (cache.entry(key).primary()) {
                found.add(key);

                if (found.size() == cnt)
                    return found;
            }
        }

        throw new IgniteCheckedException("Unable to find " + cnt + " keys as primary for cache.");
    }

    /**
     * @param cache Cache.
     * @param cnt Keys count.
     * @return Collection of keys for which given cache is primary.
     * @throws IgniteCheckedException If failed.
     */
    protected List<String> primaryKeysForCache(IgniteCache<String, Integer> cache, int cnt, int startFrom)
        throws IgniteCheckedException {
        CacheProjection<String, Integer> prj = GridTestUtils.getFieldValue(cache, "delegate");

        return primaryKeysForCache(prj, cnt, startFrom);
    }

    /**
     * @param cache Cache.
     * @param cnt Keys count.
     * @return Collection of keys for which given cache is primary.
     * @throws IgniteCheckedException If failed.
     */
    protected List<String> primaryKeysForCache(IgniteCache<String, Integer> cache, int cnt)
        throws IgniteCheckedException {
        CacheProjection<String, Integer> prj = GridTestUtils.getFieldValue(cache, "delegate");

        return primaryKeysForCache(prj, cnt);
    }

    /**
     * @throws Exception If failed.
     */
    public void testIgniteCacheIterator() throws Exception {
        IgniteCache<String, Integer> cache = jcache(0);

        assertFalse(cache.iterator().hasNext());

        final int SIZE = 20000;

        Map<String, Integer> entries = new HashMap<>();

        for (int i = 0; i < SIZE; ++i) {
            cache.put(Integer.toString(i), i);

            entries.put(Integer.toString(i), i);
        }

        checkIteratorHasNext();

        checkIteratorCache(entries);

        checkIteratorRemove(cache, entries);

        checkIteratorEmpty(cache);
    }

    /**
     * If hasNext() is called repeatedly, it should return the same result.
     */
    private void checkIteratorHasNext() {
        Iterator<Cache.Entry<String, Integer>> iter = jcache(0).iterator();

        assertEquals(iter.hasNext(), iter.hasNext());

        while (iter.hasNext())
            iter.next();

        assertFalse(iter.hasNext());
    }

    /**
     * @param cache Cache.
     * @param entries Expected entries in the cache.
     */
    private void checkIteratorRemove(IgniteCache<String, Integer> cache, Map<String, Integer> entries) {
        // Check that we can remove element.
        String rmvKey = Integer.toString(5);

        removeCacheIterator(cache, rmvKey);

        entries.remove(rmvKey);

        assertFalse(cache.containsKey(rmvKey));
        assertNull(cache.get(rmvKey));

        checkIteratorCache(entries);

        // Check that we cannot call Iterator.remove() without next().
        final Iterator<Cache.Entry<String, Integer>> iter = jcache(0).iterator();

        assertTrue(iter.hasNext());

        iter.next();

        iter.remove();

        GridTestUtils.assertThrows(log, new Callable<Object>() {
            @Override public Void call() throws Exception {
                iter.remove();

                return null;
            }
        }, IllegalStateException.class, null);
    }

    /**
     * @param cache Cache.
     * @param key Key to remove.
     */
    private void removeCacheIterator(IgniteCache<String, Integer> cache, String key) {
        Iterator<Cache.Entry<String, Integer>> iter = cache.iterator();

        int delCnt = 0;

        while (iter.hasNext()) {
            Cache.Entry<String, Integer> cur = iter.next();

            if (cur.getKey().equals(key)) {
                iter.remove();

                delCnt++;
            }
        }

        assertEquals(1, delCnt);
    }

    /**
     * @param entries Expected entries in the cache.
     */
    private void checkIteratorCache(Map<String, Integer> entries) {
        for (int i = 0; i < gridCount(); ++i)
            checkIteratorCache(jcache(i), entries);
    }

    /**
     * @param cache Cache.
     * @param entries Expected entries in the cache.
     */
    private void checkIteratorCache(IgniteCache<String, Integer> cache, Map<String, Integer> entries) {
        Iterator<Cache.Entry<String, Integer>> iter = cache.iterator();

        int cnt = 0;

        while (iter.hasNext()) {
            Cache.Entry<String, Integer> cur = iter.next();

            assertTrue(entries.containsKey(cur.getKey()));
            assertEquals(entries.get(cur.getKey()), cur.getValue());

            cnt++;
        }

        assertEquals(entries.size(), cnt);
    }

    /**
     * Checks iterators are cleared.
     */
    private void checkIteratorsCleared() {
        for (int j = 0; j < gridCount(); j++) {

            GridCacheQueryManager queries = context(j).queries();

            Map map = GridTestUtils.getFieldValue(queries, GridCacheQueryManager.class, "qryIters");

            for (Object obj : map.values())
                assertEquals("Iterators not removed for grid " + j, 0, ((Map) obj).size());
        }
    }

    /**
     * Checks iterators are cleared after using.
     */
    private void checkIteratorEmpty(IgniteCache<String, Integer> cache) throws InterruptedException, InterruptedException {
        int cnt = 5;

        for (int i = 0; i < cnt; ++i) {
            Iterator<Cache.Entry<String, Integer>> iter = cache.iterator();

            iter.next();

            assert iter.hasNext();
        }

        System.gc();

        for (int i = 0; i < 10; i++) {
            try {
                cache.size(); // Trigger weak queue poll.

                checkIteratorsCleared();
            }
            catch (AssertionFailedError e) {
                if (i == 9)
                    throw e;

                log.info("Set iterators not cleared, will wait");

                Thread.sleep(500);
            }
        }
    }
}<|MERGE_RESOLUTION|>--- conflicted
+++ resolved
@@ -45,13 +45,8 @@
 
 import static java.util.concurrent.TimeUnit.*;
 import static org.apache.ignite.cache.CacheMode.*;
-<<<<<<< HEAD
 import static org.apache.ignite.internal.processors.cache.GridCachePeekMode.*;
 import static org.apache.ignite.events.EventType.*;
-=======
-import static org.apache.ignite.events.IgniteEventType.*;
-import static org.apache.ignite.internal.processors.cache.GridCachePeekMode.*;
->>>>>>> d483cb65
 import static org.apache.ignite.testframework.GridTestUtils.*;
 import static org.apache.ignite.transactions.IgniteTxConcurrency.*;
 import static org.apache.ignite.transactions.IgniteTxIsolation.*;
@@ -2463,396 +2458,6 @@
             cache.put(key, i);
 
             vals.put(key, i);
-<<<<<<< HEAD
-
-            i++;
-        }
-
-        for (String key : keys) {
-            if (!first.equals(key))
-                assertEquals(vals.get(key), peek(cache, key));
-        }
-
-        cache().put("key1", 1);
-        cache().put("key2", 2);
-
-        cache().evictAll();
-
-        assert cache().isEmpty();
-
-        cache().clear();
-
-        assert cache().promote("key1") == null;
-        assert cache().promote("key2") == null;
-    }
-
-    /**
-     * @throws Exception In case of error.
-     */
-    public void testClearKeys() throws Exception {
-        GridCache<String, Integer> cache = cache();
-
-        Collection<String> keys = primaryKeysForCache(cache, 3);
-
-        for (String key : keys)
-            assertNull(cache.get(key));
-
-        String lastKey = F.last(keys);
-
-        Collection<String> subKeys = new ArrayList<>(keys);
-
-        subKeys.remove(lastKey);
-
-        Map<String, Integer> vals = new HashMap<>(keys.size());
-
-        int i = 0;
-
-        for (String key : keys)
-            vals.put(key, i++);
-
-        cache.putAll(vals);
-
-        for (String subKey : subKeys)
-            cache.clearLocally(subKey);
-
-        for (String key : subKeys)
-            assertNull(cache.peek(key));
-
-        assertEquals(vals.get(lastKey), cache.peek(lastKey));
-
-        cache.clear();
-
-        vals.put(lastKey, 102);
-
-        cache.putAll(vals);
-
-        for (String key : keys)
-            cache.projection(gte100).clearLocally(key);
-
-        assertNull(cache.peek(lastKey));
-
-        for (String key : subKeys)
-            assertEquals(vals.get(key), cache.peek(key));
-    }
-
-    /**
-     * @throws Exception In case of error.
-     */
-    public void testGlobalClearAll() throws Exception {
-        // Save entries only on their primary nodes. If we didn't do so, clearLocally() will not remove all entries
-        // because some of them were blocked due to having readers.
-        for (int i = 0; i < gridCount(); i++) {
-            for (String key : primaryKeysForCache(cache(i), 3, 100_000))
-                cache(i).put(key, 1);
-        }
-
-        cache().clear();
-
-        for (int i = 0; i < gridCount(); i++)
-            assert cache(i).isEmpty();
-    }
-
-    /**
-     * @throws Exception In case of error.
-     */
-    public void testEntrySet() throws Exception {
-        if (offheapTiered(cache()))
-            return;
-
-        cache().put("key1", 1);
-        cache().put("key2", 2);
-        cache().put("key3", 3);
-
-        Collection<CacheEntry<String, Integer>> entries = new HashSet<>();
-
-        for (int i = 0; i < gridCount(); i++)
-            entries.addAll(cache(i).entrySet());
-
-        assertEquals(3, entries.size());
-
-        for (CacheEntry<String, Integer> entry : entries)
-            assert "key1".equals(entry.getKey()) || "key2".equals(entry.getKey()) ||
-                "key3".equals(entry.getKey());
-    }
-
-    /**
-     * @throws Exception In case of error.
-     */
-    @SuppressWarnings("BusyWait")
-    public void testLockUnlock() throws Exception {
-        if (lockingEnabled()) {
-            final CountDownLatch lockCnt = new CountDownLatch(1);
-            final CountDownLatch unlockCnt = new CountDownLatch(1);
-
-            grid(0).events().localListen(new IgnitePredicate<Event>() {
-                @Override public boolean apply(Event evt) {
-                    switch (evt.type()) {
-                        case EVT_CACHE_OBJECT_LOCKED:
-                            lockCnt.countDown();
-
-                            break;
-                        case EVT_CACHE_OBJECT_UNLOCKED:
-                            unlockCnt.countDown();
-
-                            break;
-                    }
-
-                    return true;
-                }
-            }, EVT_CACHE_OBJECT_LOCKED, EVT_CACHE_OBJECT_UNLOCKED);
-
-            IgniteCache<String, Integer> cache = jcache();
-
-            String key = primaryKeysForCache(cache, 1).get(0);
-
-            cache.put(key, 1);
-
-            assert !cache.isLocalLocked(key, false);
-
-            Lock lock = cache.lock(key);
-
-            lock.lock();
-
-            lockCnt.await();
-
-            assert cache.isLocalLocked(key, false);
-
-            lock.unlock();
-
-            unlockCnt.await();
-
-            for (int i = 0; i < 100; i++)
-                if (cache.isLocalLocked(key, false))
-                    Thread.sleep(10);
-                else
-                    break;
-
-            assert !cache.isLocalLocked(key, false);
-        }
-    }
-
-    /**
-     * @throws Exception In case of error.
-     */
-    @SuppressWarnings("BusyWait")
-    public void testLockAsync() throws Exception {
-        if (lockingEnabled()) {
-            IgniteCache<String, Integer> cache = jcache();
-
-            Lock lock = cache.lock("key");
-
-            cache.put("key", 1);
-
-            assert !cache.isLocalLocked("key", false);
-
-            lock.lock();
-
-            assert cache.isLocalLocked("key", false);
-
-            lock.unlock();
-
-            for (int i = 0; i < 100; i++)
-                if (cache.isLocalLocked("key", false))
-                    Thread.sleep(10);
-                else
-                    break;
-
-            assert !cache.isLocalLocked("key", false);
-        }
-    }
-
-    /**
-     * @throws Exception In case of error.
-     */
-    @SuppressWarnings("BusyWait")
-    public void testLockAsyncEntry() throws Exception {
-        if (lockingEnabled()) {
-            cache().put("key", 1);
-
-            CacheEntry<String, Integer> e = cache().entry("key");
-
-            assert e != null;
-
-            assert !e.isLocked();
-
-            e.lockAsync(0).get();
-
-            assert e.isLocked();
-
-            e.unlock();
-
-            for (int i = 0; i < 100; i++)
-                if (e.isLocked())
-                    Thread.sleep(10);
-                else
-                    break;
-
-            assert !e.isLocked();
-        }
-    }
-
-    /**
-     * @throws Exception In case of error.
-     */
-    public void testLockWithTimeout() throws Exception {
-        if (lockingEnabled()) {
-            jcache().put("key", 1);
-
-            assert !jcache().isLocalLocked("key", false);
-
-            final Lock lock = jcache().lock("key");
-
-            lock.tryLock(2000, MILLISECONDS);
-
-            assert jcache().isLocalLocked("key", false);
-            assert jcache().isLocalLocked("key", true);
-
-            assert !forLocal(dfltIgnite).call(new IgniteCallable<Boolean>() {
-                @Override public Boolean call() throws InterruptedException {
-                    return lock.tryLock(100, MILLISECONDS);
-                }
-            });
-
-            lock.unlock();
-        }
-    }
-
-    /**
-     * @throws Exception In case of error.
-     */
-    @SuppressWarnings("BusyWait")
-    public void testLockWithTimeoutEntry() throws Exception {
-        if (lockingEnabled()) {
-            cache().put("key", 1);
-
-            final CacheEntry<String, Integer> e = cache().entry("key");
-
-            assert e != null;
-
-            assert !e.isLocked();
-
-            e.lock(2000);
-
-            assert e.isLocked();
-
-            assert !forLocal(dfltIgnite).call(new IgniteCallable<Boolean>() {
-                @Override public Boolean call() throws IgniteCheckedException {
-                    return e.lock(100);
-                }
-            });
-
-            e.unlock();
-        }
-    }
-
-    /**
-     * @throws Exception In case of error.
-     */
-    @SuppressWarnings("BusyWait")
-    public void testLockAsyncWithTimeout() throws Exception {
-        if (lockingEnabled()) {
-            final IgniteCache<String, Integer> cache = jcache();
-
-            cache.put("key", 1);
-
-            final Lock lock = cache.lock("key");
-
-            assert !cache.isLocalLocked("key", false);
-
-            lock.tryLock(1000, MILLISECONDS);
-
-            assert cache.isLocalLocked("key", false);
-            assert cache.isLocalLocked("key", true);
-
-            final CountDownLatch latch = new CountDownLatch(1);
-
-            IgniteCompute comp = forLocal(dfltIgnite).withAsync();
-
-            comp.call(new IgniteCallable<Boolean>() {
-                @Override public Boolean call() throws Exception {
-                    assert !lock.tryLock();
-
-                    latch.countDown();
-
-                    try {
-                        assert lock.tryLock(2000, MILLISECONDS);
-                    }
-                    finally {
-                        lock.unlock();
-                    }
-
-                    return true;
-                }
-            });
-
-            IgniteFuture<Boolean> f = comp.future();
-
-                // Let another thread start.
-            latch.await();
-
-            assert cache.isLocalLocked("key", false);
-            assert cache.isLocalLocked("key", true);
-
-            lock.unlock();
-
-            assert f.get();
-
-            for (int i = 0; i < 100; i++)
-                if (cache.isLocalLocked("key", false) || cache.isLocalLocked("key", true))
-                    Thread.sleep(10);
-                else
-                    break;
-
-            assert !cache.isLocalLocked("key", false);
-            assert !cache.isLocalLocked("key", true);
-        }
-    }
-
-    /**
-     * @throws Exception In case of error.
-     */
-    @SuppressWarnings("BusyWait")
-    public void testLockAsyncWithTimeoutEntry() throws Exception {
-        if (lockingEnabled()) {
-            // Put only to primary.
-            ClusterNode node = F.first(cache().affinity().mapKeyToPrimaryAndBackups("key"));
-
-            if (node == null)
-                throw new IgniteCheckedException("Failed to map key.");
-
-            GridCache<String, Integer> cache = G.ignite(node.id()).cache(null);
-
-            final CacheEntry<String, Integer> e = cache.entry("key");
-
-            info("Entry [e=" + e + ", primary=" + e.primary() + ", backup=" + e.backup() + ']');
-
-            assert e != null;
-
-            assert !e.isLocked();
-
-            e.lockAsync(2000).get();
-
-            assert e.isLocked();
-
-            final CountDownLatch syncLatch = new CountDownLatch(1);
-
-            IgniteCompute comp = forLocal(dfltIgnite).withAsync();
-
-            comp.call(new IgniteCallable<Boolean>() {
-                @Override public Boolean call() throws Exception {
-                    syncLatch.countDown();
-
-                    IgniteInternalFuture<Boolean> f = e.lockAsync(1000);
-
-                    try {
-                        f.get(100);
-
-                        fail();
-                    } catch (IgniteFutureTimeoutCheckedException ex) {
-                        info("Caught expected exception: " + ex);
-                    }
-=======
->>>>>>> d483cb65
 
             i++;
         }
@@ -2898,8 +2503,8 @@
             final CountDownLatch lockCnt = new CountDownLatch(1);
             final CountDownLatch unlockCnt = new CountDownLatch(1);
 
-            grid(0).events().localListen(new IgnitePredicate<IgniteEvent>() {
-                @Override public boolean apply(IgniteEvent evt) {
+            grid(0).events().localListen(new IgnitePredicate<Event>() {
+                @Override public boolean apply(Event evt) {
                     switch (evt.type()) {
                         case EVT_CACHE_OBJECT_LOCKED:
                             lockCnt.countDown();

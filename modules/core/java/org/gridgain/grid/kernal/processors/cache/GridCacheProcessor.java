/* @java.file.header */

/*  _________        _____ __________________        _____
 *  __  ____/___________(_)______  /__  ____/______ ____(_)_______
 *  _  / __  __  ___/__  / _  __  / _  / __  _  __ `/__  / __  __ \
 *  / /_/ /  _  /    _  /  / /_/ /  / /_/ /  / /_/ / _  /  _  / / /
 *  \____/   /_/     /_/   \_,__/   \____/   \__,_/  /_/   /_/ /_/
 */

package org.gridgain.grid.kernal.processors.cache;

import org.gridgain.grid.*;
import org.gridgain.grid.cache.*;
import org.gridgain.grid.cache.affinity.*;
import org.gridgain.grid.cache.affinity.consistenthash.*;
import org.gridgain.grid.cache.eviction.*;
import org.gridgain.grid.cache.eviction.ggfs.*;
import org.gridgain.grid.cache.store.*;
import org.gridgain.grid.dr.cache.receiver.*;
import org.gridgain.grid.dr.cache.sender.*;
import org.gridgain.grid.dr.hub.sender.*;
import org.gridgain.grid.ggfs.*;
import org.gridgain.grid.kernal.*;
import org.gridgain.grid.kernal.processors.*;
import org.gridgain.grid.kernal.processors.cache.datastructures.*;
import org.gridgain.grid.kernal.processors.cache.distributed.dht.*;
import org.gridgain.grid.kernal.processors.cache.distributed.dht.atomic.*;
import org.gridgain.grid.kernal.processors.cache.distributed.dht.colocated.*;
import org.gridgain.grid.kernal.processors.cache.distributed.near.*;
import org.gridgain.grid.kernal.processors.cache.local.*;
import org.gridgain.grid.kernal.processors.cache.local.atomic.*;
import org.gridgain.grid.kernal.processors.cache.query.*;
import org.gridgain.grid.kernal.processors.cache.query.continuous.*;
import org.gridgain.grid.kernal.processors.cache.dr.*;
import org.gridgain.grid.product.*;
import org.gridgain.grid.util.typedef.*;
import org.gridgain.grid.util.typedef.internal.*;
import org.gridgain.grid.util.*;
import org.gridgain.grid.util.future.*;
import org.jetbrains.annotations.*;

import javax.management.*;
import java.lang.reflect.*;
import java.util.*;

import static org.gridgain.grid.GridDeploymentMode.*;
import static org.gridgain.grid.cache.GridCacheAtomicityMode.*;
import static org.gridgain.grid.cache.GridCacheConfiguration.*;
import static org.gridgain.grid.cache.GridCacheMode.*;
import static org.gridgain.grid.cache.GridCacheDistributionMode.*;
import static org.gridgain.grid.cache.GridCachePreloadMode.*;
import static org.gridgain.grid.cache.GridCacheTxIsolation.*;
import static org.gridgain.grid.cache.GridCacheWriteSynchronizationMode.*;
import static org.gridgain.grid.dr.cache.receiver.GridDrReceiverCacheConflictResolverMode.*;
import static org.gridgain.grid.kernal.GridNodeAttributes.*;
import static org.gridgain.grid.kernal.processors.cache.GridCacheUtils.*;

/**
 * Cache processor.
 */
public class GridCacheProcessor extends GridProcessorAdapter {
    /** */
    private final Map<String, GridCacheAdapter<?, ?>> caches;

    /** Map of proxies. */
    private final Map<String, GridCache<?, ?>> proxies;

    /** Map of public proxies, i.e. proxies which could be returned to the user. */
    private final Map<String, GridCache<?, ?>> publicProxies;

    /** Map of preload finish futures grouped by preload order. */
    private final NavigableMap<Integer, GridFuture<?>> preloadFuts;

    /** Maximum detected preload order. */
    private int maxPreloadOrder;

    /** System cache names. */
    private final Set<String> sysCaches;

    /** Caches stop sequence. */
    private final Deque<GridCacheAdapter<?, ?>> stopSeq;

    /** MBean server. */
    private final MBeanServer mBeanSrv;

    /** Cache MBeans. */
    private final Collection<ObjectName> cacheMBeans = new LinkedList<>();

    /**
     * @param ctx Kernal context.
     */
    public GridCacheProcessor(GridKernalContext ctx) {
        super(ctx);

        caches = new LinkedHashMap<>();
        proxies = new HashMap<>();
        publicProxies = new HashMap<>();
        preloadFuts = new TreeMap<>();

        sysCaches = new HashSet<>();
        stopSeq = new LinkedList<>();

        mBeanSrv = ctx.config().getMBeanServer();
    }

    /**
     * @param cfg Initializes cache configuration with proper defaults.
     */
    @SuppressWarnings("unchecked")
    private void initialize(GridCacheConfiguration cfg) {
        if (cfg.getCacheMode() == null)
            cfg.setCacheMode(DFLT_CACHE_MODE);

        if (cfg.getDefaultTxConcurrency() == null)
            cfg.setDefaultTxConcurrency(DFLT_TX_CONCURRENCY);

        if (cfg.getDefaultTxIsolation() == null)
            cfg.setDefaultTxIsolation(DFLT_TX_ISOLATION);

        if (cfg.getMemoryMode() == null)
            cfg.setMemoryMode(DFLT_MEMORY_MODE);

        if (cfg.getAffinity() == null) {
            if (cfg.getCacheMode() == PARTITIONED) {
                GridCacheConsistentHashAffinityFunction aff = new GridCacheConsistentHashAffinityFunction();

                aff.setHashIdResolver(new GridCacheAffinityNodeAddressHashResolver());

                cfg.setAffinity(aff);
            }
            else if (cfg.getCacheMode() == REPLICATED) {
                GridCacheConsistentHashAffinityFunction aff = new GridCacheConsistentHashAffinityFunction(false, 512);

                aff.setHashIdResolver(new GridCacheAffinityNodeAddressHashResolver());

                cfg.setAffinity(aff);

                cfg.setBackups(Integer.MAX_VALUE);
            }
            else
                cfg.setAffinity(new LocalAffinityFunction());
        }
        else {
            if (cfg.getCacheMode() == PARTITIONED) {
                if (cfg.getAffinity() instanceof GridCacheConsistentHashAffinityFunction) {
                    GridCacheConsistentHashAffinityFunction aff = (GridCacheConsistentHashAffinityFunction)cfg.getAffinity();

                    if (aff.getHashIdResolver() == null)
                        aff.setHashIdResolver(new GridCacheAffinityNodeAddressHashResolver());
                }
            }
        }

        if (cfg.getAffinityMapper() == null)
            cfg.setAffinityMapper(new GridCacheDefaultAffinityKeyMapper());

        GridCacheEvictionPolicy evictPlc = cfg.getEvictionPolicy();

        if (evictPlc instanceof GridCacheGgfsPerBlockLruEvictionPolicy && cfg.getEvictionFilter() == null)
            cfg.setEvictionFilter(new GridCacheGgfsEvictionFilter());

        if (cfg.getPreloadMode() == null)
            cfg.setPreloadMode(ASYNC);

        if (cfg.getAtomicityMode() == null)
            cfg.setAtomicityMode(ATOMIC);

        if (cfg.getCacheMode() == PARTITIONED || cfg.getCacheMode() == REPLICATED) {
            if (cfg.getDistributionMode() == null)
                cfg.setDistributionMode(PARTITIONED_ONLY);

            if (cfg.getDistributionMode() == PARTITIONED_ONLY ||
                cfg.getDistributionMode() == CLIENT_ONLY) {
                if (cfg.getNearEvictionPolicy() != null)
                    U.quietAndWarn(log, "Ignoring near eviction policy since near cache is disabled.");
            }

            assert cfg.getDistributionMode() != null;
        }
        else
            assert cfg.getCacheMode() == LOCAL;

        if (cfg.getWriteSynchronizationMode() == null)
            cfg.setWriteSynchronizationMode(cfg.getCacheMode() == PARTITIONED ? PRIMARY_SYNC : FULL_ASYNC);

        assert cfg.getWriteSynchronizationMode() != null;
    }

    /**
     * @param gridCfg Grid configuration.
     * @param cfg Configuration to check for possible performance issues.
     */
    private void suggestOptimizations(GridConfiguration gridCfg, GridCacheConfiguration cfg) {
        // Skip over GGFS caches.
        if (gridCfg.getGgfsConfiguration() != null) {
            for (GridGgfsConfiguration c : gridCfg.getGgfsConfiguration()) {
                if (F.eq(c.getMetaCacheName(), cfg.getName()) || F.eq(c.getDataCacheName(), cfg.getName()))
                    return;
            }
        }

        GridPerformanceSuggestions perf = ctx.performance();

        String msg = "Disable eviction policy (remove from configuration)";

        if (cfg.getEvictionPolicy() != null) {
            perf.add(msg, false);

            perf.add("Disable synchronized evictions (set 'evictSynchronized' to false)", !cfg.isEvictSynchronized());
        }
        else
            perf.add(msg, true);

        if (cfg.getCacheMode() == PARTITIONED) {
            perf.add("Disable near cache (set 'partitionDistributionMode' to PARTITIONED_ONLY or CLIENT_ONLY)",
                cfg.getDistributionMode() != NEAR_PARTITIONED &&
                    cfg.getDistributionMode() != NEAR_ONLY);

            if (cfg.getAffinity() != null)
                perf.add("Decrease number of backups (set 'keyBackups' to 0)", cfg.getBackups() == 0);
        }

        // Suppress warning if at least one ATOMIC cache found.
        perf.add("Enable ATOMIC mode if not using transactions (set 'atomicityMode' to ATOMIC)",
            cfg.getAtomicityMode() == ATOMIC);

        // Suppress warning if at least one non-FULL_SYNC mode found.
        perf.add("Disable fully synchronous writes (set 'writeSynchronizationMode' to PRIMARY_SYNC or FULL_ASYNC)",
            cfg.getWriteSynchronizationMode() != FULL_SYNC);

        // Suppress warning if at least one swap is disabled.
        perf.add("Disable swap store (set 'swapEnabled' to false)", !cfg.isSwapEnabled());

        if (cfg.getStore() != null)
            perf.add("Enable write-behind to persistent store (set 'writeBehindEnabled' to true)",
                cfg.isWriteBehindEnabled());

        perf.add("Disable query index (set 'queryIndexEnabled' to false)", !cfg.isQueryIndexEnabled());

        perf.add("Disable serializable transactions (set 'txSerializableEnabled' to false)",
            !cfg.isTxSerializableEnabled());
    }

    /**
     * @param c Grid configuration.
     * @param cc Configuration to validate.
     * @throws GridException If failed.
     */
    private void validate(GridConfiguration c, GridCacheConfiguration cc) throws GridException {
        if (cc.getCacheMode() == REPLICATED) {
            if (!(cc.getAffinity() instanceof GridCacheConsistentHashAffinityFunction))
                throw new GridException("REPLICATED cache can be started only with GridCacheConsistentHashAffinityFunction" +
                    " [cacheName=" + cc.getName() + ", affinity=" + cc.getAffinity().getClass().getName() + ']');

            GridCacheConsistentHashAffinityFunction aff = (GridCacheConsistentHashAffinityFunction)cc.getAffinity();

            if (cc.getBackups() != Integer.MAX_VALUE)
                throw new GridException("For REPLICATED cache number of backups in GridCacheCconfiguration must " +
                    "be set to Integer.MAX_VALUE [cacheName=" + cc.getName() + ", backups=" + cc.getBackups() + ']');

            if (aff.isExcludeNeighbors())
                throw new GridException("For REPLICATED cache flag 'excludeNeighbors' in GridCacheConsistentHashAffinityFunction " +
                    "cannot be set [cacheName=" + cc.getName() + ']');

            if (cc.getWriteSynchronizationMode() == PRIMARY_SYNC)
                throw new GridException("Cannot start REPLICATED cache with PRIMARY_SYNC write synchronization mode " +
                    "(switch to FULL_SYNC or FULL_ASYNC mode instead) [cacheName=" + cc.getName() + ']');

            if (cc.getDistributionMode() == NEAR_PARTITIONED) {
                U.warn(log, "NEAR_PARTITIONED distribution mode cannot be used with REPLICATED cache, " +
                    "will be changed to PARTITIONED_ONLY [cacheName=" + cc.getName() + ']');

                cc.setDistributionMode(PARTITIONED_ONLY);
            }
        }

        if (cc.getCacheMode() == LOCAL && !cc.getAffinity().getClass().equals(LocalAffinityFunction.class))
            U.warn(log, "GridCacheAffinityFunction configuration parameter will be ignored for local cache [cacheName=" +
                cc.getName() + ']');

        if (cc.getPreloadMode() != GridCachePreloadMode.NONE) {
            assertParameter(cc.getPreloadThreadPoolSize() > 0, "preloadThreadPoolSize > 0");
            assertParameter(cc.getPreloadBatchSize() > 0, "preloadBatchSize > 0");
        }

        if (cc.getCacheMode() == PARTITIONED || cc.getCacheMode() == REPLICATED) {
            if (cc.getAtomicityMode() == ATOMIC && cc.getWriteSynchronizationMode() == FULL_ASYNC)
                U.warn(log, "Cache write synchronization mode is set to FULL_ASYNC. All single-key 'put' and " +
                    "'remove' operations will return 'null', all 'putx' and 'removex' operations will return" +
                    " 'true'.");

            if (cc.getAtomicityMode() == ATOMIC && cc.getWriteSynchronizationMode() != FULL_SYNC &&
                cc.getAtomicWriteOrderMode() == GridCacheAtomicWriteOrderMode.CLOCK) {
                cc.setAtomicWriteOrderMode(GridCacheAtomicWriteOrderMode.PRIMARY);

                U.warn(log, "Automatically set write order mode to PRIMARY for write synchronization mode " +
                    "[writeSynchronizationMode=" + cc.getWriteSynchronizationMode() + ", " +
                    "cacheName=" + cc.getName() + ']');
            }
        }

        if (ctx.config().getDeploymentMode() == PRIVATE || ctx.config().getDeploymentMode() == ISOLATED)
            throw new GridException("Cannot start cache in PRIVATE or ISOLATED deployment mode: " +
                ctx.config().getDeploymentMode());

        if (!cc.isTxSerializableEnabled() && cc.getDefaultTxIsolation() == SERIALIZABLE)
            U.warn(log,
                "Serializable transactions are disabled while default transaction isolation is SERIALIZABLE " +
                    "(most likely misconfiguration - either update 'isTxSerializableEnabled' or " +
                    "'defaultTxIsolationLevel' properties) for cache: " + cc.getName(),
                "Serializable transactions are disabled while default transaction isolation is SERIALIZABLE " +
                    "for cache: " + cc.getName());

        if (cc.isWriteBehindEnabled()) {
            if (cc.getStore() == null)
                throw new GridException("Cannot enable write-behind cache (cache store is not provided) for cache: " +
                    cc.getName());

            assertParameter(cc.getWriteBehindBatchSize() > 0, "writeBehindBatchSize > 0");
            assertParameter(cc.getWriteBehindFlushSize() >= 0, "writeBehindFlushSize >= 0");
            assertParameter(cc.getWriteBehindFlushFrequency() >= 0, "writeBehindFlushFrequency >= 0");
            assertParameter(cc.getWriteBehindFlushThreadCount() > 0, "writeBehindFlushThreadCount > 0");

            if (cc.getWriteBehindFlushSize() == 0 && cc.getWriteBehindFlushFrequency() == 0)
                throw new GridException("Cannot set both 'writeBehindFlushFrequency' and " +
                    "'writeBehindFlushSize' parameters to 0 for cache: " + cc.getName());
        }

        long delay = cc.getPreloadPartitionedDelay();

        if (delay != 0) {
            if (cc.getCacheMode() != PARTITIONED)
                U.warn(log, "Preload delay is supported only for partitioned caches (will ignore): " + cc.getName(),
                    "Will ignore preload delay for cache: " + cc.getName());
            else if (cc.getPreloadMode() == SYNC) {
                if (delay < 0) {
                    U.warn(log, "Ignoring SYNC preload mode with manual preload start (node will not wait for " +
                        "preloading to be finished): " + cc.getName(),
                        "Node will not wait for preload in SYNC mode: " + cc.getName());
                }
                else {
                    U.warn(log,
                        "Using SYNC preload mode with preload delay (node will wait until preloading is " +
                            "initiated for " + delay + "ms) for cache: " + cc.getName(),
                        "Node will wait until preloading is initiated for " + delay + "ms for cache: " + cc.getName());
                }
            }
        }

        if (!cc.isQueryIndexEnabled())
            U.warn(log, "Query indexing is disabled (queries will not work) for cache: '" + cc.getName() + "'. " +
                "To enable change GridCacheConfiguration.isQueryIndexEnabled() property.",
                "Query indexing is disabled (queries will not work) for cache: " + cc.getName());

        GridCacheEvictionPolicy evictPlc =  cc.getEvictionPolicy();

        if (evictPlc != null && evictPlc instanceof GridCacheGgfsPerBlockLruEvictionPolicy) {
            GridCacheEvictionFilter evictFilter = cc.getEvictionFilter();

            if (evictFilter != null && !(evictFilter instanceof GridCacheGgfsEvictionFilter))
                throw new GridException("Eviction filter cannot be set explicitly when using " +
                    "GridCacheGgfsPerBlockLruEvictionPolicy:" + cc.getName());
        }

        switch (cc.getMemoryMode()) {
            case OFFHEAP_VALUES: {
                if (cc.getOffHeapMaxMemory() < 0)
                    cc.setOffHeapMaxMemory(0); // Set to unlimited.

                break;
            }

            case OFFHEAP_TIERED: {
                if (cc.getOffHeapMaxMemory() < 0)
                    cc.setOffHeapMaxMemory(0); // Set to unlimited.

                break;
            }

            case ONHEAP_TIERED: break;

            default:
                throw new IllegalStateException("Unknown memory mode: " + cc.getMemoryMode());
        }

        if (cc.getMemoryMode() == GridCacheMemoryMode.OFFHEAP_VALUES) {
            if (cc.isQueryIndexEnabled())
                throw new GridException("Cannot have query indexing enabled while values are stored off-heap. " +
                    "You must either disable query indexing or disable off-heap values only flag for cache: " +
                    cc.getName());
        }

        // Validate DR send configuration.
        boolean ggfsCache = CU.isGgfsCache(c, cc.getName());
        boolean mongoCache = false; // CU.isMongoCache(c, cc.getName());

        GridDrSenderCacheConfiguration drSndCfg = cc.getDrSenderConfiguration();

        if (drSndCfg != null) {
            if (ggfsCache)
                throw new GridException("GGFS cache cannot be data center replication sender cache: " + cc.getName());

            if (mongoCache)
                throw new GridException("Mongo cache cannot be data center replication sender cache: " + cc.getName());

            assertParameter(drSndCfg.getMode() != null, "cfg.getDrSenderConfiguration().getMode() != null");

            if (cc.getCacheMode() == LOCAL)
                throw new GridException("Data center replication is not supported for LOCAL cache");

            assertParameter(drSndCfg.getBatchSendSize() > 0, "cfg.getDrSenderConfiguration().getBatchSendSize() > 0");

            if (drSndCfg.getBatchSendFrequency() < 0)
                drSndCfg.setBatchSendFrequency(0);

            assertParameter(drSndCfg.getMaxBatches() > 0, "cfg.getDrSenderConfiguration().getMaxBatches() > 0");

            assertParameter(drSndCfg.getSenderHubLoadBalancingMode() != null,
                "cfg.getDrSendConfiguration().getSenderHubLoadBalancingMode() != null");

            assertParameter(drSndCfg.getStateTransferThreadsCount() > 0,
                "cfg.getDrSenderConfiguration().getStateTransferThreadsCount() > 0");

            assertParameter(drSndCfg.getStateTransferThrottle() >= 0,
                "cfg.getDrSenderConfiguration().getStateTransferThrottle >= 0");
        }

        // Validate DR receive configuration.
        GridDrReceiverCacheConfiguration drRcvCfg = cc.getDrReceiverConfiguration();

        if (drRcvCfg != null) {
            if (ggfsCache)
                throw new GridException("GGFS cache cannot be data center replication receiver cache: " +
                    cc.getName());

            if (mongoCache)
                throw new GridException("Mongo cache cannot be data center replication receiver cache: " +
                    cc.getName());

            GridDrReceiverCacheConflictResolverMode rslvrMode = drRcvCfg.getConflictResolverMode();

            assertParameter(rslvrMode != null, "cfg.getDrReceiverConfiguration().getConflictResolverPolicy() != null");

            if (rslvrMode != DR_AUTO && drRcvCfg.getConflictResolver() == null)
                throw new GridException("Conflict resolver must be not null with " + rslvrMode + " resolving policy");
        }
    }

    /**
     * @param ctx Context.
     * @return DHT managers.
     */
    private List<GridCacheManager> dhtManagers(GridCacheContext ctx) {
        return F.asList(ctx.store(), ctx.mvcc(), ctx.events(), ctx.tm(), ctx.swap(), ctx.dgc(), ctx.evicts(),
            ctx.queries(), ctx.continuousQueries(), ctx.dr());
    }

    /**
     * @param ctx Context.
     * @return Managers present in both, DHT and Near caches.
     */
    @SuppressWarnings("IfMayBeConditional")
    private Collection<GridCacheManager> dhtExcludes(GridCacheContext ctx) {
        if (ctx.config().getCacheMode() == LOCAL || !isNearEnabled(ctx))
            return Collections.emptyList();
        else
            return F.asList((GridCacheManager)ctx.dgc(), ctx.queries(), ctx.continuousQueries());
    }

    /**
     * @param cfg Configuration.
     * @throws GridException If failed to inject.
     */
    private void prepare(GridCacheConfiguration cfg) throws GridException {
        prepare(cfg, cfg.getEvictionPolicy(), false);
        prepare(cfg, cfg.getNearEvictionPolicy(), true);
        prepare(cfg, cfg.getAffinity(), false);
        prepare(cfg, cfg.getAffinityMapper(), false);
        prepare(cfg, cfg.getTransactionManagerLookup(), false);
        prepare(cfg, cfg.getCloner(), false);
        prepare(cfg, cfg.getStore(), false);
        prepare(cfg, cfg.getEvictionFilter(), false);

        GridDrSenderCacheConfiguration drSndCfg = cfg.getDrSenderConfiguration();

        if (drSndCfg != null)
            prepare(cfg, drSndCfg.getEntryFilter(), false);

        GridDrReceiverCacheConfiguration drRcvCfg = cfg.getDrReceiverConfiguration();

        if (drRcvCfg != null)
            prepare(cfg, drRcvCfg.getConflictResolver(), false);
    }

    /**
     * @param cfg Cache configuration.
     * @param rsrc Resource.
     * @param near Near flag.
     * @throws GridException If failed.
     */
    private void prepare(GridCacheConfiguration cfg, @Nullable Object rsrc, boolean near) throws GridException {
        if (rsrc != null) {
            ctx.resource().injectGeneric(rsrc);

            ctx.resource().injectCacheName(rsrc, cfg.getName());

            registerMbean(rsrc, cfg.getName(), near);
        }
    }

    /**
     * @param cctx Cache context.
     */
    private void cleanup(GridCacheContext cctx) {
        GridCacheConfiguration cfg = cctx.config();

        cleanup(cfg, cfg.getEvictionPolicy(), false);
        cleanup(cfg, cfg.getNearEvictionPolicy(), true);
        cleanup(cfg, cfg.getAffinity(), false);
        cleanup(cfg, cfg.getAffinityMapper(), false);
        cleanup(cfg, cfg.getTransactionManagerLookup(), false);
        cleanup(cfg, cfg.getCloner(), false);
        cleanup(cfg, cfg.getStore(), false);

        cctx.cleanup();
    }

    /**
     * @param cfg Cache configuration.
     * @param rsrc Resource.
     * @param near Near flag.
     */
    private void cleanup(GridCacheConfiguration cfg, @Nullable Object rsrc, boolean near) {
        if (rsrc != null) {
            unregisterMbean(rsrc, cfg.getName(), near);

            try {
                ctx.resource().cleanupGeneric(rsrc);
            }
            catch (GridException e) {
                U.error(log, "Failed to cleanup resource: " + rsrc, e);
            }
        }
    }

    /** {@inheritDoc} */
    @SuppressWarnings( {"unchecked"})
    @Override public void start() throws GridException {
        if (ctx.config().isDaemon())
            return;

        ctx.versionConverter().registerLocal(GridDhtAtomicUpdateRequest.class,
            GridDhtAtomicCache.GridDhtAtomicUpdateRequestConverter603.class, GridNearAtomicCache.availableFrom);

        ctx.versionConverter().registerLocal(GridDhtAtomicUpdateResponse.class,
            GridDhtAtomicCache.GridDhtAtomicUpdateResponseConverter603.class, GridNearAtomicCache.availableFrom);

        ctx.versionConverter().registerLocal(GridNearAtomicUpdateResponse.class,
<<<<<<< HEAD
            GridDhtAtomicCache.GridNearAtomicUpdateResponseConverter603.class, GridNearAtomicCache.availableFrom);
=======
            GridDhtAtomicCache.GridNearAtomicUpdateResponseConverter603.class, GridProductVersion.fromString("6.0.3"));
>>>>>>> 1dbd268e

        GridDeploymentMode depMode = ctx.config().getDeploymentMode();

        if (!F.isEmpty(ctx.config().getCacheConfiguration())) {
            if (depMode != CONTINUOUS && depMode != SHARED)
                U.warn(log, "Deployment mode for cache is not CONTINUOUS or SHARED " +
                    "(it is recommended that you change deployment mode and restart): " + depMode,
                    "Deployment mode for cache is not CONTINUOUS or SHARED.");
        }

        maxPreloadOrder = validatePreloadOrder(ctx.config().getCacheConfiguration());

        // Internal caches which should not be returned to user.
        GridGgfsConfiguration[] ggfsCfgs = ctx.grid().configuration().getGgfsConfiguration();

        if (ggfsCfgs != null) {
            for (GridGgfsConfiguration ggfsCfg : ggfsCfgs) {
                sysCaches.add(ggfsCfg.getMetaCacheName());
                sysCaches.add(ggfsCfg.getDataCacheName());
            }
        }

        for (GridCacheConfiguration ccfg : ctx.grid().configuration().getCacheConfiguration()) {
            if (ccfg.getDrSenderConfiguration() != null)
                sysCaches.add(CU.cacheNameForDrSystemCache(ccfg.getName()));
        }

        GridDrSenderHubConfiguration sndHubCfg = ctx.grid().configuration().getDrSenderHubConfiguration();

        if (sndHubCfg != null && sndHubCfg.getCacheNames() != null) {
            for (String cacheName : sndHubCfg.getCacheNames())
                sysCaches.add(CU.cacheNameForDrSystemCache(cacheName));
        }

        GridCacheConfiguration[] cfgs = ctx.config().getCacheConfiguration();

        for (int i = 0; i < cfgs.length; i++) {
            GridCacheConfiguration cfg = new GridCacheConfiguration(cfgs[i]);

            // Initialize defaults.
            initialize(cfg);

            suggestOptimizations(ctx.config(), cfg);

            validate(ctx.config(), cfg);

            prepare(cfg);

            U.startLifecycleAware(lifecycleAwares(cfg));

            cfgs[i] = cfg; // Replace original configuration value.

            GridCacheMvccManager mvccMgr = new GridCacheMvccManager();
            GridCacheTxManager tm = new GridCacheTxManager();
            GridCacheAffinityManager affMgr = new GridCacheAffinityManager();
            GridCacheVersionManager verMgr = new GridCacheVersionManager();
            GridCacheEventManager evtMgr = new GridCacheEventManager();
            GridCacheSwapManager swapMgr = new GridCacheSwapManager(cfg.getCacheMode() == LOCAL || !isNearEnabled(cfg));
            GridCacheDgcManager dgcMgr = new GridCacheDgcManager();
            GridCacheDeploymentManager depMgr = new GridCacheDeploymentManager();
            GridCacheEvictionManager evictMgr = new GridCacheEvictionManager();
            GridCacheQueryManager qryMgr = queryManager(cfg);
            GridCacheContinuousQueryManager contQryMgr = new GridCacheContinuousQueryManager();
            GridCacheIoManager ioMgr = new GridCacheIoManager();
            GridCacheDataStructuresManager dataStructuresMgr = new GridCacheEnterpriseDataStructuresManager();
            GridCacheTtlManager ttlMgr = new GridCacheTtlManager();
            GridCacheDrManager drMgr = createComponent(GridCacheDrManager.class);

            GridCacheStore nearStore = cacheStore(ctx.gridName(), cfg, isNearEnabled(cfg));
            GridCacheStoreManager storeMgr = new GridCacheStoreManager(nearStore);

            GridCacheContext<?, ?> cacheCtx = new GridCacheContext(
                ctx,
                cfg,

                /*
                 * Managers in starting order!
                 * ===========================
                 */
                mvccMgr,
                verMgr,
                evtMgr,
                swapMgr,
                storeMgr,
                depMgr,
                evictMgr,
                ioMgr,
                qryMgr,
                contQryMgr,
                dgcMgr,
                affMgr,
                tm,
                dataStructuresMgr,
                ttlMgr,
                drMgr);

            GridCacheAdapter cache = null;

            switch (cfg.getCacheMode()) {
                case LOCAL: {
                    switch (cfg.getAtomicityMode()) {
                        case TRANSACTIONAL: {
                            cache = new GridLocalCache(cacheCtx);

                            break;
                        }
                        case ATOMIC: {
                            cache = new GridLocalAtomicCache(cacheCtx);

                            break;
                        }

                        default: {
                            assert false : "Invalid cache atomicity mode: " + cfg.getAtomicityMode();
                        }
                    }

                    break;
                }
                case PARTITIONED:
                case REPLICATED: {
                    if (isNearEnabled(cfg)) {
                        switch (cfg.getAtomicityMode()) {
                            case TRANSACTIONAL: {
                                cache = new GridNearTransactionalCache(cacheCtx);

                                break;
                            }
                            case ATOMIC: {
                                cache = new GridNearAtomicCache(cacheCtx);

                                break;
                            }

                            default: {
                                assert false : "Invalid cache atomicity mode: " + cfg.getAtomicityMode();
                            }
                        }
                    }
                    else {
                        switch (cfg.getAtomicityMode()) {
                            case TRANSACTIONAL: {
                                cache = isAffinityNode(cfg) ? new GridDhtColocatedCache(cacheCtx) :
                                    new GridDhtColocatedCache(cacheCtx, new GridNoStorageCacheMap(cacheCtx));

                                break;
                            }
                            case ATOMIC: {
                                cache = isAffinityNode(cfg) ? new GridDhtAtomicCache(cacheCtx) :
                                    new GridDhtAtomicCache(cacheCtx, new GridNoStorageCacheMap(cacheCtx));

                                break;
                            }

                            default: {
                                assert false : "Invalid cache atomicity mode: " + cfg.getAtomicityMode();
                            }
                        }
                    }

                    break;
                }

                default: {
                    assert false : "Invalid cache mode: " + cfg.getCacheMode();
                }
            }

            cacheCtx.cache(cache);

            if (caches.containsKey(cfg.getName())) {
                String cacheName = cfg.getName();

                if (cacheName != null)
                    throw new GridException("Duplicate cache name found (check configuration and " +
                        "assign unique name to each cache): " + cacheName);
                else
                    throw new GridException("Default cache has already been configured (check configuration and " +
                        "assign unique name to each cache).");
            }

            caches.put(cfg.getName(), cache);

            if (sysCaches.contains(cfg.getName()))
                stopSeq.addLast(cache);
            else
                stopSeq.addFirst(cache);

            // Start managers.
            for (GridCacheManager mgr : F.view(cacheCtx.managers(), F.notContains(dhtExcludes(cacheCtx))))
                mgr.start(cacheCtx);

            /*
             * Start DHT cache.
             * ================
             */
            if (cfg.getCacheMode() != LOCAL && isNearEnabled(cfg)) {
                /*
                 * Specifically don't create the following managers
                 * here and reuse the one from Near cache:
                 * 1. GridCacheVersionManager
                 * 2. GridCacheIoManager
                 * 3. GridCacheDeploymentManager
                 * 4. GridCacheQueryManager (note, that we start it for DHT cache though).
                 * 5. GridCacheContinuousQueryManager (note, that we start it for DHT cache though).
                 * 6. GridCacheDgcManager
                 * 7. GridCacheTtlManager.
                 * ===============================================
                 */
                mvccMgr = new GridCacheMvccManager();
                tm = new GridCacheTxManager();
                swapMgr = new GridCacheSwapManager(true);
                evictMgr = new GridCacheEvictionManager();
                evtMgr = new GridCacheEventManager();
                drMgr = createComponent(GridCacheDrManager.class);

                GridCacheStore dhtStore = cacheStore(ctx.gridName(), cfg, false);

                storeMgr = new GridCacheStoreManager(dhtStore);

                cacheCtx = new GridCacheContext(
                    ctx,
                    cfg,

                    /*
                     * Managers in starting order!
                     * ===========================
                     */
                    mvccMgr,
                    verMgr,
                    evtMgr,
                    swapMgr,
                    storeMgr,
                    depMgr,
                    evictMgr,
                    ioMgr,
                    qryMgr,
                    contQryMgr,
                    dgcMgr,
                    affMgr,
                    tm,
                    dataStructuresMgr,
                    ttlMgr,
                    drMgr);

                GridDhtCacheAdapter dht = null;

                switch (cfg.getAtomicityMode()) {
                    case TRANSACTIONAL: {
                        assert cache instanceof GridNearTransactionalCache;

                        GridNearTransactionalCache near = (GridNearTransactionalCache)cache;

                        GridDhtCache dhtCache = !isAffinityNode(cfg) ?
                            new GridDhtCache(cacheCtx, new GridNoStorageCacheMap(cacheCtx)) :
                            new GridDhtCache(cacheCtx);

                        dhtCache.near(near);

                        near.dht(dhtCache);

                        dht = dhtCache;

                        break;
                    }
                    case ATOMIC: {
                        assert cache instanceof GridNearAtomicCache;

                        GridNearAtomicCache near = (GridNearAtomicCache)cache;

                        GridDhtAtomicCache dhtCache = isAffinityNode(cfg) ? new GridDhtAtomicCache(cacheCtx) :
                            new GridDhtAtomicCache(cacheCtx, new GridNoStorageCacheMap(cacheCtx));

                        dhtCache.near(near);

                        near.dht(dhtCache);

                        dht = dhtCache;

                        break;
                    }

                    default: {
                        assert false : "Invalid cache atomicity mode: " + cfg.getAtomicityMode();
                    }
                }

                cacheCtx.cache(dht);

                // Start managers.
                for (GridCacheManager mgr : dhtManagers(cacheCtx))
                    mgr.start(cacheCtx);

                dht.start();

                if (log.isDebugEnabled())
                    log.debug("Started DHT cache: " + dht.name());
            }

            cache.start();

            if (log.isInfoEnabled())
                log.info("Started cache [name=" + cfg.getName() + ", mode=" + cfg.getCacheMode() + ']');
        }

        for (Map.Entry<String, GridCacheAdapter<?, ?>> e : caches.entrySet()) {
            GridCacheAdapter cache = e.getValue();

            proxies.put(e.getKey(), new GridCacheProxyImpl(cache.context(), cache, null));
        }

        for (GridCacheAdapter<?, ?> cache : caches.values()) {
            try {
                ObjectName mb = U.registerCacheMBean(mBeanSrv, ctx.gridName(), cache.name(), "Cache",
                    new GridCacheMBeanAdapter(cache.context()), GridCacheMBean.class);

                cacheMBeans.add(mb);

                if (log.isDebugEnabled())
                    log.debug("Registered cache MBean: " + mb);
            }
            catch (JMException ex) {
                U.error(log, "Failed to register cache MBean.", ex);
            }
        }

        // Internal caches which should not be returned to user.
        for (Map.Entry<String, GridCacheAdapter<?, ?>> e : caches.entrySet()) {
            GridCacheAdapter cache = e.getValue();

            if (!sysCaches.contains(e.getKey()))
                publicProxies.put(e.getKey(), new GridCacheProxyImpl(cache.context(), cache, null));
        }

        if (log.isDebugEnabled())
            log.debug("Started cache processor.");
    }

    /** {@inheritDoc} */
    @Override public void addAttributes(Map<String, Object> attrs) throws GridException {
        if (ctx.isDaemon() || F.isEmpty(ctx.config().getCacheConfiguration()))
            return;

        GridCacheAttributes[] attrVals = new GridCacheAttributes[ctx.config().getCacheConfiguration().length];

        Collection<String> replicationCaches = new ArrayList<>();

        int i = 0;

        for (GridCacheConfiguration cfg : ctx.config().getCacheConfiguration()) {
            attrVals[i++] = new GridCacheAttributes(cfg);

            if (cfg.getDrSenderConfiguration() != null)
                replicationCaches.add(cfg.getName());
        }

        attrs.put(ATTR_CACHE, attrVals);

        attrs.put(ATTR_REPLICATION_CACHES, replicationCaches);
    }

    /**
     * Checks that preload-order-dependant caches has SYNC or ASYNC preloading mode.
     *
     * @param cfgs Caches.
     * @return Maximum detected preload order.
     * @throws GridException If validation failed.
     */
    private int validatePreloadOrder(GridCacheConfiguration[] cfgs) throws GridException {
        int maxOrder = 0;

        for (GridCacheConfiguration cfg : cfgs) {
            int preloadOrder = cfg.getPreloadOrder();

            if (preloadOrder > 0) {
                if (cfg.getCacheMode() == LOCAL)
                    throw new GridException("Preload order set for local cache (fix configuration and restart the " +
                        "node): " + cfg.getName());

                if (cfg.getPreloadMode() == GridCachePreloadMode.NONE)
                    throw new GridException("Only caches with SYNC or ASYNC preload mode can be set as preload " +
                        "dependency for other caches [cacheName=" + cfg.getName() +
                        ", preloadMode=" + cfg.getPreloadMode() + ", preloadOrder=" + cfg.getPreloadOrder() + ']');

                maxOrder = Math.max(maxOrder, preloadOrder);
            }
            else if (preloadOrder < 0)
                throw new GridException("Preload order cannot be negative for cache (fix configuration and restart " +
                    "the node) [cacheName=" + cfg.getName() + ", preloadOrder=" + preloadOrder + ']');
        }

        return maxOrder;
    }

    /**
     * Checks that remote caches has configuration compatible with the local.
     *
     * @param rmt Node.
     * @throws GridException If check failed.
     */
    private void checkCache(GridNode rmt) throws GridException {
        GridCacheAttributes[] rmtAttrs = U.cacheAttributes(rmt);
        GridCacheAttributes[] locAttrs = U.cacheAttributes(ctx.discovery().localNode());

        // If remote or local node does not have cache configured, do nothing
        if (F.isEmpty(rmtAttrs) || F.isEmpty(locAttrs))
            return;

        GridDeploymentMode locDepMode = ctx.config().getDeploymentMode();
        GridDeploymentMode rmtDepMode = rmt.attribute(GridNodeAttributes.ATTR_DEPLOYMENT_MODE);

        for (GridCacheAttributes rmtAttr : rmtAttrs) {
            for (GridCacheAttributes locAttr : locAttrs) {
                if (F.eq(rmtAttr.cacheName(), locAttr.cacheName())) {
                    CU.checkAttributeMismatch(log, rmtAttr.cacheName(), rmt, "cacheMode", "Cache mode",
                        locAttr.cacheMode(), rmtAttr.cacheMode(), true);

                    if (rmtAttr.cacheMode() != LOCAL) {
                        CU.checkAttributeMismatch(log, rmtAttr.cacheName(), rmt, "atomicityMode",
                            "Cache atomicity mode", locAttr.atomicityMode(), rmtAttr.atomicityMode(), true);

                        CU.checkAttributeMismatch(log, rmtAttr.cacheName(), rmt, "cachePreloadMode",
                            "Cache preload mode", locAttr.cachePreloadMode(), rmtAttr.cachePreloadMode(), true);

                        CU.checkAttributeMismatch(log, rmtAttr.cacheName(), rmt, "cacheAffinity", "Cache affinity",
                            locAttr.cacheAffinityClassName(), rmtAttr.cacheAffinityClassName(), true);

                        CU.checkAttributeMismatch(log, rmtAttr.cacheName(), rmt, "cacheAffinityMapper",
                            "Cache affinity mapper", locAttr.cacheAffinityMapperClassName(),
                            rmtAttr.cacheAffinityMapperClassName(), true);

                        CU.checkAttributeMismatch(log, rmtAttr.cacheName(), rmt, "affinityPartitionsCount",
                            "Affinity partitions count", locAttr.affinityPartitionsCount(),
                            rmtAttr.affinityPartitionsCount(), true);

                        CU.checkAttributeMismatch(log, rmtAttr.cacheName(), rmt, "evictionFilter", "Eviction filter",
                            locAttr.evictionFilterClassName(), rmtAttr.evictionFilterClassName(), true);

                        CU.checkAttributeMismatch(log, rmtAttr.cacheName(), rmt, "evictionPolicy", "Eviction policy",
                            locAttr.evictionPolicyClassName(), rmtAttr.evictionPolicyClassName(), true);

                        CU.checkAttributeMismatch(log, rmtAttr.cacheName(), rmt, "store", "Cache store",
                            locAttr.storeClassName(), rmtAttr.storeClassName(), true);

                        CU.checkAttributeMismatch(log, rmtAttr.cacheName(), rmt, "cloner", "Cache cloner",
                            locAttr.clonerClassName(), rmtAttr.clonerClassName(), false);

                        CU.checkAttributeMismatch(log, rmtAttr.cacheName(), rmt, "transactionManagerLookup",
                            "Transaction manager lookup", locAttr.transactionManagerLookupClassName(),
                            rmtAttr.transactionManagerLookupClassName(), false);

                        CU.checkAttributeMismatch(log, rmtAttr.cacheName(), rmt, "atomicSequenceReserveSize",
                            "Atomic sequence reserve size", locAttr.sequenceReserveSize(),
                            rmtAttr.sequenceReserveSize(), false);

                        CU.checkAttributeMismatch(log, rmtAttr.cacheName(), rmt, "batchUpdateOnCommit",
                            "Batch update on commit", locAttr.txBatchUpdate(), rmtAttr.txBatchUpdate(), false);

                        CU.checkAttributeMismatch(log, rmtAttr.cacheName(), rmt, "defaultLockTimeout",
                            "Default lock timeout", locAttr.defaultLockTimeout(), rmtAttr.defaultLockTimeout(), false);

                        CU.checkAttributeMismatch(log, rmtAttr.cacheName(), rmt, "defaultQueryTimeout",
                            "Default query timeout", locAttr.defaultQueryTimeout(), rmtAttr.defaultQueryTimeout(),
                            false);

                        CU.checkAttributeMismatch(log, rmtAttr.cacheName(), rmt, "dgcFrequency",
                            "Distributed garbage collector frequency", locAttr.dgcFrequency(), rmtAttr.dgcFrequency(),
                            false);

                        CU.checkAttributeMismatch(log, rmtAttr.cacheName(), rmt, "defaultTimeToLive",
                            "Default time to live", locAttr.defaultTimeToLive(), rmtAttr.defaultTimeToLive(), false);

                        CU.checkAttributeMismatch(log, rmtAttr.cacheName(), rmt, "defaultTxConcurrency",
                            "Default transaction concurrency", locAttr.defaultConcurrency(),
                            rmtAttr.defaultConcurrency(), false);

                        CU.checkAttributeMismatch(log, rmtAttr.cacheName(), rmt, "defaultTxIsolation",
                            "Default transaction isolation", locAttr.defaultIsolation(), rmtAttr.defaultIsolation(),
                            false);

                        CU.checkAttributeMismatch(log, rmtAttr.cacheName(), rmt, "defaultTxTimeout",
                            "Default transaction timeout", locAttr.defaultTxTimeout(), rmtAttr.defaultTxTimeout(),
                            false);

                        CU.checkAttributeMismatch(log, rmtAttr.cacheName(), rmt, "dgcFrequency",
                            "Distributed garbage collector frequency", locAttr.dgcFrequency(), rmtAttr.dgcFrequency(),
                            false);

                        CU.checkAttributeMismatch(log, rmtAttr.cacheName(), rmt, "dgcRemoveLocks",
                            "Distributed garbage collector remove locks", locAttr.dgcRemoveLocks(),
                            rmtAttr.dgcRemoveLocks(), false);

                        CU.checkAttributeMismatch(log, rmtAttr.cacheName(), rmt, "dgcSuspectLockTimeout",
                            "Distributed garbage collector suspect lock timeout", locAttr.dgcSuspectLockTimeout(),
                            rmtAttr.dgcSuspectLockTimeout(), false);

                        CU.checkAttributeMismatch(log, rmtAttr.cacheName(), rmt, "preloadBatchSize",
                            "Preload batch size", locAttr.preloadBatchSize(), rmtAttr.preloadBatchSize(), false);

                        CU.checkAttributeMismatch(log, rmtAttr.cacheName(), rmt, "swapEnabled",
                            "Swap enabled", locAttr.swapEnabled(), rmtAttr.swapEnabled(), false);

                        CU.checkAttributeMismatch(log, rmtAttr.cacheName(), rmt, "writeSynchronizationMode",
                            "Write synchronization mode", locAttr.writeSynchronization(), rmtAttr.writeSynchronization(),
                            true);

                        CU.checkAttributeMismatch(log, rmtAttr.cacheName(), rmt, "writeBehindBatchSize",
                            "Write behind batch size", locAttr.writeBehindBatchSize(), rmtAttr.writeBehindBatchSize(),
                            false);

                        CU.checkAttributeMismatch(log, rmtAttr.cacheName(), rmt, "writeBehindEnabled",
                            "Write behind enabled", locAttr.writeBehindEnabled(), rmtAttr.writeBehindEnabled(), false);

                        CU.checkAttributeMismatch(log, rmtAttr.cacheName(), rmt, "writeBehindFlushFrequency",
                            "Write behind flush frequency", locAttr.writeBehindFlushFrequency(),
                            rmtAttr.writeBehindFlushFrequency(), false);

                        CU.checkAttributeMismatch(log, rmtAttr.cacheName(), rmt, "writeBehindFlushSize",
                            "Write behind flush size", locAttr.writeBehindFlushSize(), rmtAttr.writeBehindFlushSize(),
                            false);

                        CU.checkAttributeMismatch(log, rmtAttr.cacheName(), rmt, "writeBehindFlushThreadCount",
                            "Write behind flush thread count", locAttr.writeBehindFlushThreadCount(),
                            rmtAttr.writeBehindFlushThreadCount(), false);

                        CU.checkAttributeMismatch(log, rmtAttr.cacheName(), rmt, "evictMaxOverflowRatio",
                            "Eviction max overflow ratio", locAttr.evictMaxOverflowRatio(),
                            rmtAttr.evictMaxOverflowRatio(), true);

                        CU.checkAttributeMismatch(log, rmtAttr.cacheName(), rmt, "indexingSpiName", "IndexingSpiName",
                            locAttr.indexingSpiName(), rmtAttr.indexingSpiName(), true);

                        CU.checkAttributeMismatch(log, rmtAttr.cacheName(), rmt, "queryIndexEnabled",
                            "Query index enabled", locAttr.queryIndexEnabled(), rmtAttr.queryIndexEnabled(), true);

                        CU.checkAttributeMismatch(log, rmtAttr.cacheName(), rmt, "storeEnabled", "Store enabled",
                            locAttr.storeEnabled(), rmtAttr.storeEnabled(), true);

                        CU.checkAttributeMismatch(log, rmtAttr.cacheName(), rmt, "storeValueBytes",
                            "Store value bytes", locAttr.storeValueBytes(), rmtAttr.storeValueBytes(), true);

                        CU.checkAttributeMismatch(log, rmtAttr.cacheName(), rmt, "txSerializableEnabled",
                            "Transaction serializable enabled", locAttr.txSerializableEnabled(),
                            rmtAttr.txSerializableEnabled(), true);

                        CU.checkAttributeMismatch(log, rmtAttr.cacheName(), rmt, "queryIndexEnabled",
                            "Query index enabled", locAttr.queryIndexEnabled(), rmtAttr.queryIndexEnabled(), true);

                        if (locAttr.cacheMode() == PARTITIONED) {
                            CU.checkAttributeMismatch(log, rmtAttr.cacheName(), rmt, "evictSynchronized",
                                "Eviction synchronized", locAttr.evictSynchronized(), rmtAttr.evictSynchronized(),
                                true);

                            CU.checkAttributeMismatch(log, rmtAttr.cacheName(), rmt, "evictNearSynchronized",
                                "Eviction near synchronized", locAttr.evictNearSynchronized(),
                                rmtAttr.evictNearSynchronized(), true);

                            CU.checkAttributeMismatch(log, rmtAttr.cacheName(), rmt, "nearEvictionPolicy",
                                "Near eviction policy", locAttr.nearEvictionPolicyClassName(),
                                rmtAttr.nearEvictionPolicyClassName(), false);

                            CU.checkAttributeMismatch(log, rmtAttr.cacheName(), rmt, "affinityIncludeNeighbors",
                                "Affinity include neighbors", locAttr.affinityIncludeNeighbors(),
                                rmtAttr.affinityIncludeNeighbors(), true);

                            CU.checkAttributeMismatch(log, rmtAttr.cacheName(), rmt, "affinityKeyBackups",
                                "Affinity key backups", locAttr.affinityKeyBackups(),
                                rmtAttr.affinityKeyBackups(), true);

                            CU.checkAttributeMismatch(log, rmtAttr.cacheName(), rmt, "affinityReplicas",
                                "Affinity replicas", locAttr.affinityReplicas(),
                                rmtAttr.affinityReplicas(), true);

                            CU.checkAttributeMismatch(log, rmtAttr.cacheName(), rmt, "affinityReplicaCountAttrName",
                                "Affinity replica count attribute name", locAttr.affinityReplicaCountAttrName(),
                                rmtAttr.affinityReplicaCountAttrName(), true);

                            CU.checkAttributeMismatch(log, rmtAttr.cacheName(), rmt, "cacheAffinity.hashIdResolver",
                                "Partitioned cache affinity hash ID resolver class",
                                locAttr.affinityHashIdResolverClassName(), rmtAttr.affinityHashIdResolverClassName(),
                                true);
                        }

                        // Validate DR send configuration.
                        GridCacheDrSendAttributes locSndAttrs = locAttr.drSendAttributes();

                        GridCacheDrSendAttributes rmtSndAttrs = rmtAttr.drSendAttributes();

                        if (locSndAttrs != null && rmtSndAttrs != null) {
                            CU.checkAttributeMismatch(log, rmtAttr.cacheName(), rmt, "replicationMode",
                                "Replication mode", locSndAttrs.mode(), rmtSndAttrs.mode(), true);

                            CU.checkAttributeMismatch(log, rmtAttr.cacheName(), rmt, "entryFilterClassName",
                                "Class name for replication cache entry filter", locSndAttrs.entryFilterClassName(),
                                rmtSndAttrs.entryFilterClassName(), true);
                        }
                        else if (!(locSndAttrs == null && rmtSndAttrs == null)) {
                            UUID nullAttrNode = locSndAttrs == null ? ctx.discovery().localNode().id() : rmt.id();

                            throw new GridException("Replication sender cache should be enabled for all nodes or " +
                                "disabled for all of them (configuration is not set for nodeId=" + nullAttrNode + ").");
                        }

                        // Validate DR receive configuration.
                        GridCacheDrReceiveAttributes locRcvAttrs = locAttr.drReceiveAttributes();

                        GridCacheDrReceiveAttributes rmtRcvAttrs = rmtAttr.drReceiveAttributes();

                        if (locRcvAttrs != null && rmtRcvAttrs != null) {
                            CU.checkAttributeMismatch(log, rmtAttr.cacheName(), rmt, "conflictResolverPolicy",
                                "Policy for conflict resolver", locRcvAttrs.conflictResolverMode(),
                                rmtRcvAttrs.conflictResolverMode(), true);

                            CU.checkAttributeMismatch(log, rmtAttr.cacheName(), rmt, "conflictResolverClassName",
                                "Class name for conflict resolver", locRcvAttrs.conflictResolverClassName(),
                                rmtRcvAttrs.conflictResolverClassName(), true);
                        }
                        else if (!(locRcvAttrs == null && rmtRcvAttrs == null)) {
                            UUID nullAttrNode = locRcvAttrs == null ? ctx.discovery().localNode().id() : rmt.id();

                            throw new GridException("DR receiver cache should be enabled for all nodes or " +
                                "disabled for all of them (configuration is not set for nodeId=" + nullAttrNode + ").");
                        }

                        if (locAttr.atomicityMode() == ATOMIC && locAttr.nearCacheEnabled() &&
                            rmt.version().compareTo(GridNearAtomicCache.availableFrom) < 0)
                            throw new GridException("Can not use ATOMIC cache with near cache enabled with " +
                                " nodes having GridGain version lower than " + GridNearAtomicCache.availableFrom);
                    }
                }

                CU.checkAttributeMismatch(log, rmtAttr.cacheName(), rmt, "deploymentMode", "Deployment mode",
                    locDepMode, rmtDepMode, true);
            }
        }
    }

    /**
     * @param cache Cache.
     * @throws GridException If failed.
     */
    @SuppressWarnings("unchecked")
    private void onKernalStart(GridCacheAdapter<?, ?> cache) throws GridException {
        GridCacheContext<?, ?> ctx = cache.context();

        // Start DHT cache as well.
        if (isNearEnabled(ctx)) {
            GridDhtCacheAdapter dht = ctx.near().dht();

            GridCacheContext<?, ?> dhtCtx = dht.context();

            for (GridCacheManager mgr : dhtManagers(dhtCtx))
                mgr.onKernalStart();

            dht.onKernalStart();

            if (log.isDebugEnabled())
                log.debug("Executed onKernalStart() callback for DHT cache: " + dht.name());
        }

        for (GridCacheManager mgr : F.view(ctx.managers(), F0.notContains(dhtExcludes(ctx))))
            mgr.onKernalStart();

        cache.onKernalStart();

        if (log.isDebugEnabled())
            log.debug("Executed onKernalStart() callback for cache [name=" + cache.name() + ", mode=" +
                cache.configuration().getCacheMode() + ']');
    }

    /** {@inheritDoc} */
    @SuppressWarnings("unchecked")
    @Override public void onKernalStart() throws GridException {
        if (ctx.config().isDaemon())
            return;

        for (GridNode n : ctx.discovery().remoteNodes())
            checkCache(n);

        for (Map.Entry<String, GridCacheAdapter<?, ?>> e : caches.entrySet()) {
            GridCacheAdapter cache = e.getValue();

            if (maxPreloadOrder > 0) {
                GridCacheConfiguration cfg = cache.configuration();

                int order = cfg.getPreloadOrder();

                if (order > 0 && order != maxPreloadOrder && cfg.getCacheMode() != LOCAL) {
                    GridCompoundFuture<Object, Object> fut = (GridCompoundFuture<Object, Object>)preloadFuts
                        .get(order);

                    if (fut == null) {
                        fut = new GridCompoundFuture<>(ctx);

                        preloadFuts.put(order, fut);
                    }

                    fut.add(cache.preloader().syncFuture());
                }
            }
        }

        for (GridFuture<?> fut : preloadFuts.values())
            ((GridCompoundFuture<Object, Object>)fut).markInitialized();

        for (GridCacheAdapter<?, ?> cache : caches.values())
            onKernalStart(cache);

        // Wait for caches in SYNC preload mode.
        for (GridCacheAdapter<?, ?> cache : caches.values()) {
            GridCacheConfiguration cfg = cache.configuration();

            if (cfg.getPreloadMode() == SYNC) {
                if (cfg.getCacheMode() == REPLICATED ||
                    (cfg.getCacheMode() == PARTITIONED && cfg.getPreloadPartitionedDelay() >= 0))
                    cache.preloader().syncFuture().get();
            }
        }
    }

    /** {@inheritDoc} */
    @SuppressWarnings("unchecked")
    @Override public void onKernalStop(boolean cancel) {
        if (ctx.config().isDaemon())
            return;

        if (!F.isEmpty(cacheMBeans))
            for (ObjectName mb : cacheMBeans) {
                try {
                    mBeanSrv.unregisterMBean(mb);

                    if (log.isDebugEnabled())
                        log.debug("Unregistered cache MBean: " + mb);
                }
                catch (JMException e) {
                    U.error(log, "Failed to unregister cache MBean: " + mb, e);
                }
            }

        for (GridCacheAdapter<?, ?> cache : stopSeq) {
            GridCacheContext ctx = cache.context();

            if (isNearEnabled(ctx)) {
                GridDhtCacheAdapter dht = ctx.near().dht();

                if (dht != null) {
                    GridCacheContext<?, ?> dhtCtx = dht.context();

                    for (GridCacheManager mgr : dhtManagers(dhtCtx))
                        mgr.onKernalStop(cancel);

                    dht.onKernalStop();
                }
            }

            List<GridCacheManager> mgrs = ctx.managers();

            Collection<GridCacheManager> excludes = dhtExcludes(ctx);

            // Reverse order.
            for (ListIterator<GridCacheManager> it = mgrs.listIterator(mgrs.size()); it.hasPrevious(); ) {
                GridCacheManager mgr = it.previous();

                if (!excludes.contains(mgr))
                    mgr.onKernalStop(cancel);
            }

            cache.onKernalStop();
        }
    }

    /** {@inheritDoc} */
    @SuppressWarnings("unchecked")
    @Override public void stop(boolean cancel) throws GridException {
        if (ctx.config().isDaemon())
            return;

        for (GridCacheAdapter<?, ?> cache : stopSeq) {
            cache.stop();

            GridCacheContext ctx = cache.context();

            if (isNearEnabled(ctx)) {
                GridDhtCacheAdapter dht = ctx.near().dht();

                // Check whether dht cache has been started.
                if (dht != null) {
                    dht.stop();

                    GridCacheContext<?, ?> dhtCtx = dht.context();

                    List<GridCacheManager> dhtMgrs = dhtManagers(dhtCtx);

                    for (ListIterator<GridCacheManager> it = dhtMgrs.listIterator(dhtMgrs.size()); it.hasPrevious();) {
                        GridCacheManager mgr = it.previous();

                        mgr.stop(cancel);
                    }
                }
            }

            List<GridCacheManager> mgrs = ctx.managers();

            Collection<GridCacheManager> excludes = dhtExcludes(ctx);

            // Reverse order.
            for (ListIterator<GridCacheManager> it = mgrs.listIterator(mgrs.size()); it.hasPrevious();) {
                GridCacheManager mgr = it.previous();

                if (!excludes.contains(mgr))
                    mgr.stop(cancel);
            }

            U.stopLifecycleAware(log, lifecycleAwares(cache.configuration()));

            if (log.isInfoEnabled())
                log.info("Stopped cache: " + cache.name());

            cleanup(ctx);
        }

        if (log.isDebugEnabled())
            log.debug("Stopped cache processor.");
    }

    /**
     * Gets preload finish future for preload-ordered cache with given order. I.e. will get compound preload future
     * with maximum order less than {@code order}.
     *
     * @param order Cache order.
     * @return Compound preload future or {@code null} if order is minimal order found.
     */
    @Nullable public GridFuture<?> orderedPreloadFuture(int order) {
        Map.Entry<Integer, GridFuture<?>> entry = preloadFuts.lowerEntry(order);

        return entry == null ? null : entry.getValue();
    }

    /**
     * @param spaceName Space name.
     * @param keyBytes Key bytes.
     */
    @SuppressWarnings( {"unchecked"})
    public void onEvictFromSwap(String spaceName, byte[] keyBytes) {
        assert spaceName != null;
        assert keyBytes != null;

        /*
         * NOTE: this method should not have any synchronization because
         * it is called from synchronization block within Swap SPI.
         */

        GridCacheAdapter cache = caches.get(CU.cacheNameForSwapSpaceName(spaceName));

        assert cache != null : "Failed to resolve cache name for swap space name: " + spaceName;

        GridCacheContext cctx = cache.configuration().getCacheMode() == PARTITIONED ?
            ((GridNearCacheAdapter<?, ?>)cache).dht().context() : cache.context();

        if (spaceName.equals(CU.swapSpaceName(cctx))) {
            GridCacheQueryManager qryMgr = cctx.queries();

            if (qryMgr != null) {
                try {
                    Object key = cctx.marshaller().unmarshal(keyBytes, cctx.deploy().globalLoader());

                    qryMgr.remove(key, keyBytes);
                }
                catch (GridException e) {
                    U.error(log, "Failed to unmarshal key evicted from swap [swapSpaceName=" + spaceName + ']', e);
                }
            }
        }
    }

    /**
     * @param cfg Cache configuration.
     * @return Query manager.
     */
    private GridCacheQueryManager queryManager(GridCacheConfiguration cfg) {
        return cfg.getCacheMode() == LOCAL ? new GridCacheLocalQueryManager() : new GridCacheDistributedQueryManager();
    }

    /**
     * @return Last data version.
     */
    public long lastDataVersion() {
        long max = 0;

        for (GridCacheAdapter<?, ?> cache : caches.values()) {
            GridCacheContext<?, ?> ctx = cache.context();

            if (ctx.versions().last().order() > max)
                max = ctx.versions().last().order();

            if (ctx.isNear()) {
                ctx = ctx.near().dht().context();

                if (ctx.versions().last().order() > max)
                    max = ctx.versions().last().order();
            }
        }

        assert caches.isEmpty() || max > 0;

        return max;
    }

    /**
     * @param <K> type of keys.
     * @param <V> type of values.
     * @return Default cache.
     */
    public <K, V> GridCache<K, V> cache() {
        return cache(null);
    }

    /**
     * @param name Cache name.
     * @param <K> type of keys.
     * @param <V> type of values.
     * @return Cache instance for given name.
     */
    @SuppressWarnings("unchecked")
    public <K, V> GridCache<K, V> cache(@Nullable String name) {
        if (log.isDebugEnabled())
            log.debug("Getting cache for name: " + name);

        return (GridCache<K, V>)proxies.get(name);
    }

    /**
     * @return All configured cache instances.
     */
    public Collection<GridCache<?, ?>> caches() {
        return proxies.values();
    }

    /**
     * @param <K> type of keys.
     * @param <V> type of values.
     * @return Default cache.
     */
    public <K, V> GridCache<K, V> publicCache() {
        return publicCache(null);
    }

    /**
     * @param name Cache name.
     * @param <K> type of keys.
     * @param <V> type of values.
     * @return Cache instance for given name.
     */
    public <K, V> GridCache<K, V> publicCache(@Nullable String name) {
        if (log.isDebugEnabled())
            log.debug("Getting public cache for name: " + name);

        if (sysCaches.contains(name))
            throw new IllegalStateException("Failed to get cache because it is system cache: " + name);

        GridCache<K, V> cache = (GridCache<K, V>)publicProxies.get(name);

        if (cache == null)
            throw new IllegalArgumentException("Cache is not configured: " + name);

        return cache;
    }

    /**
     * @return All configured public cache instances.
     */
    public Collection<GridCache<?, ?>> publicCaches() {
        return publicProxies.values();
    }

    /**
     * @param <K> type of keys.
     * @param <V> type of values.
     * @return Default cache.
     */
    public <K, V> GridCacheAdapter<K, V> internalCache() {
        return internalCache(null);
    }

    /**
     * @param name Cache name.
     * @param <K> type of keys.
     * @param <V> type of values.
     * @return Cache instance for given name.
     */
    @SuppressWarnings("unchecked")
    public <K, V> GridCacheAdapter<K, V> internalCache(@Nullable String name) {
        if (log.isDebugEnabled())
            log.debug("Getting internal cache adapter: " + name);

        return (GridCacheAdapter<K, V>)caches.get(name);
    }

    /**
     * @return All internal cache instances.
     */
    public Collection<GridCacheAdapter<?, ?>> internalCaches() {
        return caches.values();
    }

    /** {@inheritDoc} */
    @Override public void printMemoryStats() {
        X.println(">>> ");

        for (GridCacheAdapter c : caches.values()) {
            X.println(">>> Cache memory stats [grid=" + ctx.gridName() + ", cache=" + c.name() + ']');

            c.context().printMemoryStats();
        }
    }

    /**
     * Callback invoked by deployment manager for whenever a class loader
     * gets undeployed.
     *
     * @param leftNodeId Left node ID.
     * @param ldr Class loader.
     */
    public void onUndeployed(@Nullable UUID leftNodeId, ClassLoader ldr) {
        if (!ctx.isStopping())
            for (GridCacheAdapter<?, ?> cache : caches.values())
                cache.onUndeploy(leftNodeId, ldr);
    }

    /**
     * Registers MBean for cache components.
     *
     * @param o Cache component.
     * @param cacheName Cache name.
     * @param near Near flag.
     * @throws GridException If registration failed.
     */
    private void registerMbean(Object o, @Nullable String cacheName, boolean near)
        throws GridException {
        assert o != null;

        MBeanServer srvr = ctx.config().getMBeanServer();

        assert srvr != null;

        cacheName = U.maskName(cacheName);

        cacheName = near ? cacheName + "-near" : cacheName;

        for (Class<?> itf : o.getClass().getInterfaces()) {
            if (itf.getName().endsWith("MBean")) {
                try {
                    U.registerCacheMBean(srvr, ctx.gridName(), cacheName, o.getClass().getName(), o,
                        (Class<Object>)itf);
                }
                catch (JMException e) {
                    throw new GridException("Failed to register MBean for component: " + o, e);
                }

                break;
            }
        }
    }

    /**
     * Unregisters MBean for cache components.
     *
     * @param o Cache component.
     * @param cacheName Cache name.
     * @param near Near flag.
     */
    private void unregisterMbean(Object o, @Nullable String cacheName, boolean near) {
        assert o != null;

        MBeanServer srvr = ctx.config().getMBeanServer();

        assert srvr != null;

        cacheName = U.maskName(cacheName);

        cacheName = near ? cacheName + "-near" : cacheName;

        for (Class<?> itf : o.getClass().getInterfaces()) {
            if (itf.getName().endsWith("MBean")) {
                try {
                    srvr.unregisterMBean(U.makeCacheMBeanName(ctx.gridName(), cacheName, o.getClass().getName()));
                }
                catch (JMException e) {
                    U.error(log, "Failed to unregister MBean for component: " + o, e);
                }

                break;
            }
        }
    }

    /**
     * Creates a wrapped cache store if write-behind cache is configured.
     *
     * @param gridName Grid name.
     * @param cfg Cache configuration.
     * @param near Whether or not store retrieved for near cache.
     * @return Instance if {@link GridCacheWriteBehindStore} if write-behind store is configured,
     *         or user-defined cache store.
     */
    @SuppressWarnings({"unchecked"})
    private GridCacheStore cacheStore(String gridName, GridCacheConfiguration cfg, boolean near) {
        if (cfg.getStore() == null || !cfg.isWriteBehindEnabled())
            return cfg.getStore();

        // Write-behind store is used in DHT cache only.
        if (!near) {
            GridCacheWriteBehindStore store = new GridCacheWriteBehindStore(gridName, cfg.getName(), log,
                cfg.getStore());

            store.setFlushSize(cfg.getWriteBehindFlushSize());
            store.setFlushThreadCount(cfg.getWriteBehindFlushThreadCount());
            store.setFlushFrequency(cfg.getWriteBehindFlushFrequency());
            store.setBatchSize(cfg.getWriteBehindBatchSize());

            return store;
        }
        else
            return cfg.getStore();
    }

    /**
     * @param ccfg Cache configuration.
     * @return Components provided in cache configuration which can implement {@link GridLifecycleAware} interface.
     */
    private Iterable<Object> lifecycleAwares(GridCacheConfiguration ccfg) {
        return F.asList(ccfg.getAffinity(), ccfg.getAffinityMapper(), ccfg.getCloner(),
            ccfg.getEvictionFilter(), ccfg.getEvictionPolicy(), ccfg.getNearEvictionPolicy(),
            ccfg.getTransactionManagerLookup());
    }

    /**
     * Creates cache component which has different implementations for enterprise and open source versions.
     * For such components following convention is used:
     * <ul>
     *     <li>component has an interface (org.gridgain.xxx.GridXXXComponent)</li>
     *     <li>there are two component implementations in the subpackages 'ent' and 'os' where
     *     component implementations are named correspondingly GridEntXXXComponent and GridOSXXXComponent</li>
     *     <li>component implementation has public no-arg constructor </li>
     * </ul>
     * This method first tries to find component implementation from 'ent' package, if it is not found it
     * uses implementation from 'os' subpackage.
     *
     * @param cls Component interface.
     * @return Created component.
     * @throws GridException If failed to create component.
     */
    private static <T> T createComponent(Class<T> cls) throws GridException {
        assert cls.isInterface() : cls;
        assert cls.getSimpleName().startsWith("Grid") : cls;

        Class<T> implCls = null;

        try {
            implCls = (Class<T>)Class.forName(enterpriseClassName(cls));
        }
        catch (ClassNotFoundException ignore) {
            // No-op.
        }

        if (implCls == null) {
            try {
                implCls = (Class<T>)Class.forName(openSourceClassName(cls));
            }
            catch (ClassNotFoundException ignore) {
                // No-op.
            }
        }

        if (implCls == null)
            throw new GridException("Failed to find component implementation: " + cls.getName());

        if (!cls.isAssignableFrom(implCls))
            throw new GridException("Component implementation does not implement component interface " +
                "[component=" + cls.getName() + ", implementation=" + implCls.getName() + ']');

        Constructor<T> constructor;

        try {
            constructor = implCls.getConstructor();
        }
        catch (NoSuchMethodException e) {
            throw new GridException("Component does not have expected constructor: " + implCls.getName(), e);
        }

        try {
            return constructor.newInstance();
        }
        catch (ReflectiveOperationException e) {
            throw new GridException("Failed to create component [component=" + cls.getName() +
                ", implementation=" + implCls.getName() + ']', e);
        }
    }

    /**
     * @param cls Component interface.
     * @return Name of component implementation class for enterprise edition.
     */
    private static String enterpriseClassName(Class<?> cls) {
        return cls.getPackage().getName() + ".ent." + cls.getSimpleName().replace("Grid", "GridEnt");
    }

    /**
     * @param cls Component interface.
     * @return Name of component implementation class for open source edition.
     */
    private static String openSourceClassName(Class<?> cls) {
        return cls.getPackage().getName() + ".os." + cls.getSimpleName().replace("Grid", "GridOs");
    }

    /**
     *
     */
    private static class LocalAffinityFunction implements GridCacheAffinityFunction {
        @Override public List<List<GridNode>> assignPartitions(GridCacheAffinityFunctionContext affCtx) {
            GridNode locNode = null;

            for (GridNode n : affCtx.currentTopologySnapshot()) {
                if (n.isLocal()) {
                    locNode = n;

                    break;
                }
            }

            if (locNode == null)
                throw new GridRuntimeException("Local node is not included into affinity nodes for 'LOCAL' cache");

            List<List<GridNode>> res = new ArrayList<>(partitions());

            for (int part = 0; part < partitions(); part++)
                res.add(Collections.singletonList(locNode));

            return Collections.unmodifiableList(res);
        }

        /** {@inheritDoc} */
        @Override public void reset() {
            // No-op.
        }

        /** {@inheritDoc} */
        @Override public int partitions() {
            return 1;
        }

        /** {@inheritDoc} */
        @Override public int partition(Object key) {
            return 0;
        }

        /** {@inheritDoc} */
        @Override public void removeNode(UUID nodeId) {
            // No-op.
        }
    }
}
<|MERGE_RESOLUTION|>--- conflicted
+++ resolved
@@ -32,7 +32,6 @@
 import org.gridgain.grid.kernal.processors.cache.query.*;
 import org.gridgain.grid.kernal.processors.cache.query.continuous.*;
 import org.gridgain.grid.kernal.processors.cache.dr.*;
-import org.gridgain.grid.product.*;
 import org.gridgain.grid.util.typedef.*;
 import org.gridgain.grid.util.typedef.internal.*;
 import org.gridgain.grid.util.*;
@@ -556,11 +555,7 @@
             GridDhtAtomicCache.GridDhtAtomicUpdateResponseConverter603.class, GridNearAtomicCache.availableFrom);
 
         ctx.versionConverter().registerLocal(GridNearAtomicUpdateResponse.class,
-<<<<<<< HEAD
             GridDhtAtomicCache.GridNearAtomicUpdateResponseConverter603.class, GridNearAtomicCache.availableFrom);
-=======
-            GridDhtAtomicCache.GridNearAtomicUpdateResponseConverter603.class, GridProductVersion.fromString("6.0.3"));
->>>>>>> 1dbd268e
 
         GridDeploymentMode depMode = ctx.config().getDeploymentMode();
 
@@ -1188,7 +1183,7 @@
                         if (locAttr.atomicityMode() == ATOMIC && locAttr.nearCacheEnabled() &&
                             rmt.version().compareTo(GridNearAtomicCache.availableFrom) < 0)
                             throw new GridException("Can not use ATOMIC cache with near cache enabled with " +
-                                " nodes having GridGain version lower than " + GridNearAtomicCache.availableFrom);
+                                "nodes having GridGain version lower than " + GridNearAtomicCache.availableFrom);
                     }
                 }
 

--- conflicted
+++ resolved
@@ -25,20 +25,14 @@
 import java.io.LineNumberReader;
 import java.io.PrintStream;
 import java.io.Serializable;
-<<<<<<< HEAD
+import java.io.UnsupportedEncodingException;
 import java.net.HttpURLConnection;
 import java.net.URL;
 import java.net.URLConnection;
 import java.net.URLEncoder;
 import java.nio.charset.Charset;
-=======
-import java.io.UnsupportedEncodingException;
-import java.net.URL;
-import java.net.URLConnection;
-import java.net.URLEncoder;
 import java.nio.charset.StandardCharsets;
 import java.text.DateFormat;
->>>>>>> 31b9bb84
 import java.util.Collection;
 import java.util.HashMap;
 import java.util.Iterator;
@@ -47,16 +41,11 @@
 import java.util.Set;
 import java.util.UUID;
 import java.util.concurrent.ConcurrentHashMap;
-<<<<<<< HEAD
 import java.util.regex.Pattern;
 import javax.json.JsonObject;
 import javax.json.JsonObjectBuilder;
 import javax.json.spi.JsonProvider;
-import net.sf.json.JSONNull;
-import net.sf.json.JSONObject;
 import org.apache.ignite.Ignite;
-=======
->>>>>>> 31b9bb84
 import org.apache.ignite.IgniteCache;
 import org.apache.ignite.cache.CacheAtomicityMode;
 import org.apache.ignite.cache.CacheMode;
@@ -79,9 +68,6 @@
 import org.apache.ignite.internal.util.typedef.C1;
 import org.apache.ignite.internal.util.typedef.F;
 import org.apache.ignite.internal.util.typedef.P1;
-<<<<<<< HEAD
-import org.apache.ignite.json.IgniteJson;
-=======
 import org.apache.ignite.internal.util.typedef.T2;
 import org.apache.ignite.internal.util.typedef.internal.SB;
 import org.apache.ignite.internal.util.typedef.internal.U;
@@ -123,7 +109,7 @@
 import org.apache.ignite.internal.visor.query.VisorQueryCleanupTask;
 import org.apache.ignite.internal.visor.query.VisorQueryNextPageTask;
 import org.apache.ignite.internal.visor.query.VisorQueryTask;
->>>>>>> 31b9bb84
+import org.apache.ignite.json.IgniteJson;
 import org.apache.ignite.lang.IgniteBiPredicate;
 import org.apache.ignite.lang.IgniteBiTuple;
 import org.apache.ignite.lang.IgnitePredicate;
@@ -221,7 +207,6 @@
     }
 
     /**
-<<<<<<< HEAD
      * Runs post request.
      *
      * @param params Url parameters.
@@ -276,11 +261,7 @@
     }
 
     /**
-     * @param json JSON response.
-     * @param ptrn Pattern to match.
-=======
      * @param content Content to check.
->>>>>>> 31b9bb84
      */
     private void assertResponseContainsError(String content) throws IOException {
         assertNotNull(content);
@@ -313,24 +294,7 @@
     }
 
     /**
-<<<<<<< HEAD
-     * @param success Success flag.
-     * @return Regex pattern for JSON.
-     */
-    private String cacheNullPattern(boolean success) {
-        return "\\{\\\"affinityNodeId\\\":\\\"\\w{8}-\\w{4}-\\w{4}-\\w{4}-\\w{12}\\\"\\," +
-            "\\\"error\\\":\\\"\\\"\\," +
-            "\\\"response\\\":null\\," +
-            "\\\"sessionToken\\\":\\\"\\\"," +
-            "\\\"successStatus\\\":" + (success ? 0 : 1) + "\\}";
-    }
-
-    /**
-     * @param err Error.
-     * @return Regex pattern for JSON.
-=======
      * @param content Content to check.
->>>>>>> 31b9bb84
      */
     private JsonNode jsonCacheOperationResponse(String content, boolean bulk) throws IOException {
         assertNotNull(content);
@@ -355,6 +319,34 @@
         JsonNode ret = jsonCacheOperationResponse(content, false);
 
         assertEquals(String.valueOf(res), ret.asText());
+    }
+
+    /**
+     * @param success Success flag.
+     * @return Regex pattern for JSON.
+     */
+    private String cacheNullPattern(boolean success) {
+        return "\\{" +
+            "\\\"successStatus\\\":" + (success ? 0 : 1) + "\\," +
+            "\\\"affinityNodeId\\\":\\\"\\w{8}-\\w{4}-\\w{4}-\\w{4}-\\w{12}\\\"\\," +
+            "\\\"error\\\":\\\"\\\"\\," +
+            "\\\"sessionToken\\\":\\\".*\\\"\\," +
+            "\\\"response\\\":null" +
+            "\\}";
+    }
+
+    /**
+     * @param err Error.
+     * @return Regex pattern for JSON.
+     */
+    private JsonNode errorNode(String err) throws IOException {
+        String s = "{" +
+            "\"error\":\"" + err + "\"," +
+            "\"response\":null," +
+            "\"sessionToken\":\"\"," +
+            "\"successStatus\":" + 1 + "}";
+
+        return JSON_MAPPER.readTree(s);
     }
 
     /**
@@ -788,7 +780,8 @@
 
         assertNotNull(ret);
         assertTrue(!ret.isEmpty());
-        jsonEquals(ret, errorPattern("Failed to find mandatory parameter in request: val"));
+
+        assertEquals(errorNode("Failed to find mandatory parameter in request: val"), JSON_MAPPER.readTree(ret));
     }
 
     /**
@@ -860,8 +853,7 @@
         assertTrue(!ret.isEmpty());
 
         jsonEquals(ret, cacheBulkPattern(
-            "\\[\\{\\\"key\\\":\\\"key0\\\",\\\"value\\\":\\\"val0\\\"\\}," +
-                "\\{\\\"key\\\":\\\"key1\\\",\\\"value\\\":\\\"val1\\\"\\}\\]", true));
+            "\\{\\\"key0\\\":\\\"val0\\\",\\\"key1\\\":\\\"val1\\\"\\}", true));
     }
 
     /**
@@ -2006,9 +1998,9 @@
         assertNotNull(ret);
         assertTrue(!ret.isEmpty());
 
-        JSONObject json = JSONObject.fromObject(ret);
-
-        String err = (String)json.get("error");
+        JsonNode node = JSON_MAPPER.readTree(ret);
+
+        String err = node.get("error").asText();
 
         assertTrue(err.contains("Failed to find target class"));
     }
@@ -2391,7 +2383,7 @@
         assertNotNull(ret);
         assertTrue(!ret.isEmpty());
 
-        jsonEquals(ret, integerPattern(11, true));
+        jsonEquals(ret, doublePattern(11.0, true));
     }
 
     /**
@@ -2424,7 +2416,7 @@
         assertNotNull(ret);
         assertTrue(!ret.isEmpty());
 
-        jsonEquals(ret, integerPattern(11, true));
+        jsonEquals(ret, doublePattern(11, true));
     }
 
     /**
@@ -2440,9 +2432,16 @@
         assertNotNull(ret);
         assertTrue(!ret.isEmpty());
 
+        /*
         JSONObject json = JSONObject.fromObject(ret);
 
         List items = (List)((Map)json.get("response")).get("items");
+*/
+
+
+        JsonNode node = JSON_MAPPER.readTree(ret);
+
+        JsonNode items = node.get("response").get("items");
 
         assertEquals(2, items.size());
 
@@ -2901,4 +2900,101 @@
 
         return cfg;
     }
+
+    /**
+     * @param json JSON response.
+     * @param ptrn Pattern to match.
+     */
+    @SuppressWarnings("TypeMayBeWeakened")
+    private void jsonEquals(String json, String ptrn) {
+        assertTrue("JSON mismatch [json=" + json + ", ptrn=" + ptrn + ']', Pattern.matches(ptrn, json));
+    }
+
+    /**
+     * @param res Response.
+     * @param success Success flag.
+     * @return Regex pattern for JSON.
+     */
+    private String cachePattern(String res, boolean success) {
+        return "\\{" +
+            "\\\"successStatus\\\":" + (success ? 0 : 1) + "\\," +
+            "\\\"affinityNodeId\\\":\\\"\\w{8}-\\w{4}-\\w{4}-\\w{4}-\\w{12}\\\"\\," +
+            "\\\"error\\\":\\\"\\\"\\," +
+            "\\\"sessionToken\\\":\\\"" + (securityEnabled() && success ? ".+" : "") + "\\\"," +
+            "\\\"response\\\":\\\"" + res + "\\\"" +
+            "\\}";
+    }
+
+    /**
+     * @param res Response.
+     * @param success Success flag.
+     * @return Regex pattern for JSON.
+     */
+    private String cachePattern(boolean res, boolean success) {
+        return "\\{" +
+            "\\\"successStatus\\\":" + (success ? 0 : 1) + "\\," +
+            "\\\"affinityNodeId\\\":\\\"\\w{8}-\\w{4}-\\w{4}-\\w{4}-\\w{12}\\\"\\," +
+            "\\\"error\\\":\\\"\\\"\\," +
+            "\\\"sessionToken\\\":\\\"" + (securityEnabled() && success ? ".+" : "") + "\\\"," +
+            "\\\"response\\\":" + res +
+            "\\}";
+    }
+
+    /**
+     * @param res Response.
+     * @param success Success flag.
+     * @return Regex pattern for JSON.
+     */
+    private String cacheBulkPattern(String res, boolean success) {
+        return "\\{" +
+            "\\\"successStatus\\\":" + (success ? 0 : 1) + "\\," +
+            "\\\"affinityNodeId\\\":\\\"\\\"\\," +
+            "\\\"error\\\":\\\"\\\"\\," +
+            "\\\"sessionToken\\\":\\\"" + (securityEnabled() && success ? ".+" : "") + "\\\"," +
+            "\\\"response\\\":" + res +
+            "\\}";
+    }
+
+    /**
+     * @param res Response.
+     * @param success Success flag.
+     * @return Regex pattern for JSON.
+     */
+    private String cacheBulkPattern(boolean res, boolean success) {
+        return "\\{" +
+            "\\\"successStatus\\\":" + (success ? 0 : 1) + "\\," +
+            "\\\"affinityNodeId\\\":\\\"\\\"\\," +
+            "\\\"error\\\":\\\"\\\"\\," +
+            "\\\"sessionToken\\\":\\\"" + (securityEnabled() && success ? ".+" : "") + "\\\"," +
+            "\\\"response\\\":" + res +
+            "\\}";
+    }
+
+    /**
+     * @param res Response.
+     * @param success Success flag.
+     * @return Regex pattern for JSON.
+     */
+    private String doublePattern(double res, boolean success) {
+        return "\\{" +
+            "\\\"successStatus\\\":" + (success ? 0 : 1) + "\\," +
+            "\\\"error\\\":\\\"\\\"\\," +
+            "\\\"sessionToken\\\":\\\"" + (securityEnabled() && success ? ".+" : "") + "\\\"," +
+            "\\\"response\\\":" + res +
+            "\\}";
+    }
+
+    /**
+     * @param res Response.
+     * @param success Success flag.
+     * @return Regex pattern for JSON.
+     */
+    private String stringPattern(String res, boolean success) {
+        return "\\{" +
+            "\\\"successStatus\\\":" + (success ? 0 : 1) + "\\," +
+            "\\\"error\\\":\\\"" + (!success ? ".+" : "") + "\\\"\\," +
+            "\\\"sessionToken\\\":\\\"" + (securityEnabled() && success ? ".+" : "") + "\\\"," +
+            "\\\"response\\\":\\\"" + res + "\\\"" +
+            "\\}";
+    }
 }
/* @scala.file.header */

/*
 * ___    _________________________ ________
 * __ |  / /____  _/__  ___/__  __ \___  __ \
 * __ | / /  __  /  _____ \ _  / / /__  /_/ /
 * __ |/ /  __/ /   ____/ / / /_/ / _  _, _/
 * _____/   /___/   /____/  \____/  /_/ |_|
 *
 */

package org.gridgain.visor

import java.io._
import java.net._
import java.text._
import java.util.concurrent._
import java.util.{HashSet => JHashSet, Set => JSet, _}

import org.gridgain.grid.events.GridEventType._
import org.gridgain.grid.events._
import org.gridgain.grid.kernal.GridComponentType._
import org.gridgain.grid.kernal.GridNodeAttributes._
import org.gridgain.grid.kernal.processors.spring.GridSpringProcessor
import org.gridgain.grid.kernal.visor.cmd.tasks.VisorEventsCollectTask
import org.gridgain.grid.kernal.visor.cmd.tasks.VisorEventsCollectTask.VisorEventsCollectArgs
import org.gridgain.grid.kernal.{GridEx, GridProductImpl}
import org.gridgain.grid.lang.{GridBiTuple, GridPredicate}
import org.gridgain.grid.spi.communication.tcp.GridTcpCommunicationSpi
import org.gridgain.grid.thread._
import org.gridgain.grid.util.lang.{GridFunc => F}
import org.gridgain.grid.util.typedef._
import org.gridgain.grid.util.{GridConfigurationFinder, GridUtils => U}
import org.gridgain.grid.{GridException => GE, GridGain => G, _}
import org.gridgain.scalar._
import org.gridgain.scalar.scalar._
import org.gridgain.visor.commands.{VisorConsoleCommand, VisorTextTable}
import org.jetbrains.annotations.Nullable

import scala.collection.JavaConversions._
import scala.collection.immutable
import scala.language.{implicitConversions, reflectiveCalls}

/**
 * Holder for command help information.
 */
sealed case class VisorConsoleCommandHolder(
    name: String,
    shortInfo: String,
    longInfo: Seq[String],
    aliases: Seq[String],
    spec: Seq[String],
    args: Seq[(String, AnyRef)],
    examples: Seq[(String, AnyRef)],
    impl: VisorConsoleCommand
    ) {
    /** Command host with optional aliases. */
    lazy val nameWithAliases: String =
        if (aliases != null && aliases.nonEmpty)
            name + " (" + ("" /: aliases)((b, a) => if (b.length() == 0) a else b + ", " + a) + ")"
        else
            name
}

/**
 * ==Overview==
 * This is the '''tagging''' trait existing solely to have type associated with
 * with `visor` object so that implicit conversions can be done
 * on `visor` object itself. Implicit conversions are essential to extensibility
 * of the Visor.
 *
 * ==Example==
 * This is an example on how [[org.gridgain.visor.VisorTag]] trait is used to
 * extend `visor` natively with custom commands:
 *
 * <ex>
 * class VisorCustomCommand {
 *     def foo(@Nullable args: String) = {
 *         if (visor.hasValue("bar", visor.parse(args)))
 *             println("foobar")
 *         else
 *             println("foo")
 *     }
 *     def foo(@Nullable args: Symbol*): Unit = foo(visor.flatSymbols(args: _*))
 * }
 * object VisorCustomCommand {
 *     implicit def fromVisor(vs: VisorTag) = new VisorCustomCommand
 * }
 * </ex>
 */
trait VisorTag

/**
 * {{{
 * ___    _________________________ ________
 * __ |  / /____  _/__  ___/__  __ \___  __ \
 * __ | / /  __  /  _____ \ _  / / /__  /_/ /
 * __ |/ /  __/ /   ____/ / / /_/ / _  _, _/
 * _____/   /___/   /____/  \____/  /_/ |_|
 *
 * }}}
 *
 * ==Overview==
 * Visor console provides monitoring capabilities for GridGain.
 *
 * ==Usage==
 * GridGain ships with `GRIDGAIN_HOME/bin/ggvisorcmd.{sh|bat}` script that starts Visor console.
 *
 * Just type:<ex>help</ex> in Visor console to get help and get started.
 */
@GridNotPeerDeployable
object visor extends VisorTag {
    /** Argument type. */
    type Arg = (String, String)

    /** Type alias for command argument list. */
    type ArgList = Seq[Arg]

    /** Type alias for general node filter. */
    type NodeFilter = GridNode => Boolean

    /** Type alias for general event filter. */
    type EventFilter = GridEvent => Boolean

    /** `Nil` is for empty list, `Til` is for empty tuple. */
    val Til: Arg = (null, null)

    /** Node filter that includes any node. */
    final val ALL_NODES_FILTER = (_: GridNode) => true

    /** System line separator. */
    final val NL = System getProperty "line.separator"

    /** */
    private var cmdLst: Seq[VisorConsoleCommandHolder] = Nil

    /** Node left listener. */
    private var nodeLeftLsnr: GridPredicate[GridEvent] = null

    /** Node join listener. */
    private var nodeJoinLsnr: GridPredicate[GridEvent] = null

    /** Node segmentation listener. */
    private var nodeSegLsnr: GridPredicate[GridEvent] = null

    /** Node stop listener. */
    private var nodeStopLsnr: GridGainListener = null

    /** Visor copyright blurb. */
    private final val COPYRIGHT = GridProductImpl.COPYRIGHT

    /** */
    @volatile private var isCon: Boolean = false

    /**
     * Whether or not Visor is the owner of connection - or it
     * reused one already opened.
     */
    @volatile private var conOwner: Boolean = false

    /** */
    @volatile private var conTs: Long = 0

    private final val LOC = Locale.US

    /** Date time format. */
    private final val dtFmt = new SimpleDateFormat("MM/dd/yy, HH:mm:ss", LOC)

    /** Date format. */
    private final val dFmt = new SimpleDateFormat("MM/dd/yy", LOC)

    private final val DEC_FMT_SYMS = new DecimalFormatSymbols(LOC)

    /** Number format. */
    private final val nmFmt = new DecimalFormat("#", DEC_FMT_SYMS)

    /** KB format. */
    private final val kbFmt = new DecimalFormat("###,###,###,###,###", DEC_FMT_SYMS)

    /** */
    private val mem = new ConcurrentHashMap[String, String]()

    /** List of close callbacks*/
    @volatile private var cbs = Seq.empty[() => Unit]

    /** List of shutdown callbacks*/
    @volatile private var shutdownCbs = Seq.empty[() => Unit]

    /** Default log file path. */
    /**
     * Default log file path. Note that this path is relative to `GRIDGAIN_HOME/work` folder
     * if `GRIDGAIN_HOME` system or environment variable specified, otherwise it is relative to
     * `work` folder under system `java.io.tmpdir` folder.
     */
    private final val DFLT_LOG_PATH = "visor/visor-log"

    /** Default configuration path relative to GridGain home. */
    private final val DFLT_CFG = "config/default-config.xml"

    /** Log file. */
    private var logFile: File = null

    /** Log timer. */
    private var logTimer: Timer = null

    /** Topology log timer. */
    private var topTimer: Timer = null

    /** Log started flag. */
    @volatile private var logStarted = false

    /** Remote log disabled flag. */
    @volatile private var rmtLogDisabled = false

    /** Internal thread pool. */
    @volatile var pool: ExecutorService = new GridThreadPoolExecutor()

    /** Configuration file path, if any. */
    @volatile var cfgPath: String = null

    /** */
    @volatile var grid: GridEx = null

    /**
     * Get grid node for specified ID.
     *
     * @param nid Node ID.
     * @return GridNode instance.
     * @throws GridException if Visor is disconnected or node not found.
     */
    def node(nid: UUID): GridNode = {
        val g = grid

        if (g == null)
            throw new GE("Visor disconnected")
        else {
            val node = g.node(nid)

            if (node == null)
                throw new GE("Node is gone: " + nid)

            node
        }
    }

    // Asserts to make sure visor doesn't get peer deployed.
    // Property '-DVISOR' is only set in ggvisor.{sh|bat} scripts.
    assert(System.getProperty("VISOR") != null, "Visor is instantiating on non-visor node.")

    Runtime.getRuntime.addShutdownHook(new Thread() {
        override def run() {
            try
                if (grid != null && isConnected) {
                    // Call all shutdown callbacks.
                    shutdownCbs foreach(_.apply())

                    close() // This will stop the grid too if Visor is connection owner.
                }
            catch {
                case ignore: Throwable => // ignore
            }
        }
    })

    addHelp(
        name = "mlist",
        shortInfo = "Prints visor memory variables.",
        spec = Seq(
            "mlist {arg}"
        ),
        args = Seq(
            "arg" ->
                "String that contains start characters of variable names."
        ),
        examples = Seq(
            "mlist" ->
                "Prints out all visor memory variables.",
            "mlist ac" ->
                "Lists variables that start with 'a' or 'c' from visor memory."
        ),
        ref = VisorConsoleCommand(mlist, mlist)
    )

    addHelp(
        name = "mclear",
        shortInfo = "Clears visor memory variables.",
        spec = Seq(
            "mclear",
            "mclear <name>|-ev|-al|-ca|-no|-tn|-ex"
        ),
        args = Seq(
            "<name>" -> Seq(
                "Variable name to clear.",
                "Note that name doesn't include '@' symbol used to reference variable."
            ),
            "-ev" ->
                "Clears all 'event' variables.",
            "-al" ->
                "Clears all 'alert' variables.",
            "-ca" ->
                "Clears all 'cache' variables.",
            "-no" ->
                "Clears all 'node' variables.",
            "-tn" ->
                "Clears all 'task name' variables.",
            "-ex" ->
                "Clears all 'task execution' variables."
        ),
        examples = Seq(
            "mclear" ->
                "Clears all visor variables.",
            "mclear -ca" ->
                "Clears all visor cache variables.",
            "mclear n2" ->
                "Clears 'n2' visor variable."
        ),
        ref = VisorConsoleCommand(mclear, mclear)
    )

    addHelp(
        name = "mget",
        shortInfo = "Gets visor memory variable.",
        longInfo = Seq(
            "Gets visor memory variable. Variable can be referenced with '@' prefix."
        ),
        spec = Seq(
            "mget <@v>"
        ),
        args = Seq(
            "@v" ->
                "Variable name."
        ),
        examples = Seq(
            "mget <@v>" ->
                "Gets visor variable whose name is referenced by variable 'v'."
        ),
        ref = VisorConsoleCommand(mget, mget)
    )

    addHelp(
        name = "help",
        shortInfo = "Prints visor help.",
        aliases = Seq("?"),
        spec = Seq(
            "help {c1 c2 ... ck}"
        ),
        args = Seq(
            "ck" ->
                "Command to get help for."
        ),
        examples = Seq(
            "help status" ->
                "Prints help for 'status' command.",
            "help" ->
                "Prints help for all command."
        ),
        ref = VisorConsoleCommand(help, help)
    )

    addHelp(
        name = "status",
        shortInfo = "Prints visor status.",
        aliases = Seq("!"),
        spec = Seq(
            "status {-q}"
        ),
        args = Seq(
            "-q" ->
                "Quite output without ASCII logo."
        ),
        examples = Seq(
            "status" ->
                "Prints visor status.",
            "status -q" ->
                "Prints visor status in quiet mode."
        ),
        ref = VisorConsoleCommand(status, status)
    )

    addHelp(
        name = "open",
        shortInfo = "Connects visor to the grid.",
        longInfo = Seq(
            "Connects visor to the grid. Note that P2P class loading",
            "should be enabled on all nodes.",
            " ",
            "If neither '-cpath' or '-d' are provided, command will ask",
            "user to select XML configuration file in interactive mode."
        ),
        spec = Seq(
            "open -cpath=<path> {-dl}",
            "open -d {-dl}",
            "open {-dl}"
        ),
        args = Seq(
            "-cpath=<path>" -> Seq(
                "Spring configuration path.",
                "Can be absolute, relative to Gridgain home folder or any well formed URL."
            ),
            "-d" -> Seq(
                "Flag forces the command to connect to the default grid",
                "without interactive mode."
            ),
            "-dl" -> Seq(
                "Flag disables remote log collection."
            )
        ),
        examples = Seq(
            "open" ->
                "Prompts user to select XML Spring configuration file in interactive mode.",
            "open -d" ->
                "Connects visor using default XML configuration.",
            "open -cpath=/gg/config/mycfg.xml" ->
                "Connects visor to grid using configuration from provided Spring file."
        ),
        ref = VisorConsoleCommand(open, open)
    )

    addHelp(
        name = "close",
        shortInfo = "Disconnects visor from the grid.",
        spec = Seq("close"),
        examples = Seq(
            "close" ->
                "Disconnects visor from the grid."
        ),
        ref = VisorConsoleCommand(close)
    )

    addHelp(
        name = "quit",
        shortInfo = "Quit from visor console.",
        spec = Seq("quit"),
        examples = Seq(
            "quit" ->
                "Quit from visor console."
        ),
        aliases = Seq("exit"),
        ref = VisorConsoleCommand(quit)
    )

    addHelp(
        name = "log",
        shortInfo = "Starts or stops grid-wide events logging.",
        longInfo = Seq(
            "Logging of discovery and failure grid-wide events.",
            "Logging starts by default when Visor starts.",
            " ",
            "Events are logged to a file. If path is not provided,",
            "it will log into '<Gridgain home folder>/work/visor/visor-log'.",
            " ",
            "File is always opened in append mode.",
            "If file doesn't exist, it will be created.",
            " ",
            "It is often convenient to 'tail -f' the log file",
            "in a separate console window.",
            " ",
            "Log command prints periodic topology snapshots in the following format:",
            "H/N/C |1   |1   |4   |=^========..........|",
            "where:",
            "   H - Hosts",
            "   N - Nodes",
            "   C - CPUs",
            "   = - 5%-based marker of average CPU load across the topology",
            "   ^ - 5%-based marker of average heap memory used across the topology"
        ),
        spec = Seq(
            "log",
            "log -l {-f=<path>} {-p=<num>} {-t=<num>}",
            "log -s"
        ),
        args = Seq(
            "-l" -> Seq(
                "Starts logging.",
                "If logging is already started - it's no-op."
            ),
            "-f=<path>" -> Seq(
                "Provides path to the file.",
                "Path can be absolute or relative to Gridgain home folder."
            ),
            "-p=<num>" -> Seq(
                "Provides period of querying events (in seconds).",
                "Default is 10."
            ),
            "-t=<num>" -> Seq(
                "Provides period of logging topology snapshot (in seconds).",
                "Default is 20."
            ),
            "-s" -> Seq(
                "Stops logging.",
                "If logging is already stopped - it's no-op."
            )
        ),
        examples = Seq(
            "log" ->
                "Prints log status.",
            "log -l -f=/home/user/visor-log" ->
                "Starts logging to file 'visor-log' located at '/home/user'.",
            "log -l -f=log/visor-log" ->
                "Starts logging to file 'visor-log' located at '<Gridgain home folder>/log'.",
            "log -l -p=20" ->
                "Starts logging with querying events period of 20 seconds.",
            "log -l -t=30" ->
                "Starts logging with topology snapshot logging period of 30 seconds.",
            "log -s" ->
                "Stops logging."
        ),
        ref = VisorConsoleCommand(log, log)
    )

    logText("Visor started.")

    // Print out log explanation at the beginning.
    logText("<log>: H - Hosts")
    logText("<log>: N - Nodes")
    logText("<log>: C - CPUs")
    logText("<log>: = - 5%-based marker of average CPU load across the topology")
    logText("<log>: ^ - 5%-based marker of average heap memory used across the topology")

    /**
     * ==Command==
     * Lists visor memory variables.
     *
     * ==Examples==
     * <ex>mlist ac</ex>
     * Lists variables that start with `a` or `c` from visor memory.
     *
     * <ex>mlist</ex>
     * Lists all variables from visor memory.
     *
     * @param arg String that contains start characters of listed variables.
     *      If empty - all variables will be listed.
     */
    def mlist(arg: String) {
        assert(arg != null)

        if (mem.isEmpty)
            println("Memory is empty.")
        else {
            val t = new VisorTextTable()

            t.maxCellWidth = 70

            t #= ("Name", "Value")

            for ((k, v) <- mem.iterator.toList.sortBy(_._1) if arg == "" || arg.contains(k.charAt(0)))
                t += (k, v)

            t.render()

            nl()
            println(
                "Variable can be referenced in other commands with '@' prefix." + NL +
                "Reference can be either a flag or a parameter value." + NL +
                "\nEXAMPLE: " + NL +
                "    'help @cmd' - where 'cmd' variable contains command name." + NL +
                "    'node -id8=@n11' - where 'n11' variable contains node ID8."
            )
        }
    }

    /**
     * Shortcut for `println()`.
     */
    def nl() {
        println()
    }

    /**
     * ==Command==
     * Lists all visor memory.
     *
     * ==Examples==
     * <ex>mlist</ex>
     * Lists all variables in visor memory.
     */
    def mlist() {
        mlist("")
    }

    /**
     * Clears given visor variable or the whole namespace.
     *
     * @param arg Variable host or namespace mnemonic.
     */
    def mclear(arg: String) {
        assert(arg != null)

        arg match {
            case "-ev" => clearNamespace("e")
            case "-al" => clearNamespace("a")
            case "-ca" => clearNamespace("c")
            case "-no" => clearNamespace("n")
            case "-tn" => clearNamespace("t")
            case "-ex" => clearNamespace("s")
            case _ => mem.remove(arg)
        }
    }

    /**
     * Clears given variable namespace.
     *
     * @param namespace Namespace.
     */
    private def clearNamespace(namespace: String) {
        assert(namespace != null)

        mem.keySet.foreach(k => {
            if (k.startsWith(namespace))
                try {
                    k.substring(1).toInt

                    mem.remove(k)
                }
                catch {
                    case ignored: Throwable => // no-op
                }
        })
    }

    /**
     * Clears all visor memory.
     */
    def mclear() {
        mem.clear()
    }

    /**
     * Finds variable by its value.
     *
     * @param v Value to find by.
     */
    def mfind(@Nullable v: String): Option[(String, String)] =
        mem find(t => t._2 == v)

    /**
     * Sets visor memory variable. Note that this method '''does not'''
     * perform variable substitution on its parameters.
     *
     * @param n Name of the variable. Can't be `null`.
     * @param v Value of the variable. Can't be `null`.
     * @return Previous value.
     */
    def mset(n: String, v: String): String = {
        msetOpt(n, v).orNull
    }

    /**
     * Sets visor memory variable. Note that this method '''does not'''
     * perform variable substitution on its parameters.
     *
     * @param n Name of the variable. Can't be `null`.
     * @param v Value of the variable. Can't be `null`.
     * @return Previous value as an option.
     */
    def msetOpt(n: String, v: String): Option[String] = {
        assert(n != null)
        assert(v != null)

        val prev = mem.get(n)

        mem.put(n, v)

        Option(prev)
    }

    /**
     * ==Command==
     * Gets visor memory variable. Note that this method '''does not'''
     * perform variable substitution on its parameters.
     *
     * ==Examples==
     * <ex>mget @a</ex>
     * Gets the value for visor variable '@a'.
     *
     * @param n Name of the variable.
     * @return Variable value or `null` if such variable doesn't exist or its value was set as `null`.
     */
    def mget(n: String) {
        val key = if (n.startsWith("@")) n.substring(1) else n

        if (mem.containsKey(key)) {
            val t = new VisorTextTable()

            t.maxCellWidth = 70

            t #= ("Name", "Value")

            t += (n, mem.get(key))

            t.render()

            nl()
        }
        else {
            warn("Missing variable with name: \'" + n + "\'.")
        }
    }

    /**
     * Trap for missing arguments.
     */
    def mget() {
        warn("Missing argument.")
        warn("Type 'help mget' to see how to use this command.")
    }

    /**
     * ==Command==
     * Gets visor memory variable. Note that this method '''does not'''
     * perform variable substitution on its parameters.
     *
     * ==Examples==
     * <ex>mgetOpt a</ex>
     * Gets the value as an option for visor variable 'a'.
     *
     * @param n Name of the variable.
     * @return Variable host as an option.
     */
    def mgetOpt(n: String): Option[String] = {
        assert(n != null)

        Option(mem.get(n))
    }

    /**
     * If variable with given value and prefix doesn't exist - creates
     * a new variable with given value and returns its host. Otherwise,
     * returns an existing variable host.
     *
     * @param v Value.
     * @param prefix Variable host prefix.
     * @return Existing variable host or the new variable host.
     */
    def setVarIfAbsent(v: AnyRef, prefix: String): String = {
        assert(v != null)
        assert(prefix != null && prefix.length > 0)

        val s = v.toString

        val t = mem.find((t: (String, String)) => t._1.startsWith(prefix) && t._2 == s)

        if (t.isDefined)
            t.get._1
        else {
            for (i <- 0 until Int.MaxValue if mem.putIfAbsent(prefix + i, s) == null)
                return prefix + i

            throw new GridRuntimeException("No more memory.")
        }
    }

    /**
     * Try get variable value with given name.
     *
     * @param v variable name.
     * @return variable value or `v` if variable with name `v` not exist.
     */
    def getVariable(v: String): String = {
        v match {
            case name if name.startsWith("@") => mgetOpt(name.substring(1)).getOrElse(v)
            case _ => v
        }
    }

    /**
     * Creates a new variable with given value and returns its host.
     *
     * @param v Value.
     * @param prefix Variable host prefix.
     * @return New variable host.
     */
    def setVar(v: AnyRef, prefix: String): String = {
        assert(v != null)
        assert(prefix != null && prefix.length > 0)

        val s = v.toString

        for (i <- 0 until Int.MaxValue if mem.putIfAbsent(prefix + i, s) == null)
            return prefix + i

        throw new GridRuntimeException("No more memory.")
    }

    /**
     * Adds command help to the visor. This will be printed as part of `help` command.
     *
     * @param name Command name.
     * @param shortInfo Short command description.
     * @param longInfo Optional multi-line long command description. If not provided - short description
     *      will be used instead.
     * @param aliases List of aliases. Optional.
     * @param spec Command specification.
     * @param args List of `(host, description)` tuples for command arguments. Optional.
     * @param examples List of `(example, description)` tuples for command examples.
     * @param ref - command implementation.
     */
    def addHelp(
        name: String,
        shortInfo: String,
        @Nullable longInfo: Seq[String] = null,
        @Nullable aliases: Seq[String] = Seq.empty,
        spec: Seq[String],
        @Nullable args: Seq[(String, AnyRef)] = null,
        examples: Seq[(String, AnyRef)],
        ref: VisorConsoleCommand) {
        assert(name != null)
        assert(shortInfo != null)
        assert(spec != null && spec.nonEmpty)
        assert(examples != null && examples.nonEmpty)
        assert(ref != null)

        // Add and re-sort
        cmdLst = (cmdLst ++ Seq(VisorConsoleCommandHolder(name, shortInfo, longInfo, aliases, spec, args, examples, ref))).
            sortWith((a, b) => a.name.compareTo(b.name) < 0)
    }

    /**
     * Extract node from command arguments.
     *
     * @param argLst Command arguments.
     * @return error message or node ref.
     */
    def parseNode(argLst: ArgList) = {
        val id8 = argValue("id8", argLst)
        val id = argValue("id", argLst)

        if (id8.isDefined && id.isDefined)
            Left("Only one of '-id8' or '-id' is allowed.")
        else if (id8.isDefined) {
            nodeById8(id8.get) match {
                case Nil => Left("Unknown 'id8' value: " + id8.get)
                case node :: Nil => Right(Option(node))
                case _ => Left("'id8' resolves to more than one node (use full 'id' instead): " + id8.get)
            }
        }
        else if (id.isDefined)
            try {
                val node = Option(grid.node(java.util.UUID.fromString(id.get)))

                if (node.isDefined)
                    Right(node)
                else
                    Left("'id' does not match any node: " + id.get)
            }
            catch {
                case e: IllegalArgumentException => Left("Invalid node 'id': " + id.get)
            }
        else
            Right(None)
    }

    private[this] def parseArg(arg: String): Arg = {
        if (arg(0) == '-' || arg(0) == '/') {
            val eq = arg.indexOf('=')

            if (eq == -1)
                arg.substring(1) -> null
            else {
                val n = arg.substring(1, eq).trim
                var v = arg.substring(eq + 1).trim.replaceAll("['\"`]$", "").replaceAll("^['\"`]", "")

                if (v.startsWith("@"))
                    v = mgetOpt(v.substring(1)).getOrElse(v)

                n -> v
            }
        }
        else {
            val k: String = null

            val v = if (arg.startsWith("@"))
                mgetOpt(arg.substring(1)).getOrElse(arg)
            else
                arg

            k -> v
        }
    }

    private val quotedArg = "(?:[-/].*=)?(['\"`]).*".r

    /**
     * Utility method that parses command arguments. Arguments represented as a string
     * into argument list represented as list of tuples (host, value) performing
     * variable substitution:
     *
     * `-p=@n` - A named parameter where `@n` will be considered as a reference to variable named `n`.
     * `@ n` - An unnamed parameter where `@n` will be considered as a reference to variable named `n`.
     * `-p` - A flag doesn't support variable substitution.
     *
     * Note that recursive substitution isn't supported. If specified variable isn't set - the value
     * starting with `@` will be used as-is.
     *
     * @param args Command arguments to parse.
     */
    def parseArgs(@Nullable args: String): ArgList = {
        val buf = collection.mutable.ArrayBuffer.empty[Arg]

        if (args != null && args.trim.nonEmpty) {
            val lst = args.trim.split(" ")

            val sb = new StringBuilder()

            for (i <- 0 until lst.size) {
                val arg = sb.toString + lst(i)

                arg match {
                    case quotedArg(quote) if arg.count(_ == quote(0)) % 2 != 0 && i + 1 < lst.size =>
                        sb.append(lst(i)).append(" ")

                    case _ =>
                        sb.clear()

                        buf += parseArg(arg)
                }
            }
        }

        buf
    }

    /**
     * Shortcut method that checks if passed in argument list has an argument with given value.
     *
     * @param v Argument value to check for existence in this list.
     * @param args Command argument list.
     */
    def hasArgValue(@Nullable v: String, args: ArgList): Boolean = {
        assert(args != null)

        args.find(_._2 == v).nonEmpty
    }

    /**
     * Shortcut method that checks if passed in argument list has an argument with given host.
     *
     * @param n Argument host to check for existence in this list.
     * @param args Command argument list.
     */
    def hasArgName(@Nullable n: String, args: ArgList): Boolean = {
        assert(args != null)

        args.find(_._1 == n).nonEmpty
    }

    /**
     * Shortcut method that checks if flag (non-`null` host and `null` value) is set
     * in the argument list.
     *
     * @param n Name of the flag.
     * @param args Command argument list.
     */
    def hasArgFlag(n: String, args: ArgList): Boolean = {
        assert(n != null && args != null)

        args.find((a) => a._1 == n && a._2 == null).nonEmpty
    }

    /**
     * Gets the value for a given argument host.
     *
     * @param n Argument host.
     * @param args Argument list.
     * @return Argument value.
     */
    @Nullable def argValue(n: String, args: ArgList): Option[String] = {
        assert(n != null && args != null)

        Option((args find(_._1 == n) getOrElse Til)._2)
    }

    /**
     * Gets a non-`null` value for given parameter.
     *
     * @param a Parameter.
     * @param dflt Value to return if `a` is `null`.
     */
    def safe(@Nullable a: Any, dflt: Any = ""): String = {
        assert(dflt != null)

        if (a != null) a.toString else dflt.toString
    }

    /**
     * Reconstructs string presentation for given argument.
     *
     * @param arg Argument to reconstruct.
     */
    def makeArg(arg: Arg): String = {
        assert(arg != null)
        assert(arg.isSome)

        var s = ""

        if (arg._1 != null) {
            s = "-" + arg._1

            if (arg._2 != null)
                s = s + '=' + arg._2
        }
        else
            s = arg._2

        s
    }

    /**
     * Reconstructs string presentation for given argument list.
     *
     * @param args Argument list to reconstruct.
     */
    def makeArgs(args: ArgList): String = {
        assert(args != null)

        ("" /: args)((b, a) => if (b.length == 0) makeArg(a) else b + ' ' + makeArg(a))
    }

    /**
     * Parses string containing mnemonic predicate and returns Scala predicate.
     *
     * @param s Mnemonic predicate.
     * @return Long to Boolean predicate or null if predicate cannot be created.
     */
    def makeExpression(s: String): Option[Long => Boolean] = {
        assert(s != null)

        def value(v: String): Long =
            // Support for seconds, minutes and hours.
            // NOTE: all memory sizes are assumed to be in MB.
            v.last match {
                case 's' => v.substring(0, v.length - 1).toLong * 1000
                case 'm' => v.substring(0, v.length - 1).toLong * 1000 * 60
                case 'h' => v.substring(0, v.length - 1).toLong * 1000 * 60 * 60
                case _ => v.toLong
            }

        try
            if (s.startsWith("lte")) // <=
                Some(_ <= value(s.substring(3)))
            else if (s.startsWith("lt")) // <
                Some(_ < value(s.substring(2)))
            else if (s.startsWith("gte")) // >=
                Some(_ >= value(s.substring(3)))
            else if (s.startsWith("gt")) // >
                Some(_ > value(s.substring(2)))
            else if (s.startsWith("eq")) // ==
                Some(_ == value(s.substring(2)))
            else if (s.startsWith("neq")) // !=
                Some(_ != value(s.substring(3)))
            else
                None
        catch {
            case e: Throwable => None
        }
    }

    // Formatters.
    private val dblFmt = new DecimalFormat("#0.00", DEC_FMT_SYMS)
    private val intFmt = new DecimalFormat("#0", DEC_FMT_SYMS)

    /**
     * Formats double value with `#0.00` formatter.
     *
     * @param d Double value to format.
     */
    def formatDouble(d: Double): String = {
        dblFmt.format(d)
    }

    /**
     * Formats double value with `#0` formatter.
     *
     * @param d Double value to format.
     */
    def formatInt(d: Double): String = {
        intFmt.format(d.round)
    }

    /**
     * Returns string representation of the timestamp provided. Result formatted
     * using pattern `MM/dd/yy, HH:mm:ss`.
     *
     * @param ts Timestamp.
     */
    def formatDateTime(ts: Long): String =
        dtFmt.format(ts)

    /**
     * Returns string representation of the date provided. Result formatted using
     * pattern `MM/dd/yy, HH:mm:ss`.
     *
     * @param date Date.
     */
    def formatDateTime(date: Date): String =
        dtFmt.format(date)

    /**
     * Returns string representation of the timestamp provided. Result formatted
     * using pattern `MM/dd/yy`.
     *
     * @param ts Timestamp.
     */
    def formatDate(ts: Long): String =
        dFmt.format(ts)

    /**
     * Returns string representation of the date provided. Result formatted using
     * pattern `MM/dd/yy`.
     *
     * @param date Date.
     */
    def formatDate(date: Date): String =
        dFmt.format(date)

    /**
     * Base class for memory units.
     *
     * @param name Unit name to display on screen.
     * @param base Unit base to convert from bytes.
     */
    private[this] sealed abstract class VisorMemoryUnit(name: String, val base: Long) {
        /**
         * Convert memory in bytes to memory in units.
         *
         * @param m Memory in bytes.
         * @return Memory in units.
         */
        def toUnits(m: Long): Double = m.toDouble / base

        /**
         * Check if memory fits measure units.
         *
         * @param m Memory in bytes.
         * @return `True` if memory is more than `1` after converting bytes to units.
         */
        def has(m: Long): Boolean = toUnits(m) >= 1

        override def toString = name
    }

    private[this] case object BYTES extends VisorMemoryUnit("b", 1)
    private[this] case object KILOBYTES extends VisorMemoryUnit("kb", 1024L)
    private[this] case object MEGABYTES extends VisorMemoryUnit("mb", 1024L * 1024L)
    private[this] case object GIGABYTES extends VisorMemoryUnit("gb", 1024L * 1024L * 1024L)
    private[this] case object TERABYTES extends VisorMemoryUnit("tb", 1024L * 1024L * 1024L * 1024L)

    /**
     * Detect memory measure units: from BYTES to TERABYTES.
     *
     * @param m Memory in bytes.
     * @return Memory measure units.
     */
    private[this] def memoryUnit(m: Long): VisorMemoryUnit =
        if (TERABYTES.has(m))
            TERABYTES
        else if (GIGABYTES.has(m))
            GIGABYTES
        else if (MEGABYTES.has(m))
            MEGABYTES
        else if (KILOBYTES.has(m))
            KILOBYTES
        else
            BYTES

    /**
     * Returns string representation of the memory.
     *
     * @param n Memory size.
     */
    def formatMemory(n: Long): String = {
        if (n > 0) {
            val u = memoryUnit(n)

            kbFmt.format(u.toUnits(n)) + u.toString
        }
        else
            "0"
    }

    /**
     * Returns string representation of the number.
     *
     * @param n Number.
     */
    def formatNumber(n: Long): String =
        nmFmt.format(n)

    /**
     * Tests whether or not visor is connected.
     *
     * @return `True` if visor is connected.
     */
    def isConnected =
        isCon

    /**
     * Gets timestamp of visor connection. Returns `0` if visor is not
     * connected.
     *
     * @return Timestamp of visor connection.
     */
    def connectTimestamp =
        conTs

    /**
     * Prints properly formatted error message like:
     * {{{
     * <visor>: err: error message
     * }}}
     *
     * @param errMsgs Error messages to print. If `null` - this function is no-op.
     */
    def warn(errMsgs: Any*) {
        assert(errMsgs != null)

        errMsgs foreach (msg => scala.Console.out.println("(wrn) <visor>: " + msg))
    }

    /**
     * Prints standard 'not connected' error message.
     */
    def adviseToConnect() {
        warn(
            "Visor is disconnected.",
            "Type 'open' to connect visor or 'help open' to get help."
        )
    }

    /**
     * Gets global projection as an option.
     */
    def gridOpt =
        Option(grid)

    def noop() {}

    /**
     * ==Command==
     * Prints visor status.
     *
     * ==Example==
     * <ex>status -q</ex>
     * Prints visor status without ASCII logo.
     *
     * @param args Optional "-q" flag to disable ASCII logo printout.
     */
    def status(args: String) {
        val argLst = parseArgs(args)

        if (!hasArgFlag("q", argLst))
            println(
                " ___    _________________________ ________" + NL +
                " __ |  / /____  _/__  ___/__  __ \\___  __ \\" + NL +
                " __ | / /  __  /  _____ \\ _  / / /__  /_/ /" + NL +
                " __ |/ /  __/ /   ____/ / / /_/ / _  _, _/" + NL +
                " _____/   /___/   /____/  \\____/  /_/ |_|" + NL + NL +
                " ADMIN CONSOLE" + NL +
                " " + COPYRIGHT + NL
            )

        val t = VisorTextTable()

        t += ("Status", if (isCon) "Connected" else "Disconnected")
        t += ("Grid name",
            if (grid == null)
                "<n/a>"
            else {
                val n = grid.name

                if (n == null) "<default>" else n
            }
        )
        t += ("Config path", safe(cfgPath, "<n/a>"))
        t += ("Uptime", if (isCon) X.timeSpan2HMS(uptime) else "<n/a>")

        t.render()
    }

    /**
     * ==Command==
     * Prints visor status (with ASCII logo).
     *
     * ==Example==
     * <ex>status</ex>
     * Prints visor status.
     */
    def status() {
        status("")
    }

    /**
     * ==Command==
     * Prints help for specific command(s) or for all commands.
     *
     * ==Example==
     * <ex>help</ex>
     * Prints general help.
     *
     * <ex>help open</ex>
     * Prints help for 'open' command.
     *
     * @param args List of commands to print help for. If empty - prints generic help.
     */
    def help(args: String = null) {
        val argLst = parseArgs(args)

        if (!has(argLst)) {
            val t = VisorTextTable()

            t #= ("Command", "Description")

            cmdLst foreach (hlp => t += (hlp.nameWithAliases, hlp.shortInfo))

            t.render()

            println("\nType 'help \"command name\"' to see how to use this command.")
        }
        else
            for (c <- argLst)
                if (c._1 != null)
                    warn("Invalid command name: " + argName(c))
                else if (c._2 == null)
                    warn("Invalid command name: " + argName(c))
                else {
                    val n = c._2

                    val opt = cmdLst.find(_.name == n)

                    if (opt.isEmpty)
                        warn("Invalid command name: " + n)
                    else {
                        val hlp: VisorConsoleCommandHolder = opt.get

                        val t = VisorTextTable()

                        t += (hlp.nameWithAliases, if (hlp.longInfo == null) hlp.shortInfo else hlp.longInfo)

                        t.render()

                        println("\nSPECIFICATION:")

                        hlp.spec foreach(s => println(blank(4) + s))

                        if (has(hlp.args)) {
                            println("\nARGUMENTS:")

                            hlp.args foreach (a => {
                                val (arg, desc) = a

                                println(blank(4) + arg)

                                desc match {
                                    case (lines: Iterable[_]) => lines foreach (line => println(blank(8) + line))
                                    case s: AnyRef => println(blank(8) + s.toString)
                                }
                            })
                        }

                        if (has(hlp.examples)) {
                            println("\nEXAMPLES:")

                            hlp.examples foreach (a => {
                                val (ex, desc) = a

                                println(blank(4) + ex)

                                desc match {
                                    case (lines: Iterable[_]) => lines foreach (line => println(blank(8) + line))
                                    case s: AnyRef => println(blank(8) + s.toString)
                                }
                            })
                        }

                        nl()
                    }
                }
    }

    /**
     * Tests whether passed in sequence is not `null` and not empty.
     */
    private def has[T](@Nullable s: Seq[T]): Boolean = {
        s != null && s.nonEmpty
    }

    /**
     * ==Command==
     * Prints generic help.
     *
     * ==Example==
     * <ex>help</ex>
     * Prints help.
     */
    def help() {
        help("")
    }

    /**
     * Helper function that makes up the full argument host from tuple.
     *
     * @param t Command argument tuple.
     */
    def argName(t: (String, String)): String =
        if (F.isEmpty(t._1) && F.isEmpty(t._2))
            "<empty>"
        else if (F.isEmpty(t._1))
            t._2
        else
            t._1

    /**
     * Helper method that produces blank string of given length.
     *
     * @param len Length of the blank string.
     */
    private def blank(len: Int) = new String().padTo(len, ' ')

    /**
     * ==Command==
     * Connects visor to default or named grid.
     *
     * ==Examples==
     * <ex>open -g=mygrid</ex>
     * Connects to 'mygrid' grid.
     *
     * @param args Command arguments.
     */
    def open(args: String) {
        assert(args != null)

        if (isConnected) {
            warn("Visor is already connected. Disconnect first.")

            return
        }

        try {
            def configuration(path: String): GridConfiguration = {
                assert(path != null)

                val url =
                    try
                        new URL(path)
                    catch {
                        case e: Exception =>
                            val url = U.resolveGridGainUrl(path)

                            if (url == null)
                                throw new GE("Spring XML configuration path is invalid: " + path, e)

                            url
                    }

                // Add no-op logger to remove no-appender warning.
                val log4jTup =
                    if (classOf[G].getClassLoader.getResource("org/apache/log4j/Appender.class") != null)
                        U.addLog4jNoOpLogger()
                    else
                        null

                val spring: GridSpringProcessor = SPRING.create(false)

                val cfgs =
                    try
                        // Cache, GGFS, streamer and DR configurations should be excluded from daemon node config.
                        spring.loadConfigurations(url, "cacheConfiguration", "ggfsConfiguration", "streamerConfiguration",
                            "drSenderHubConfiguration", "drReceiverHubConfiguration").get1()
                    finally {
                        if (log4jTup != null)
                            U.removeLog4jNoOpLogger(log4jTup)
                    }

                if (cfgs == null || cfgs.isEmpty)
                    throw new GE("Can't find grid configuration in: " + url)

                if (cfgs.size > 1)
                    throw new GE("More than one grid configuration found in: " + url)

                val cfg = cfgs.iterator().next()

                // Setting up 'Config URL' for properly print in console.
                System.setProperty(GridSystemProperties.GG_CONFIG_URL, url.getPath)

                var cpuCnt = Runtime.getRuntime.availableProcessors

                if (cpuCnt < 4)
                    cpuCnt = 4

                cfg.setRestEnabled(false)

                def createExecutor = new GridThreadPoolExecutor(cpuCnt, cpuCnt, Long.MaxValue, new LinkedBlockingQueue[Runnable])

                // All thread pools are overridden to have size equal to number of CPUs.
                cfg.setExecutorService(createExecutor)
                cfg.setSystemExecutorService(createExecutor)
                cfg.setPeerClassLoadingExecutorService(createExecutor)

                var ioSpi = cfg.getCommunicationSpi

                if (ioSpi == null)
                    ioSpi = new GridTcpCommunicationSpi()

                cfg
            }

            val argLst = parseArgs(args)

            val path = argValue("cpath", argLst)
            val dflt = hasArgFlag("d", argLst)

            rmtLogDisabled = hasArgFlag("dl", argLst)

            val (cfg, cfgPath) =
                if (path.isDefined)
                    (configuration(path.get), path.get)
                else if (dflt)
                    (configuration(DFLT_CFG), "<default>")
                else {
                    // If configuration file is not defined in arguments,
                    // ask to choose from the list
                    askConfigFile() match {
                        case Some(p) =>
                            nl()

                            (VisorTextTable() +=("Using configuration", p)) render()

                            nl()

                            (configuration(p), p)
                        case None =>
                            return
                    }
                }

            open(cfg, cfgPath)
        }
        catch {
            case e: GE =>
                warn(e.getMessage)
                warn("Type 'help open' to see how to use this command.")
        }
    }

    /**
     * Connects visor to configuration with path.
     *
     * @param cfg Configuration.
     * @param cfgPath Configuration path.
     */
    def open(cfg: GridConfiguration, cfgPath: String) {
        val daemon = scalar.isDaemon

        // Make sure visor starts as daemon node.
        scalar.daemon(true)

        val startedGridName = try {
             scalar.start(cfg).name
        }
        finally {
            scalar.daemon(daemon)
        }

        this.cfgPath = cfgPath

        grid$(startedGridName) match {
            case Some(g) => grid = g.asInstanceOf[GridEx]
            case None =>
                this.cfgPath = null

                throw new GE("Named grid unavailable: " + startedGridName)
        }

        assert(cfgPath != null)

        isCon = true
        conOwner = true
        conTs = System.currentTimeMillis

        if (!grid.configuration().isPeerClassLoadingEnabled)
            warn("Peer class loading is disabled (custom closures in shell mode will not work).")

        grid.nodes().foreach(n => {
            setVarIfAbsent(nid8(n), "n")

            val ip = n.addresses().headOption

            if (ip.isDefined)
                setVarIfAbsent(ip.get, "h")
        })

        nodeJoinLsnr = new GridPredicate[GridEvent]() {
            override def apply(e: GridEvent): Boolean = {
                e match {
                    case de: GridDiscoveryEvent =>
                        setVarIfAbsent(nid8(de.eventNode()), "n")

                        val node = grid.node(de.eventNode().id())

                        if (node != null) {
                            val ip = node.addresses().headOption

                            if (ip.isDefined)
                                setVarIfAbsent(ip.get, "h")
                        }
                        else {
                            warn(
                                "New node not found: " + de.eventNode().id(),
                                "Visor must have discovery configuration and local " +
                                    "host bindings identical with grid nodes."
                            )
                        }
                }

                true
            }
        }

        grid.events().localListen(nodeJoinLsnr, EVT_NODE_JOINED)

        nodeLeftLsnr = new GridPredicate[GridEvent]() {
            override def apply(e: GridEvent): Boolean = {
                e match {
                    case (de: GridDiscoveryEvent) =>
                        val nv = mfind(nid8(de.eventNode()))

                        if (nv.isDefined)
                            mem.remove(nv.get._1)

                        val ip = de.eventNode().addresses.headOption

                        if (ip.isDefined) {
                            val last = !grid.nodes().exists(n =>
                                n.addresses.size > 0 && n.addresses.head == ip.get
                            )

                            if (last) {
                                val hv = mfind(ip.get)

                                if (hv.isDefined)
                                    mem.remove(hv.get._1)
                            }
                        }
                }

                true
            }
        }

        grid.events().localListen(nodeLeftLsnr, EVT_NODE_LEFT, EVT_NODE_FAILED)

        nodeSegLsnr = new GridPredicate[GridEvent] {
            override def apply(e: GridEvent): Boolean = {
                e match {
                    case de: GridDiscoveryEvent =>
                        if (de.eventNode().id() == grid.localNode.id) {
                            warn("Closing visor due to topology segmentation.")
                            warn("Contact your system administrator.")

                            nl()

                            close()
                        }
                }

                true
            }
        }

        grid.events().localListen(nodeSegLsnr, EVT_NODE_SEGMENTED)

        nodeStopLsnr = new GridGainListener {
            def onStateChange(name: String, state: GridGainState) {
                if (name == grid.name && state == GridGainState.STOPPED) {
                    warn("Closing visor due to stopping of host grid instance.")

                    nl()

                    close()
                }
            }
        }

        G.addListener(nodeStopLsnr)

        logText("Visor joined topology: " + cfgPath)
        logText("All live nodes, if any, will re-join.")

        nl()

        val t = VisorTextTable()

        // Print advise.
        println("Some useful commands:")

        t += ("Type 'top'", "to see full topology.")
        t += ("Type 'node'", "to see node statistics.")
        t += ("Type 'cache'", "to see cache statistics.")
        t += ("Type 'tasks'", "to see tasks statistics.")
        t += ("Type 'config'", "to see node configuration.")

        t.render()

        println("\nType 'help' to get help.\n")

        status()
    }

    /**
     * ==Command==
     * Connects visor to the default grid.
     *
     * ==Example==
     * <ex>open</ex>
     * Connects to the default grid.
     */
    def open() {
        open("")
    }

    /**
     * Returns string with node id8, its memory variable, if available, and its
     * IP address (first internal address), if node is alive.
     *
     * @param id Node ID.
     * @return String.
     */
    def nodeId8Addr(id: UUID): String = {
        assert(id != null)
        assert(isCon)

        val g = grid

        if (g != null && g.localNode.id == id)
            "<visor>"
        else {
            val n = grid.node(id)

            val id8 = nid8(id)
            val v = mfind(id8)

            id8 +
                (if (v.isDefined) "(@" + v.get._1 + ")" else "") +
                ", " +
                (if (n == null) "<n/a>" else n.addresses().headOption.getOrElse("<n/a>"))
        }
    }

    /**
     * Returns string with node id8 and its memory variable, if available.
     *
     * @param id Node ID.
     * @return String.
     */
    def nodeId8(id: UUID): String = {
        assert(id != null)
        assert(isCon)

        val id8 = nid8(id)
        val v = mfind(id8)

        id8 + (if (v.isDefined) "(@" + v.get._1 + ")" else "")
    }

    /**
     * Guards against invalid percent readings.
     *
     * @param v Value in '%' to guard. Any value below `0` and greater than `100`
     *      will return `n/a` string.
     */
    def safePercent(v: Double): String = {
        if (v < 0 || v > 100)
            "n/a"
        else
            formatDouble(v) + " %"
    }

    /** Convert to task argument. */
    def emptyTaskArgument[A](nid: UUID): GridBiTuple[JSet[UUID], Void] = new T2(Collections.singleton(nid), null)

    def emptyTaskArgument[A](nids: Iterable[UUID]): GridBiTuple[JSet[UUID], Void] = new T2(new JHashSet(nids), null)

    /** Convert to task argument. */
    def toTaskArgument[A](nid: UUID, arg: A): GridBiTuple[JSet[UUID], A] = new T2(Collections.singleton(nid), arg)

    /** Convert to task argument. */
    def toTaskArgument[A](nids: Iterable[UUID], arg: A): GridBiTuple[JSet[UUID], A] = new T2(new JHashSet(nids), arg)

    /**
     * Asks user to select a node from the list.
     *
     * @param title Title displayed before the list of nodes.
     * @return `Option` for ID of selected node.
     */
    def askForNode(title: String): Option[UUID] = {
        assert(title != null)
        assert(isCon)

        val t = VisorTextTable()

        t #= (">", "Node ID8(@), IP", "Up Time", "CPUs", "CPU Load", "Free Heap")

        val nodes = grid.nodes().toList

        if (nodes.isEmpty) {
            warn("Topology is empty.")

            None
        }
        else {
            (0 until nodes.size) foreach (i => {
                val n = nodes(i)

                val m = n.metrics

                val usdMem = m.getHeapMemoryUsed
                val maxMem = m.getHeapMemoryMaximum
                val freeHeapPct = (maxMem - usdMem) * 100 / maxMem

                val cpuLoadPct = m.getCurrentCpuLoad * 100

                t += (
                    i,
                    nodeId8Addr(n.id),
                    X.timeSpan2HMS(m.getUpTime),
                    n.metrics.getTotalCpus,
                    safePercent(cpuLoadPct),
                    formatDouble(freeHeapPct) + " %"
                )
            })

            println(title)

            t.render()

            val a = ask("\nChoose node ('c' to cancel) [c]: ", "c")

            if (a.toLowerCase == "c")
                None
            else {
                try
                    Some(nodes(a.toInt).id)
                catch {
                    case e: Throwable =>
                        warn("Invalid selection: " + a)

                        None
                }
            }
        }
    }

    /**
     * Asks user to select a host from the list.
     *
     * @param title Title displayed before the list of hosts.
     * @return `Option` for projection of nodes located on selected host.
     */
    def askForHost(title: String): Option[GridProjection] = {
        assert(title != null)
        assert(isCon)

        val t = VisorTextTable()

        t #= (">", "Int./Ext. IPs", "Node ID8(@)", "OS", "CPUs", "MACs", "CPU Load")

        val neighborhood = U.neighborhood(grid.nodes()).values().toIndexedSeq

        if (neighborhood.isEmpty) {
            warn("Topology is empty.")

            None
        }
        else {
            (0 until neighborhood.size) foreach (i => {
                val neighbors = neighborhood(i)

                var ips = immutable.Set.empty[String]
                var id8s = Seq.empty[String]
                var macs = immutable.Set.empty[String]
                var cpuLoadSum = 0.0

                val n1 = neighbors.head

                assert(n1 != null)

                val cpus = n1.metrics.getTotalCpus

                val os = "" +
                    n1.attribute("os.name") + " " +
                    n1.attribute("os.arch") + " " +
                    n1.attribute("os.version")

                neighbors.foreach(n => {
                    id8s = id8s :+ nodeId8(n.id)

                    ips = ips ++ n.addresses()

                    cpuLoadSum += n.metrics().getCurrentCpuLoad

                    macs = macs ++ n.attribute[String](ATTR_MACS).split(", ").map(_.grouped(2).mkString(":"))
                })

                t += (
                    i,
                    ips.toSeq,
                    id8s,
                    os,
                    cpus,
                    macs.toSeq,
                    safePercent(cpuLoadSum / neighbors.size() * 100)
                )
            })

            println(title)

            t.render()

            val a = ask("\nChoose host ('c' to cancel) [c]: ", "c")

            if (a.toLowerCase == "c")
                None
            else {
                try
                    Some(grid.forNodes(neighborhood(a.toInt)))
                catch {
                    case e: Throwable =>
                        warn("Invalid selection: " + a)

                        None
                }
            }
        }
    }

    /**
     * Asks user to choose configuration file.
     *
     * @return `Option` for file path.
     */
    def askConfigFile(): Option[String] = {
        val files = GridConfigurationFinder.getConfigFiles

        if (files.isEmpty) {
            warn("No configuration files found.")

            None
        }
        else {
            val t = VisorTextTable()

            t #= (">", "Configuration File")

            (0 until files.size).foreach(i => t += (i, files(i)._1))

            println("Local configuration files:")

            t.render()

            val a = ask("\nChoose configuration file ('c' to cancel) [0]: ", "0")

            if (a.toLowerCase == "c")
                None
            else {
                try
                    Some(files(a.toInt)._1)
                catch {
                    case e: Throwable =>
                        nl()

                        warn("Invalid selection: " + a)

                        None
                }
            }
        }
    }

    /**
     * Asks user input.
     *
     * @param prompt Prompt string.
     * @param dflt Default value for user input.
     * @param passwd If `true`, input will be masked with '*' character. `false` by default.
     */
    def ask(prompt: String, dflt: String, passwd: Boolean = false): String = {
        assert(prompt != null)
        assert(dflt != null)

        readLineOpt(prompt, if (passwd) Some('*') else None) match {
            case None => dflt
            case Some(s) if s.length == 0 => dflt
            case Some(s) => s
        }
    }

    /**
     * Safe `readLine` version.
     *
     * @param prompt User prompt.
     * @param mask Mask character (if `None`, no masking will be applied).
     */
    private def readLineOpt(prompt: String, mask: Option[Char]): Option[String] =
        try {
            val s = if (System.getProperty("VISOR_REPL") == null)
                readLine(prompt)
            else
                // Current jline (Scala 2.8) has a known bug that makes
                // default `readLine()` non-operational.
                // More details: http://lampsvn.epfl.ch/trac/scala/ticket/3442
                if (mask.isDefined)
                    new scala.tools.jline.console.ConsoleReader().readLine(prompt, mask.get)
                else
                    new scala.tools.jline.console.ConsoleReader().readLine(prompt)

            Option(s)
        }
        catch {
            case _: Throwable => None
        }

    /**
     * Asks user to choose node id8.
     *
     * @return `Option` for node id8.
     */
    def askNodeId(): Option[String] = {
        assert(isConnected)

        val ids = grid.forRemotes().nodes().map(nid8).toList

        (0 until ids.size).foreach(i => println((i + 1) + ": " + ids(i)))

        println("\nC: Cancel")

        readLine("\nChoose node: ") match {
            case "c" | "C" => None
            case idx =>
                try
                    Some(ids(idx.toInt - 1))
                catch {
                    case e: Throwable =>
                        if (idx.isEmpty)
                            warn("Index can't be empty.")
                        else
                            warn("Invalid index: " + idx + ".")

                        None
                }
        }
    }

    /**
     * Adds close callback. Added function will be called every time
     * command `close` is called.
     *
     * @param f Close callback to add.
     */
    def addShutdownCallback(f: () => Unit) {
        assert(f != null)

        shutdownCbs = shutdownCbs :+ f
    }

    /**
     * Adds close callback. Added function will be called every time
     * command `close` is called.
     *
     * @param f Close callback to add.
     */
    def addCloseCallback(f: () => Unit) {
        assert(f != null)

        cbs = cbs :+ f
    }

    /**
     * Removes close callback.
     *
     * @param f Close callback to remove.
     */
    def removeCloseCallback(f: () => Unit) {
        assert(f != null)

        cbs = cbs.filter(_ != f)
    }

    /**
     * Removes all close callbacks.
     */
    def removeCloseCallbacks() {
        cbs = Seq.empty[() => Unit]
    }

    /**
     * Gets visor uptime.
     */
    def uptime = if (isCon) System.currentTimeMillis() - conTs else -1L

    /**
     * ==Command==
     * Disconnects visor.
     *
     * ==Examples==
     * <ex>close</ex>
     * Disconnects from the grid.
     */
    def close() {
        if (!isConnected)
            adviseToConnect()
        else {
            if (pool != null) {
                pool.shutdown()

                try
                    if (!pool.awaitTermination(5, TimeUnit.SECONDS))
                        pool.shutdownNow
                catch {
                    case e: InterruptedException =>
                        pool.shutdownNow

                        Thread.currentThread.interrupt()
                }

                pool = new GridThreadPoolExecutor()
            }

            // Call all close callbacks.
            cbs foreach(_.apply())

            if (grid != null && G.state(grid.name) == GridGainState.STARTED) {
                if (nodeJoinLsnr != null)
                    grid.events().stopLocalListen(nodeJoinLsnr)

                if (nodeLeftLsnr != null)
                    grid.events().stopLocalListen(nodeLeftLsnr)

                if (nodeSegLsnr != null)
                    grid.events().stopLocalListen(nodeSegLsnr)
            }

            if (nodeStopLsnr != null)
                G.removeListener(nodeStopLsnr)

            if (grid != null && conOwner)
                try {
                    scalar.stop(grid.name, true)
                }
                catch {
                    case e: Exception => warn(e.getMessage)
                }

            // Fall through and treat visor as closed
            // even in case when grid didn't stop properly.

            logText("Visor left topology.")

            if (logStarted) {
                stopLog()

                nl()
            }

            rmtLogDisabled = false
            isCon = false
            conOwner = false
            conTs = 0
            grid = null
            nodeJoinLsnr = null
            nodeLeftLsnr = null
            nodeSegLsnr = null
            nodeStopLsnr = null
            cfgPath = null

            // Clear the memory.
            mclear()

            nl()

            status()
        }
    }

    /**
     * ==Command==
     * quit from visor.
     *
     * ==Examples==
     * <ex>quit</ex>
     * Quit from visor.
     */
    def quit() {
        System.exit(0)
    }

    /**
     * ==Command==
     * Prints log status.
     *
     * ==Examples==
     * <ex>log</ex>
     * Prints log status.
     */
    def log() {
        val t = VisorTextTable()

        t += ("Status", if (logStarted) "Started" else "Stopped")

        if (logStarted) {
            t += ("File path", logFile.getAbsolutePath)
            t += ("File size", if (logFile.exists) formatMemory(logFile.length()))
        }

        t.render()
    }

    /**
     * ==Command==
     * Starts or stops logging.
     *
     * ==Examples==
     * <ex>log -l -f=/home/user/visor-log</ex>
     * Starts logging to file `visor-log` located at `/home/user`.
     * <br>
     * <ex>log -l -f=log/visor-log</ex>
     * Starts logging to file `visor-log` located at &lt`Gridgain home folder`&gt`/log`.
     * <br>
     * <ex>log -l -p=20</ex>
     * Starts logging with querying events period of 20 seconds.
     * <br>
     * <ex>log -l -t=30</ex>
     * Starts logging with topology snapshot logging period of 30 seconds.
     * <br>
     * <ex>log -s</ex>
     * Stops logging.
     *
     * @param args Command arguments.
     */
    def log(args: String) {
        assert(args != null)

        if (!isConnected)
            adviseToConnect()
        else {
            def scold(errMsgs: Any*) {
                assert(errMsgs != null)

                warn(errMsgs: _*)
                warn("Type 'help log' to see how to use this command.")
            }

            val argLst = parseArgs(args)

            if (hasArgFlag("s", argLst))
                if (!logStarted)
                    scold("Logging was not started.")
                else
                    stopLog()
            else if (hasArgFlag("l", argLst))
                if (logStarted)
                    scold("Logging is already started.")
                else
                    try
                        startLog(argValue("f", argLst), argValue("p", argLst), argValue("t", argLst))
                    catch {
                        case e: Exception => scold(e.getMessage)
                    }
            else
                scold("Invalid arguments.")
        }
    }

    /**
     * Stops logging.
     */
    private def stopLog() {
        assert(logStarted)

        logText("Log stopped.")

        if (logTimer != null) {
            logTimer.cancel()
            logTimer.purge()

            logTimer = null
        }

        if (topTimer != null) {
            topTimer.cancel()
            topTimer.purge()

            topTimer = null
        }

        logStarted = false

        println("<visor>: Log stopped: " + logFile.getAbsolutePath)
    }

    /**
     * Starts logging. If logging is already started - no-op.
     *
     * @param pathOpt `Option` for log file path. If `None` - default is used.
     * @param freqOpt `Option` for events fetching frequency If `None` - default is used.
     */
    private def startLog(pathOpt: Option[String], freqOpt: Option[String], topFreqOpt: Option[String]) {
        assert(pathOpt != null)
        assert(freqOpt != null)
        assert(!logStarted)

        val path = pathOpt.getOrElse(DFLT_LOG_PATH)

<<<<<<< HEAD
        val f = new File(path)

        logFile = new File(U.resolveWorkDirectory(f.getParent, false), f.getName)
=======
        val folder = Option(new File(path).getParent).getOrElse("")
        val fileName = new File(path).getName

        logFile = new File(U.resolveWorkDirectory(folder, false), fileName)

        if (logFile.exists() && logFile.isDirectory)
            throw new IllegalArgumentException("Specified path is a folder. Please input valid file path.")

        logFile.createNewFile()

        if (!logFile.canWrite)
            throw new IllegalArgumentException("Not enough permissions to write a log file.")
>>>>>>> b00c4445

        var freq = 0L

        try
            freq = freqOpt.getOrElse("10").toLong * 1000L
        catch {
            case e: NumberFormatException =>
                throw new IllegalArgumentException("Invalid frequency: " + freqOpt.get)
        }

        if (freq <= 0)
            throw new IllegalArgumentException("Frequency must be positive: " + freq)

        if (freq > 60000)
            warn("Frequency greater than a minute is too low (ignoring).")

        var topFreq = 0L

        try
            topFreq = topFreqOpt.getOrElse("20").toLong * 1000L
        catch {
            case e: NumberFormatException =>
                throw new IllegalArgumentException("Invalid topology frequency: " + topFreqOpt.get)
        }

        if (topFreq <= 0)
            throw new IllegalArgumentException("Topology frequency must be positive: " + topFreq)

        // Unique key for this JVM.
        val key = UUID.randomUUID().toString + System.identityHashCode(classOf[java.lang.Object]).toString

        logTimer = new Timer(true)

        logTimer.schedule(new TimerTask() {
            /** Events to be logged by visor (additionally to discovery events). */
            private final val LOG_EVTS = Array(
                EVT_JOB_TIMEDOUT,
                EVT_JOB_FAILED,
                EVT_JOB_FAILED_OVER,
                EVT_JOB_REJECTED,
                EVT_JOB_CANCELLED,

                EVT_TASK_TIMEDOUT,
                EVT_TASK_FAILED,
                EVT_TASK_DEPLOY_FAILED,
                EVT_TASK_DEPLOYED,
                EVT_TASK_UNDEPLOYED,

                EVT_LIC_CLEARED,
                EVT_LIC_VIOLATION,
                EVT_LIC_GRACE_EXPIRED,

                EVT_CACHE_PRELOAD_STARTED,
                EVT_CACHE_PRELOAD_STOPPED,
                EVT_CLASS_DEPLOY_FAILED
            )

            override def run() {
                val g = grid

                if (g != null) {
                    try {
                        // Discovery events collected only locally.
                        val loc = g.forLocal().compute().withName("visor-log-collector").withNoFailover().
                            execute(classOf[VisorEventsCollectTask], toTaskArgument(g.localNode().id(),
                            VisorEventsCollectArgs.createLogArg(key, LOG_EVTS ++ EVTS_DISCOVERY))).get.toSeq

                        val evts = if (!rmtLogDisabled) {
                            val prj = g.forRemotes()

                            loc ++ prj.compute().withName("visor-log-collector").withNoFailover().
                                execute(classOf[VisorEventsCollectTask], toTaskArgument(prj.nodes().map(_.id()),
                                    VisorEventsCollectArgs.createLogArg(key, LOG_EVTS))).get.toSeq
                        }
                        else
                            loc

                        if (evts.nonEmpty) {
                            var out: FileWriter = null

                            try {
                                out = new FileWriter(logFile, true)

                                evts.toList.sortBy(_.timestamp).foreach(e => {
                                    logImpl(
                                        out,
                                        formatDateTime(e.timestamp),
                                        nodeId8Addr(e.nid()),
                                        U.compact(e.shortDisplay())
                                    )

                                    if (EVTS_DISCOVERY.contains(e.typeId()))
                                        snapshot()
                                })
                            }
                            finally {
                                U.close(out, null)
                            }
                        }
                    }
                    catch {
                        case _: GridEmptyProjectionException => // Ignore.
                        case e: Exception => logText("Failed to collect log.")
                    }
                }
            }
        }, freq, freq)

        topTimer = new Timer(true)

        topTimer.schedule(new TimerTask() {
            override def run() {
                snapshot()
            }
        }, topFreq, topFreq)

        logStarted = true

        logText("Log started.")

        println("<visor>: Log started: " + logFile.getAbsolutePath)
    }

    /**
     * Does topology snapshot.
     */
    private def snapshot() {
        val g = grid

        if (g != null)
            try
                drawBar(g.metrics())
            catch {
                case e: GridEmptyProjectionException => logText("Topology is empty.")
                case e: Exception => ()
            }
    }

    /**
     *
     * @param m Projection metrics.
     */
    private def drawBar(m: GridProjectionMetrics) {
        assert(m != null)

        val pipe = "|"

        def bar(cpuLoad: Double, memUsed: Double): String = {
            val nCpu = if (cpuLoad < 0 || cpuLoad > 1) 0 else (cpuLoad * 20).toInt
            val nMem = if (memUsed < 0 || memUsed > 1) 0 else (memUsed * 20).toInt

            ("" /: (0 until 20))((s: String, i: Int) => {
                s + (i match {
                    case a if a == nMem => "^"
                    case a if a <= nCpu => "="
                    case _ => '.'
                })
            })
        }

        logText("H/N/C" + pipe +
            m.getTotalHosts.toString.padTo(4, ' ') + pipe +
            m.getTotalNodes.toString.padTo(4, ' ') + pipe +
            m.getTotalCpus.toString.padTo(4, ' ') + pipe +
            bar(m.getAverageCpuLoad, m.getAverageHeapMemoryUsed / m.getAverageHeapMemoryMaximum) + pipe
        )
    }

    /**
     * Logs text message.
     *
     * @param msg Message to log.
     */
    def logText(msg: String) {
        assert(msg != null)

        if (logStarted) {
            var out: FileWriter = null

            try {
                out = new FileWriter(logFile, true)

                logImpl(
                    out,
                    formatDateTime(System.currentTimeMillis),
                    null,
                    msg
                )
            }
            catch {
                case e: IOException => ()
            }
            finally {
                U.close(out, null)
            }
        }
    }

    /**
     * @param out Writer.
     * @param tstamp Timestamp of the log.
     * @param node Node associated with the event.
     * @param msg Message associated with the event.
     */
    private def logImpl(
        out: java.io.Writer,
        tstamp: String,
        node: String = null,
        msg: String
    ) {
        assert(out != null)
        assert(tstamp != null)
        assert(msg != null)
        assert(logStarted)

        if (node != null)
            out.write(tstamp.padTo(18, ' ') + " | " + node + " => " + msg + "\n")
        else
            out.write(tstamp.padTo(18, ' ') + " | " + msg + "\n")
    }

    /**
     * Prints out status and help in case someone calls `visor()` from REPL.
     *
     */
    def apply() {
        status()

        nl()

        help()
    }

    lazy val commands = cmdLst.map(_.name) ++ cmdLst.map(_.aliases).flatten

    def searchCmd(cmd: String) = cmdLst.find(c => c.name.equals(cmd) || (c.aliases != null && c.aliases.contains(cmd)))

    /**
     * Transform node ID to ID8 string.
     *
     * @param node Node to take ID from.
     * @return Node ID in ID8 format.
     */
    def nid8(node: GridNode): String = {
        nid8(node.id())
    }

    /**
     * Transform node ID to ID8 string.
     *
     * @param nid Node ID.
     * @return Node ID in ID8 format.
     */
    def nid8(nid: UUID): String = {
        nid.toString.take(8).toUpperCase
    }

    /**
     * Get node by ID8 string.
     *
     * @param id8 Node ID in ID8 format.
     * @return Collection of nodes that has specified ID8.
     */
    def nodeById8(id8: String) = {
        grid.nodes().filter(n => id8.equalsIgnoreCase(nid8(n)))
    }
}<|MERGE_RESOLUTION|>--- conflicted
+++ resolved
@@ -476,7 +476,7 @@
             ),
             "-f=<path>" -> Seq(
                 "Provides path to the file.",
-                "Path can be absolute or relative to Gridgain home folder."
+                "Path to the file can be absolute or relative to Gridgain home folder."
             ),
             "-p=<num>" -> Seq(
                 "Provides period of querying events (in seconds).",
@@ -2310,24 +2310,20 @@
 
         val path = pathOpt.getOrElse(DFLT_LOG_PATH)
 
-<<<<<<< HEAD
         val f = new File(path)
 
-        logFile = new File(U.resolveWorkDirectory(f.getParent, false), f.getName)
-=======
-        val folder = Option(new File(path).getParent).getOrElse("")
-        val fileName = new File(path).getName
+        if (f.exists() && f.isDirectory)
+            throw new IllegalArgumentException("Specified path is a folder. Please input valid file path.")
+
+        val folder = Option(f.getParent).getOrElse("")
+        val fileName = f.getName
 
         logFile = new File(U.resolveWorkDirectory(folder, false), fileName)
-
-        if (logFile.exists() && logFile.isDirectory)
-            throw new IllegalArgumentException("Specified path is a folder. Please input valid file path.")
 
         logFile.createNewFile()
 
         if (!logFile.canWrite)
             throw new IllegalArgumentException("Not enough permissions to write a log file.")
->>>>>>> b00c4445
 
         var freq = 0L
 

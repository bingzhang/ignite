--- conflicted
+++ resolved
@@ -271,11 +271,7 @@
             var py = (AffinityFunctionBase) y;
 
             Assert.AreEqual(px.GetType(), py.GetType());
-<<<<<<< HEAD
-            Assert.AreEqual(px.PartitionCount, py.PartitionCount);
-=======
             Assert.AreEqual(px.Partitions, py.Partitions);
->>>>>>> 8ec6db5e
             Assert.AreEqual(px.ExcludeNeighbors, py.ExcludeNeighbors);
         }
 
@@ -556,11 +552,7 @@
                 },
                 AffinityFunction = new RendezvousAffinityFunction
                 {
-<<<<<<< HEAD
-                    PartitionCount = 513,
-=======
                     Partitions = 513,
->>>>>>> 8ec6db5e
                     ExcludeNeighbors = true
                 }
             };
@@ -653,11 +645,7 @@
                 },
                 AffinityFunction = new FairAffinityFunction
                 {
-<<<<<<< HEAD
-                    PartitionCount = 113,
-=======
                     Partitions = 113,
->>>>>>> 8ec6db5e
                     ExcludeNeighbors = false
                 }
             };

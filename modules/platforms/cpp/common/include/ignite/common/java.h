--- conflicted
+++ resolved
@@ -319,10 +319,7 @@
                 jmethodID m_PlatformProcessor_extensions;
                 jmethodID m_PlatformProcessor_atomicLong;
                 jmethodID m_PlatformProcessor_getIgniteConfiguration;
-<<<<<<< HEAD
-=======
                 jmethodID m_PlatformProcessor_getCacheNames;
->>>>>>> 5ac30480
                 jmethodID m_PlatformProcessor_atomicSequence;
                 jmethodID m_PlatformProcessor_atomicReference;
 
@@ -541,10 +538,7 @@
                 jobject ProcessorAtomicSequence(jobject obj, char* name, long long initVal, bool create);
                 jobject ProcessorAtomicReference(jobject obj, char* name, long long memPtr, bool create);
 				void ProcessorGetIgniteConfiguration(jobject obj, long long memPtr);
-<<<<<<< HEAD
-=======
 				void ProcessorGetCacheNames(jobject obj, long long memPtr);
->>>>>>> 5ac30480
                 
                 long long TargetInStreamOutLong(jobject obj, int type, long long memPtr, JniErrorInfo* errInfo = NULL);
                 void TargetInStreamOutStream(jobject obj, int opType, long long inMemPtr, long long outMemPtr, JniErrorInfo* errInfo = NULL);

--- conflicted
+++ resolved
@@ -43,9 +43,6 @@
     <ClCompile Include="..\..\src\transactions_test.cpp">
       <Filter>Code</Filter>
     </ClCompile>
-<<<<<<< HEAD
-    <ClCompile Include="..\..\src\interop_test.cpp">
-=======
     <ClCompile Include="..\..\src\bits_test.cpp">
       <Filter>Code</Filter>
     </ClCompile>
@@ -56,7 +53,9 @@
       <Filter>Code</Filter>
     </ClCompile>
     <ClCompile Include="..\..\src\dynamic_size_array_test.cpp">
->>>>>>> d33f4db1
+      <Filter>Code</Filter>
+    </ClCompile>
+    <ClCompile Include="..\..\src\interop_test.cpp">
       <Filter>Code</Filter>
     </ClCompile>
   </ItemGroup>
